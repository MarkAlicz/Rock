--- conflicted
+++ resolved
@@ -113,10 +113,7 @@
     <Compile Include="Models\Cms\BlogTag.cs" />
     <Compile Include="Models\Cms\BlogPost.Partial.cs" />
     <Compile Include="Models\Cms\Auth.Partial.cs" />
-<<<<<<< HEAD
     <Compile Include="Models\Cms\BlockInstance.Partial.cs" />
-=======
->>>>>>> 6ea60851
     <Compile Include="Models\Cms\File.cs" />
     <Compile Include="Models\Cms\User.Partial.cs" />
     <Compile Include="Models\Cms\HtmlContent.cs">
@@ -244,13 +241,9 @@
     <Compile Include="Services\Cms\BlogService.cs" />
     <Compile Include="Services\Cms\BlogTagService.cs" />
     <Compile Include="Services\Cms\BlogService.Partial.cs" />
-<<<<<<< HEAD
     <Compile Include="Services\Cms\AuthService.partial.cs" />
     <Compile Include="Services\Cms\FileService.cs" />
-=======
-    <Compile Include="Services\Cms\FileService.cs" />
     <Compile Include="Services\Cms\FileService.partial.cs" />
->>>>>>> 6ea60851
     <Compile Include="Services\Cms\HtmlContentService.cs" />
     <Compile Include="Services\Cms\HtmlContentService.Partial.cs" />
     <Compile Include="Services\Cms\PageRouteService.cs" />
