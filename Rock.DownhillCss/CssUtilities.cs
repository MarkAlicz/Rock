﻿// <copyright>
// Copyright by the Spark Development Network
//
// Licensed under the Rock Community License (the "License");
// you may not use this file except in compliance with the License.
// You may obtain a copy of the License at
//
// http://www.rockrms.com/license
//
// Unless required by applicable law or agreed to in writing, software
// distributed under the License is distributed on an "AS IS" BASIS,
// WITHOUT WARRANTIES OR CONDITIONS OF ANY KIND, either express or implied.
// See the License for the specific language governing permissions and
// limitations under the License.
// </copyright>
//
using System;
using System.Collections.Generic;
using System.Reflection;
using System.Text;
using System.Text.RegularExpressions;
using Rock.DownhillCss.Utility;

namespace Rock.DownhillCss
{
    /*
     * FUTURE IDEAS
     * 1. Add settings the DownhillSettings to control whether to include pallete colors in:
     *    + Backgrounds
     *    + Borders
     *    + Tex
     *    + etc.
    */

    /// <summary>
    /// A set of utility methods for building and using Downhill
    /// </summary>
    public static class CssUtilities
    {
        /// <summary>
        /// Builds the base framework.
        /// </summary>
        /// <returns></returns>
        public static string BuildFramework( DownhillSettings settings )
        {
            // Get application color properties by reading the property names from the ApplicationColors class
            PropertyInfo[] applicationColorProperties = typeof( ApplicationColors ).GetProperties();

            StringBuilder frameworkCss = new StringBuilder();

            // Alerts
            AlertStyles( frameworkCss, settings, applicationColorProperties ); /* somewhat mobile specific now */

            // Text sizes
            TextSizes( frameworkCss, settings, applicationColorProperties );

            // Text colors
            TextColors( frameworkCss, settings, applicationColorProperties );

            // Background colors
            BackgroundColors( frameworkCss, settings, applicationColorProperties );

            // Build border color utilities
            BorderColors( frameworkCss, settings, applicationColorProperties );

            // Build Margin Utilties
            Margins( frameworkCss, settings, applicationColorProperties );

            // Build Padding Utilties
            Paddings( frameworkCss, settings, applicationColorProperties );

            // Build Border Width Utilities
            BorderWidths( frameworkCss, settings, applicationColorProperties ); /* somewhat mobile specific now */

            // Add base styles that are not generated
            if ( settings.Platform == DownhillPlatform.Mobile )
            {
                frameworkCss.Append( baseStylesMobile );
            }
            else
            {
                frameworkCss.Append( baseStylesWeb );
            }

            return CssUtilities.ParseCss( frameworkCss.ToString(), settings );
        }

        /// <summary>
        /// Parses custom CSS to replace Downhill variables.
        /// </summary>
        /// <param name="baseStyles">The custom CSS.</param>
        /// <returns></returns>
        public static string ParseCss( string cssStyles, DownhillSettings settings )
        {
            // Variables are prefixed with ? (e.g. ?orange-100) to allow for using pre-processors such as Sass or Less

            // Replace application colors
            PropertyInfo[] applicationColorProperties = typeof( ApplicationColors ).GetProperties();
            foreach ( PropertyInfo colorProperty in applicationColorProperties )
            {
                var value = colorProperty.GetValue( settings.ApplicationColors ).ToString();

                // Replace application color deviations (backgrounds/borders/notification text colors)
                // These are based off of the bootstrap recipes

                // Background
                cssStyles = cssStyles.Replace( $"?color-{colorProperty.Name.ToLower()}-background", MixThemeColor( value, -10 ) );

                // Border
                cssStyles = cssStyles.Replace( $"?color-{colorProperty.Name.ToLower()}-border", MixThemeColor( value, -9 ) );

                // Text
                cssStyles = cssStyles.Replace( $"?color-{colorProperty.Name.ToLower()}-text", MixThemeColor( value, 6 ) );

                var selector = $"?color-{colorProperty.Name.ToLower()}";
                cssStyles = cssStyles.Replace( selector, value );

                // If warning then also make a set for validation
                if ( colorProperty.Name == "Warning" )
                {
                    // Background
                    cssStyles = cssStyles.Replace( $"?color-validation-background", MixThemeColor( value, -10 ) );

                    // Border
                    cssStyles = cssStyles.Replace( $"?color-validation-border", MixThemeColor( value, -9 ) );

                    // Text
                    cssStyles = cssStyles.Replace( $"?color-validation-text", MixThemeColor( value, 6 ) );
                }
            }

            // Replace palette colors
            foreach ( var color in ColorPalette.ColorMaps )
            {
                foreach ( var colorSaturation in color.ColorSaturations )
                {
                    var selector = $"?color-{color.Color.ToLower()}-{colorSaturation.Intensity}";
                    var value = colorSaturation.ColorValue;

                    cssStyles = cssStyles.Replace( selector, value );
                }
            }

            // Run a few other replaces across the CSS
            if ( settings.Platform == DownhillPlatform.Mobile )
            {
                // Most Xamarin.Forms controls only support integer values for border-radius.
                cssStyles = cssStyles.Replace( "?radius-base", ( ( int ) Math.Floor( settings.RadiusBase ) ).ToString() );
            }
            else
            {
                cssStyles = cssStyles.Replace( "?radius-base", settings.RadiusBase.ToString() );
            }
            cssStyles = cssStyles.Replace( "?font-size-default", settings.FontSizeDefault.ToString() );

            // Text and heading colors
            cssStyles = cssStyles.Replace( "?color-text", settings.TextColor );
            cssStyles = cssStyles.Replace( "?color-heading", settings.HeadingColor );
            cssStyles = cssStyles.Replace( "?color-background", settings.BackgroundColor );

            // Note for future... Xamarin Forms doesn't like minified CSS (at least that that's created with the minified method below)
            return cssStyles;
        }

        #region Alerts
        private static void AlertStyles( StringBuilder frameworkCss, DownhillSettings settings, PropertyInfo[] applicationColorProperties )
        {
            frameworkCss.AppendLine( "" );
            frameworkCss.AppendLine( $"/* Alert Styles */" );

            // Base alert styles
            frameworkCss.AppendLine( $".alert {{" );
            frameworkCss.AppendLine( $"    margin: 0 0 12{settings.SpacingUnits} 0;" );
            frameworkCss.AppendLine( "}" );

            // Color specific styles
            foreach ( PropertyInfo colorProperty in applicationColorProperties )
            {
                var colorName = colorProperty.Name.ToLower();
                var colorValue = colorProperty.GetValue( settings.ApplicationColors ).ToString();

                CreateAlertByColor( colorProperty.Name.ToLower(), frameworkCss );
            }

            // Create one more for validation
            CreateAlertByColor( "validation", frameworkCss );
        }

        private static void CreateAlertByColor( string colorName, StringBuilder frameworkCss )
        {
            frameworkCss.AppendLine( $".alert.alert-{colorName} {{" );
            frameworkCss.AppendLine( $"    border-color: ?color-{colorName.ToLower()}-border;" );
            frameworkCss.AppendLine( $"    background-color: ?color-{colorName.ToLower()}-background;" );
            frameworkCss.AppendLine( $"    color: ?color-{colorName.ToLower()}-text;" );
            frameworkCss.AppendLine( "}" );

            frameworkCss.AppendLine( $".alert.alert-{colorName} .alert-heading {{" );
            frameworkCss.AppendLine( $"    color: ?color-{colorName.ToLower()}-text;" );
            frameworkCss.AppendLine( "}" );

            frameworkCss.AppendLine( $".alert.alert-{colorName} .alert-message {{" );
            frameworkCss.AppendLine( $"    color: ?color-{colorName.ToLower()}-text;" );
            frameworkCss.AppendLine( "}" );
        }
        #endregion

        #region Text
        private static void TextSizes( StringBuilder frameworkCss, DownhillSettings settings, PropertyInfo[] applicationColorProperties )
        {
            frameworkCss.AppendLine( "/*" );
            frameworkCss.AppendLine( "// Text Size Utilities" );
            frameworkCss.AppendLine( "*/" );

            foreach ( var size in settings.FontSizes )
            {
                frameworkCss.AppendLine( $".text-{size.Key.ToLower()} {{" );
                frameworkCss.AppendLine( $"    font-size: {size.Value * settings.FontSizeDefault}{settings.FontUnits};" );
                frameworkCss.AppendLine( "}" );
            }
        }

        private static void TextColors( StringBuilder frameworkCss, DownhillSettings settings, PropertyInfo[] applicationColorProperties )
        {
            // Build text colors
            frameworkCss.AppendLine( "/*" );
            frameworkCss.AppendLine( "// Text Color Utilities" );
            frameworkCss.AppendLine( "*/" );

            // Application colors
            frameworkCss.AppendLine( "" );
            frameworkCss.AppendLine( $"/* Application Colors */" );
            foreach ( PropertyInfo colorProperty in applicationColorProperties )
            {
                var colorName = colorProperty.Name.ToLower();
                var colorValue = colorProperty.GetValue( settings.ApplicationColors ).ToString();

                frameworkCss.AppendLine( $".text-{colorName} {{" );
                frameworkCss.AppendLine( $"    color: {colorValue.ToLower()};" );
                frameworkCss.AppendLine( "}" );
            }

            // Palette colors
            foreach ( var color in ColorPalette.ColorMaps )
            {
                frameworkCss.AppendLine( "" );
                frameworkCss.AppendLine( $"/* {color.Color} */" );

                foreach ( var colorSaturation in color.ColorSaturations )
                {
                    frameworkCss.AppendLine( $".text-{color.Color.ToLower()}-{colorSaturation.Intensity} {{" );
                    frameworkCss.AppendLine( $"    color: {colorSaturation.ColorValue.ToLower()};" );
                    frameworkCss.AppendLine( "}" );
                }
            }
        }
        #endregion

        #region Backgrounds
        private static void BackgroundColors( StringBuilder frameworkCss, DownhillSettings settings, PropertyInfo[] applicationColorProperties )
        {
            // Build background color utilities
            frameworkCss.AppendLine( "/*" );
            frameworkCss.AppendLine( "// Background Color Utilities" );
            frameworkCss.AppendLine( "*/" );

            // Application colors
            frameworkCss.AppendLine( "" );
            frameworkCss.AppendLine( $"/* Application Colors */" );
            foreach ( PropertyInfo colorProperty in applicationColorProperties )
            {
                var colorName = colorProperty.Name.ToLower();
                var colorValue = colorProperty.GetValue( settings.ApplicationColors ).ToString();

                frameworkCss.AppendLine( $".bg-{colorName} {{" );
                frameworkCss.AppendLine( $"    background-color: {colorValue.ToLower()};" );
                frameworkCss.AppendLine( "}" );
            }

            // Palette colors
            foreach ( var color in ColorPalette.ColorMaps )
            {
                frameworkCss.AppendLine( "" );
                frameworkCss.AppendLine( $"/* {color.Color} */" );

                foreach ( var colorSaturation in color.ColorSaturations )
                {
                    frameworkCss.AppendLine( $".bg-{color.Color.ToLower()}-{colorSaturation.Intensity} {{" );
                    frameworkCss.AppendLine( $"    background-color: {colorSaturation.ColorValue.ToLower()};" );
                    frameworkCss.AppendLine( "}" );
                }
            }
        }
        #endregion

        #region Spacing - Margins and Padding
        private static void Margins( StringBuilder frameworkCss, DownhillSettings settings, PropertyInfo[] applicationColorProperties )
        {
            var spacingValues = settings.SpacingValues;

            frameworkCss.AppendLine( "" );
            frameworkCss.AppendLine( "/*" );
            frameworkCss.AppendLine( "// Margin Utilities" );
            frameworkCss.AppendLine( "*/" );

            // m- (all)
            foreach( var value in spacingValues )
            {
                frameworkCss.AppendLine( $".m-{value.Key} {{" );
                frameworkCss.AppendLine( $"    margin: {value.Value};" );
                frameworkCss.AppendLine( "}" );
            }

            // mt- (top)
            foreach ( var value in spacingValues )
            {
                frameworkCss.AppendLine( $".mt-{value.Key} {{" );
                frameworkCss.AppendLine( $"    margin-top: {value.Value};" );
                frameworkCss.AppendLine( "}" );
            }

            // mb- (bottom)
            foreach ( var value in spacingValues )
            {
                frameworkCss.AppendLine( $".mb-{value.Key} {{" );
                frameworkCss.AppendLine( $"    margin-bottom: {value.Value};" );
                frameworkCss.AppendLine( "}" );
            }

            // ml- (left)
            foreach ( var value in spacingValues )
            {
                frameworkCss.AppendLine( $".ml-{value.Key} {{" );
                frameworkCss.AppendLine( $"    margin-left: {value.Value};" );
                frameworkCss.AppendLine( "}" );
            }

            // mr- (right)
            foreach ( var value in spacingValues )
            {
                frameworkCss.AppendLine( $".mr-{value.Key} {{" );
                frameworkCss.AppendLine( $"    margin-right: {value.Value};" );
                frameworkCss.AppendLine( "}" );
            }

            // mx- (left and right)
            foreach ( var value in spacingValues )
            {
                frameworkCss.AppendLine( $".mx-{value.Key} {{" );
                frameworkCss.AppendLine( $"    margin-right: {value.Value};" );
                frameworkCss.AppendLine( $"    margin-left: {value.Value};" );
                frameworkCss.AppendLine( "}" );
            }

            // my- (top and bottom)
            foreach ( var value in spacingValues )
            {
                frameworkCss.AppendLine( $".my-{value.Key} {{" );
                frameworkCss.AppendLine( $"    margin-top: {value.Value};" );
                frameworkCss.AppendLine( $"    margin-bottom: {value.Value};" );
                frameworkCss.AppendLine( "}" );
            }
        }

        private static void Paddings( StringBuilder frameworkCss, DownhillSettings settings, PropertyInfo[] applicationColorProperties )
        {
            var spacingValues = settings.SpacingValues;

            frameworkCss.AppendLine( "" );
            frameworkCss.AppendLine( "/*" );
            frameworkCss.AppendLine( "// Padding Utilities" );
            frameworkCss.AppendLine( "*/" );

            // p- (all)
            foreach ( var value in spacingValues )
            {
                frameworkCss.AppendLine( $".p-{value.Key} {{" );
                frameworkCss.AppendLine( $"    padding: {value.Value};" );
                frameworkCss.AppendLine( "}" );
            }

            // pt- (top)
            foreach ( var value in spacingValues )
            {
                frameworkCss.AppendLine( $".pt-{value.Key} {{" );
                frameworkCss.AppendLine( $"    padding-top: {value.Value};" );
                frameworkCss.AppendLine( "}" );
            }

            // pb- (bottom)
            foreach ( var value in spacingValues )
            {
                frameworkCss.AppendLine( $".pb-{value.Key} {{" );
                frameworkCss.AppendLine( $"    padding-bottom: {value.Value};" );
                frameworkCss.AppendLine( "}" );
            }

            // pl- (left)
            foreach ( var value in spacingValues )
            {
                frameworkCss.AppendLine( $".pl-{value.Key} {{" );
                frameworkCss.AppendLine( $"    padding-left: {value.Value};" );
                frameworkCss.AppendLine( "}" );
            }

            // pr- (right)
            foreach ( var value in spacingValues )
            {
                frameworkCss.AppendLine( $".pr-{value.Key} {{" );
                frameworkCss.AppendLine( $"    padding-right: {value.Value};" );
                frameworkCss.AppendLine( "}" );
            }

            // px- (left and right)
            foreach ( var value in spacingValues )
            {
                frameworkCss.AppendLine( $".px-{value.Key} {{" );
                frameworkCss.AppendLine( $"    padding-left: {value.Value};" );
                frameworkCss.AppendLine( $"    padding-right: {value.Value};" );
                frameworkCss.AppendLine( "}" );
            }

            // py- (top and bottom)
            foreach ( var value in spacingValues )
            {
                frameworkCss.AppendLine( $".py-{value.Key} {{" );
                frameworkCss.AppendLine( $"    padding-top: {value.Value};" );
                frameworkCss.AppendLine( $"    padding-bottom: {value.Value};" );
                frameworkCss.AppendLine( "}" );
            }
        }
        #endregion

        #region Borders
        private static void BorderWidths( StringBuilder frameworkCss, DownhillSettings settings, PropertyInfo[] applicationColorProperties )
        {
            var borderWidths = settings.BorderWidths;

            int borderWidthCount = borderWidths.Count;

            frameworkCss.AppendLine( "" );
            frameworkCss.AppendLine( "/*" );
            frameworkCss.AppendLine( "// Border Widths" );
            frameworkCss.AppendLine( "*/" );

            for ( int i = 0; i < borderWidthCount; i++ )
            {
                if ( borderWidths[i] == 1 )
                {
                    // When the unit is 1 then we drop the unit from the class name .border (not .border-1)
                    // This is the pattern of both Bootstrap and Tailwind
                    // Tailwind and Bootstrap deviate here from t vs top. Bootstrap uses the full 'top' but since
                    // Tailwind uses t AND Bootstrap used t for margins and padding, decided to use just t.

                    // Xamarin Forms 4.0 does not allow for separate widths on borders
                    // https://github.com/xamarin/Xamarin.Forms/blob/4.3.0/Xamarin.Forms.Core/Properties/AssemblyInfo.cs

                    // border (all)
                    frameworkCss.AppendLine( $".border {{" );
                    frameworkCss.AppendLine( $"    border-width: {borderWidths[i]}{settings.BorderUnits};" );
                    frameworkCss.AppendLine( "}" );
                }
                else
                {
                    // border- (all)
                    frameworkCss.AppendLine( $".border-{i} {{" );
                    frameworkCss.AppendLine( $"    border-width: {borderWidths[i]}{settings.BorderUnits};" );
                    frameworkCss.AppendLine( "}" );
                }
            }
        }

        private static void BorderColors( StringBuilder frameworkCss, DownhillSettings settings, PropertyInfo[] applicationColorProperties )
        {
            frameworkCss.AppendLine( "/*" );
            frameworkCss.AppendLine( "// Border Color Utilities" );
            frameworkCss.AppendLine( "*/" );

            // Application colors
            frameworkCss.AppendLine( "" );
            frameworkCss.AppendLine( $"/* Application Colors */" );
            foreach ( PropertyInfo colorProperty in applicationColorProperties )
            {
                var colorName = colorProperty.Name.ToLower();
                var colorValue = colorProperty.GetValue( settings.ApplicationColors ).ToString();

                frameworkCss.AppendLine( $".border-{colorName} {{" );
                frameworkCss.AppendLine( $"    border-color: {colorValue.ToLower()};" );
                frameworkCss.AppendLine( "}" );
            }

            // Palette colors
            foreach ( var color in ColorPalette.ColorMaps )
            {
                frameworkCss.AppendLine( "" );
                frameworkCss.AppendLine( $"/* {color.Color} */" );

                foreach ( var colorSaturation in color.ColorSaturations )
                {
                    frameworkCss.AppendLine( $".border-{color.Color.ToLower()}-{colorSaturation.Intensity} {{" );
                    frameworkCss.AppendLine( $"    border-color: {colorSaturation.ColorValue.ToLower()};" );
                    frameworkCss.AppendLine( "}" );
                }
            }
        }
        #endregion

        #region Private Helpers

        /// <summary>
        /// Mixes the color of the theme.
        /// </summary>
        /// <param name="color">The color.</param>
        /// <param name="level">The level.</param>
        /// <returns></returns>
        private static string MixThemeColor( string color, decimal level )
        {
            var mixcolor = "#ffffff";
            if ( level > 0 )
            {
                mixcolor = "#000000";
            }

            var originalColor = RockColor.FromHex( color );
            var mixColor = RockColor.FromHex( mixcolor );

            var mixPercent = ( int ) ( ( Math.Abs( level ) * .08m ) * 100 );

            originalColor.Mix( mixColor, mixPercent );

            return originalColor.ToHex();
        }

        /// <summary>
        /// Minifies the CSS.
        /// </summary>
        /// <param name="css">The CSS.</param>
        /// <returns></returns>
        private static string MinifyCss( string css )
        {
            css = Regex.Replace( css, @"[a-zA-Z]+#", "#" );
            css = Regex.Replace( css, @"[\n\r]+\s*", string.Empty );
            css = Regex.Replace( css, @"\s+", " " );
            css = Regex.Replace( css, @"\s?([:,;{}])\s?", "$1" );
            css = css.Replace( ";}", "}" );
            css = Regex.Replace( css, @"([\s:]0)(px|pt|%|em)", "$1" );

            // Remove comments from CSS
            css = Regex.Replace( css, @"/\*[\d\D]*?\*/", string.Empty );

            return css;
         
        }
        #endregion

        #region Platform Base Styles
        private static string baseStylesWeb = @"";

        private static string baseStylesMobile = @"
/* Resets */

NavigationPage {
    -rock-status-bar-text: dark;
}

^contentpage {
    background-color: ?color-background;
}

^label {
    font-size: default;
    color: ?color-text;
}

.h1 {
    color: ?color-heading;
    font-style: bold;
    font-size: 34;
    margin-bottom: 0;
    line-height: 1;
}

.h2 {
    color: ?color-heading;
    font-style: bold;
    font-size: title;
    line-height: 1;
}

.h3 {
    color: ?color-heading;
    font-style: bold;
    font-size: subtitle;
    line-height: 1.05;
}

.h4 {
    color: ?color-heading;
    font-style: bold;
    font-size: default;
    line-height: 1.1;
}

.h5, .h6 {
    color: ?color-heading;
    font-style: bold;
    font-size: small;
    line-height: 1.25;
}

.link{
    color: ?color-primary;
}

/* Forms Styling */
.form-group {
    margin: 0 0 12 0;
}

.form-group .form-group-title {
    margin: 0 0 5 0;
    color: ?color-primary;
    font-size: 12;
}

.form-field {
    padding: 12;
    color: #282828;
}

/* Buttons */
.btn {
    border-radius: ?radius-base;
}

.btn.btn-primary {
    background-color: ?color-primary;
    color: #ffffff;
}

.btn.btn-success {
    background-color: ?color-success;
    color: #ffffff;
}

.btn.btn-info {
    background-color: ?color-info;
    color: #ffffff;
}

.btn.btn-warning {
    background-color: ?color-warning;
    color: #ffffff;
}

.btn.btn-danger {
    background-color: ?color-danger;
    color: #ffffff;
}

.btn.btn-dark {
    color: #ffffff;
    background-color: ?color-dark;
}

.btn.btn-light {
    color: ?color-text;
    background-color: ?color-light;
}

.btn.btn-secondary {
    color: #ffffff;
    background-color: ?color-secondary;
}

.btn.btn-default {
    color: ?color-primary;
    border-color: ?color-primary;
    border-width: 1;
    background-color: transparent;
}

.btn.btn-link {
    color: ?color-primary;
    border-width: 0;
    background-color: transparent;
}

.btn.btn-outline-primary {
    color: ?color-primary;
    border-color: ?color-primary;
    border-width: 1;
    background-color: transparent;
}

.btn.btn-outline-secondary {
    color: ?color-secondary;
    border-color: ?color-secondary;
    border-width: 1;
    background-color: transparent;
}

.btn.btn-outline-success {
    color: ?color-success;
    border-color: ?color-success;
    border-width: 1;
    background-color: transparent;
}

.btn.btn-outline-danger {
    color: ?color-danger;
    border-color: ?color-danger;
    border-width: 1;
    background-color: transparent;
}

.btn.btn-outline-warning {
    color: ?color-warning;
    border-color: ?color-warning;
    border-width: 1;
    background-color: transparent;
}

.btn.btn-outline-info {
    color: ?color-info;
    border-color: ?color-info;
    border-width: 1;
    background-color: transparent;
}

.btn.btn-outline-light {
    color: ?color-text;
    border-color: ?color-light;
    border-width: 1;
    background-color: transparent;
}

.btn.btn-outline-dark {
    color: ?color-dark;
    border-color: ?color-dark;
    border-width: 1;
    background-color: transparent;
}

/* Button Sizes */
.btn.btn-lg {
    font-size: large;
    padding: 20;
}

.btn.btn-sm {
    font-size: micro;
    height: 35;
}

/* Text Weights */
.font-weight-bold {
    font-style: bold;
}

.font-italic {
    font-style: italic;
}

/* Visibility Classes */
.visible {
    visibility: visible;
}

.invisible {
    visibility: hidden;
}

.collapse {
    visibility: collapse;
}

/* Text Named Sizes */
.text {
    font-size: default;
    color: ?color-text;
}

.text-xs {
    font-size: micro;
    color: ?color-text;
}

.text-sm {
    font-size: small;
    color: ?color-text;
}

.text-md {
    font-size: medium;
    color: ?color-text;
}

.text-lg {
    font-size: large;
    color: ?color-text;
}

.text-title {
    font-size: title;
    color: ?color-text;
}

.text-subtitle {
    font-size: subtitle;
    color: ?color-text;
}

.text-caption {
    font-size: caption;
    color: ?color-text;
}

.text-body {
    font-size: body;
    color: ?color-text;
}

/* Body Styles */
.paragraph {
    font-size: default;
    color: ?color-text;
    line-height: 1.15;
    margin-bottom: 24;
}

.paragraph-sm {
    font-size: small;
    color: ?color-text;
    line-height: 1.25;
    margin-bottom: 12;
}

.paragraph-xs {
    font-size: micro;
    color: ?color-text;
    line-height: 1.25;
    margin-bottom: 8;
}

.paragraph-lg {
    font-size: large;
    color: ?color-text;
    line-height: 1;
    margin-bottom: 16;
}

/* Text Decoration */
.text-underline {
    text-decoration: underline;
}

.text-strikethrough {
    text-decoration: strikethrough;
}

.text-linethrough {
    text-decoration: line-through;
}

/* Opacity */
.o-00, .o-0 {
    opacity: 0;
}

.o-10 {
    opacity: .1;
}

.o-20 {
    opacity: .2;
}

.o-30 {
    opacity: .3;
}

.o-40 {
    opacity: .4;
}

.o-50 {
    opacity: .5;
}

.o-60 {
    opacity: .6;
}

.o-70 {
    opacity: .7;
}

.o-80 {
    opacity: .8;
}

.o-90 {
    opacity: .9;
}

/* Leading */
.leading-none {
    line-height: 1;
}

.leading-tight {
    line-height: 1.1;
}

.leading-snug {
    line-height: 1.2;
}

.leading-normal {
    line-height: 1.25;
}

.leading-relaxed {
    line-height: 1.4;
}

.leading-loose {
    line-height: 1.6;
}

/* Text Alignment */
.text-center {
    text-align: center;
}

.text-right {
    text-align: right;
}

.text-left {
    text-align: left;
}

.text-start {
    text-align: start;
}

.text-end {
    text-align: end;
}

/* Border Radius */
.rounded-none {
    border-radius: 0;
}

.rounded-sm {
    border-radius: 2;
}

.rounded {
    border-radius: 6;
}

.rounded-lg {
    border-radius: 10;
}

.rounded-full {
    border-radius: 1000;
}

/* Toggle Button CSS */
.toggle-button {
    border-radius: 0;
    border-color: ?color-primary;
    background-color: initial;
    padding: 9 12 12 12;
}

.toggle-button .title {
    color: ?color-primary;
    font-size: large;
}

.toggle-button .icon {
    margin: 3 0 0 0;
    color: ?color-primary;
    font-size: large;
}

.toggle-button.checked {
    background-color: ?color-primary;
}

.toggle-button.checked .title {
    color: white;
}

.toggle-button.checked .icon {
    color: white;
}

/* Hero Block */
.hero .hero-title {
    font-size: 24;
    color: white;
    -rock-text-shadow: 2 2 4 black;
}

.hero .hero-subtitle {
    font-size: 18;
    color: white;
    -rock-text-shadow: 2 2 4 black;
}

.tablet .hero .hero-title {
    font-size: 36;
}

.tablet .hero .hero-subtitle {
    font-size: 28;
}

<<<<<<< HEAD
/* Hero Block */
.hero .hero-title {
    font-size: 24;
    color: white;
    -rock-text-shadow: 2 2 4 black;
}

.hero .hero-subtitle {
    font-size: 18;
    color: white;
    -rock-text-shadow: 2 2 4 black;
}

.tablet .hero .hero-title {
    font-size: 36;
}

.tablet .hero .hero-subtitle {
    font-size: 28;
}

=======

/* Calendar Classes */
>>>>>>> d94cc0a3
.calendar-filter-panel {
    margin-bottom: 5;
}

.calendar-filter {
    padding: 8;
    border-radius: ?radius-base;
    background-color: ?color-gray-200;
}

.calendar-filter label,
.calendar-filter icon {
    color: ?color-text;
    vertical-align: center;
}
.calendar-filter icon {
    font-size: small;
    margin-right: 6;
}

.calendar-toolbar {
    padding: 12 16;
    border-radius: ?radius-base;
    background-color: ?color-primary;
    margin-top: 0;
}
.calendar-toolbar .calendar-toolbar-currentmonth {
    font-style: bold;
    color: #ffffff;
}
.calendar-toolbar .calendar-toolbar-adjacentmonth {
    color: rgba(255,255,255,0.5);
}

.calendar-header {
    font-style: bold;
}

.calendar-day {
    background-color: initial;
}
.calendar-day-current {
    background-color: ?color-gray-200;
}
.calendar-day-current .calendar-day-title {
    color: ?color-text;
}

.calendar-day-adjacent .calendar-day-title {
    color: ?color-gray-400;
}

.calendar-events-heading {
    margin-top: 32;
    text-align: center;
}

.calendar-events-day {
    text-align: left;
    margin-bottom: 8;
}

.calendar-event {
    padding: 12;
    border-radius: ?radius-base;
    background-color: ?color-gray-200;
    margin-bottom: 24;
}

.calendar-event-summary {
    padding: 0;
    background-color: ?color-gray-200;
}

.calendar-event-title {
    font-style: bold;
}

.calendar-event-text {
    font-size: small;
}

.calendar-event-audience,
.calendar-event-campus {
    font-size: small;
    color: #888888;
}

.calendar-list-navigation {
    margin-bottom: 16;
}

.previous-month,
.next-month {
    padding: 4 12 0;
    font-size: 24;
    opacity: 0.8;
}

.next-month {
    padding-right: 0;
}

/* Modals */
.modal-header {
    background-color: ?color-gray-400;
}

.modal-title {  
}

.modal-close {
    opacity: 0.5;
}

/* Forms Styles */
^borderlessentry,
^datepicker,
^checkbox, 
^picker,
^entry, 
^switch {
    color: ?color-text;
    font-size: default;
}

/* Field Titles */
fieldgroupheader {
   
}

fieldgroupheader .title,
formfield .title {
    color: ?color-text;
    font-style: bold;
    font-size: default;
}

fieldgroupheader.error .title,
formfield.error .title {
    color: ?color-danger;
}

formfield .title {
    margin-right: 12;
    line-height: 1;
}

/* Required Indicator */
fieldgroupheader .required-indicator,
formfield .required-indicator {
    color: transparent;
    width: 4;
    height: 4;
    border-radius: 2;
}

fieldgroupheader.required .required-indicator,
formfield.required .required-indicator {
    color: ?color-danger;
}

/* Field Stacks */
fieldstack {
    border-radius: 0;
    border-color: ?color-secondary;
    border-width: 1;
    margin-top: 4;
    margin-bottom: 12;
}

/* Form Fields  */
formfield {
    padding: 12 12 12 6;
}

fieldcontainer > .no-fieldstack {
    margin-bottom: 12;
}

formfield .required-indicator {
    margin-right: 4;
}

/* Divider */
.divider {
    background-color: ?color-gray-400;
}


/* Cards */
.card {
    margin-bottom: 24;
}

.card-container {
   padding: 0; 
   -xf-spacing: 0;
}

.card-content {
    -xf-spacing: 0;
}

.card-inline .card-content,
.card-contained .card-content {
    padding: 16;
}

.card-block .card-content {
    padding-top: 16;
}

.card-image {
    margin: 0;
}

.card-tagline {
    font-style: normal;
}

.card-title {
    margin: 0;
}

.card-descriptions {
    margin-bottom: 8;
}

.card-tagline,
.card-description-left, 
.card-description-right {
    opacity: .7;
}


.card-additionalcontent .paragraph {
    margin-bottom: 0;
    margin-top: 12;
}

.card-inline .card-tagline,
.card-inline .card-title,
.card-inline .card-description-left,
.card-inline .card-description-right,
.card-inline .card-additionalcontent .paragraph {
    color: #ffffff;
}
";
        #endregion
    }
}<|MERGE_RESOLUTION|>--- conflicted
+++ resolved
@@ -1022,32 +1022,8 @@
     font-size: 28;
 }
 
-<<<<<<< HEAD
-/* Hero Block */
-.hero .hero-title {
-    font-size: 24;
-    color: white;
-    -rock-text-shadow: 2 2 4 black;
-}
-
-.hero .hero-subtitle {
-    font-size: 18;
-    color: white;
-    -rock-text-shadow: 2 2 4 black;
-}
-
-.tablet .hero .hero-title {
-    font-size: 36;
-}
-
-.tablet .hero .hero-subtitle {
-    font-size: 28;
-}
-
-=======
 
 /* Calendar Classes */
->>>>>>> d94cc0a3
 .calendar-filter-panel {
     margin-bottom: 5;
 }
