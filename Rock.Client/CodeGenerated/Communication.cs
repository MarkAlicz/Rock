--- conflicted
+++ resolved
@@ -74,10 +74,7 @@
         public int? ListGroupId { get; set; }
 
         /// <summary />
-<<<<<<< HEAD
         // Made Obsolete in Rock "1.7"
-=======
->>>>>>> 8ae63ad8
         [Obsolete( "MediumDataJson is no longer used.", true )]
         public string MediumDataJson { get; set; }
 
