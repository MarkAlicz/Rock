--- conflicted
+++ resolved
@@ -7,13 +7,8 @@
 using System;
 using System.Collections.Generic;
 using System.Linq;
-<<<<<<< HEAD
 using NUnit.Framework;
-using Rock.Cms;
-=======
-using Xunit;
 using Rock.Model;
->>>>>>> 8c190dca
 
 namespace Rock.Tests.Cms
 {
