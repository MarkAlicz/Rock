﻿using System;
using System.Collections.Generic;
using System.Data.Entity.Design.PluralizationServices;
using System.Globalization;
using System.IO;
using System.Reflection;
using System.Text;
using System.Windows.Forms;

namespace Rock.CodeGeneration
{
    /// <summary>
    /// 
    /// </summary>
    public partial class Form1 : Form
    {
        PluralizationService pls = PluralizationService.CreateService( new CultureInfo( "en-US" ) );
        Assembly rockAssembly = null;

        /// <summary>
        /// Initializes a new instance of the <see cref="Form1" /> class.
        /// </summary>
        public Form1()
        {
            InitializeComponent();
        }

        /// <summary>
        /// Handles the Click event of the btnLoad control.
        /// </summary>
        /// <param name="sender">The source of the event.</param>
        /// <param name="e">The <see cref="EventArgs" /> instance containing the event data.</param>
        private void btnLoad_Click( object sender, EventArgs e )
        {
<<<<<<< HEAD
			var entityInterface = typeof( Rock.Data.IEntity );
			rockAssembly = entityInterface.Assembly;
			FileInfo fi = new FileInfo( ( new System.Uri( rockAssembly.CodeBase ) ).AbsolutePath );
=======
            var modelInterface = typeof( Rock.Data.IModel );
            rockAssembly = modelInterface.Assembly;
            FileInfo fi = new FileInfo( ( new System.Uri( rockAssembly.CodeBase ) ).AbsolutePath );
>>>>>>> 3c9b06c1

            ofdAssembly.InitialDirectory = fi.DirectoryName;
            ofdAssembly.Filter = "dll files (*.dll)|*.dll";
            ofdAssembly.FileName = "Rock.dll";
            ofdAssembly.RestoreDirectory = true;

            if ( ofdAssembly.ShowDialog() == DialogResult.OK )
            {
                Cursor = Cursors.WaitCursor;

                cblModels.Items.Clear();

                foreach ( var file in ofdAssembly.FileNames )
                {
                    var assembly = Assembly.LoadFrom( file );

<<<<<<< HEAD
					foreach ( Type type in assembly.GetTypes() )
						if ( type.Namespace != null && !type.Namespace.StartsWith( "Rock.Data" ) )
							foreach ( Type interfaceType in type.GetInterfaces() )
								if ( interfaceType == entityInterface )
									cblModels.Items.Add( type );
				}
=======
                    foreach ( Type type in assembly.GetTypes() )
                        if ( type.Namespace != null && !type.Namespace.StartsWith( "Rock.Data" ) )
                            foreach ( Type interfaceType in type.GetInterfaces() )
                                if ( interfaceType == modelInterface )
                                    cblModels.Items.Add( type );
                }
>>>>>>> 3c9b06c1

                CheckAllItems( true );
                cbSelectAll.Checked = true;

                Cursor = Cursors.Default;
            }
        }

        /// <summary>
        /// Handles the CheckedChanged event of the cbSelectAll control.
        /// </summary>
        /// <param name="sender">The source of the event.</param>
        /// <param name="e">The <see cref="EventArgs" /> instance containing the event data.</param>
        private void cbSelectAll_CheckedChanged( object sender, EventArgs e )
        {
            CheckAllItems( cbSelectAll.Checked );
        }

        /// <summary>
        /// Handles the Click event of the btnGenerate control.
        /// </summary>
        /// <param name="sender">The source of the event.</param>
        /// <param name="e">The <see cref="EventArgs" /> instance containing the event data.</param>
        private void btnGenerate_Click( object sender, EventArgs e )
        {
            string serviceDtoFolder = Path.Combine( RootFolder().FullName, "Rock" );
            string restFolder = Path.Combine( RootFolder().FullName, "Rock.Rest" );

            if ( cbService.Checked || cbDto.Checked )
            {
                fbdServiceDtoOutput.SelectedPath = serviceDtoFolder;
                if ( fbdServiceDtoOutput.ShowDialog() == DialogResult.OK )
                {
                    serviceDtoFolder = fbdServiceDtoOutput.SelectedPath;
                }
            }

            if ( cbRest.Checked )
            {
                fbdRestOutput.SelectedPath = restFolder;
                if ( fbdRestOutput.ShowDialog() == DialogResult.OK )
                {
                    restFolder = fbdRestOutput.SelectedPath;
                }
            }

            Cursor = Cursors.WaitCursor;

            if ( cblModels.CheckedItems.Count > 0 )
            {
                var rootFolder = RootFolder();
                if ( rootFolder != null )
                {
                    foreach ( object item in cblModels.CheckedItems )
                    {
                        Type type = (Type)item;

                        if ( cbService.Checked )
                        {
                            WriteServiceFile( serviceDtoFolder, type );
                        }

                        if ( cbDto.Checked )
                        {
                            WriteDtoFile( serviceDtoFolder, type );
                        }

                        if ( cbRest.Checked )
                        {
                            WriteRESTFile( restFolder, type );
                        }
                    }
                }
            }

            Cursor = Cursors.Default;

            MessageBox.Show( "Files have been generated" );
        }

        /// <summary>
        /// Checks or unchecks all the items in the list
        /// </summary>
        /// <param name="selected"></param>
        private void CheckAllItems( bool selected )
        {
            for ( int i = 0; i < cblModels.Items.Count; i++ )
            {
                cblModels.SetItemChecked( i, selected );
            }
        }

        /// <summary>
        /// Writes the Service file for a given type
        /// </summary>
        /// <param name="rootFolder"></param>
        /// <param name="type"></param>
        private void WriteServiceFile( string rootFolder, Type type )
        {
            string repoConstructorParam = string.Empty;
            if ( !type.Assembly.Equals( rockAssembly ) )
            {
                foreach ( var context in Rock.Reflection.SearchAssembly( type.Assembly, typeof( System.Data.Entity.DbContext ) ) )
                {
                    repoConstructorParam = string.Format( " new EFRepository<{0}>( new {1}() ) ", type.Name, context.Value.FullName );
                    break;
                }
            }

            Type dataMemberType = typeof( System.Runtime.Serialization.DataMemberAttribute );

            var properties = new Dictionary<string, string>();
            foreach ( var property in type.GetProperties() )
            {
                if ( System.Attribute.IsDefined( property, dataMemberType ) )
                {
                    properties.Add( property.Name, PropertyTypeName( property.PropertyType ) );
                }
            }

            var sb = new StringBuilder();

            sb.AppendLine( "//------------------------------------------------------------------------------" );
            sb.AppendLine( "// <auto-generated>" );
            sb.AppendLine( "//     This code was generated by the Rock.CodeGeneration project" );
            sb.AppendLine( "//     Changes to this file will be lost when the code is regenerated." );
            sb.AppendLine( "// </auto-generated>" );
            sb.AppendLine( "//------------------------------------------------------------------------------" );
            sb.AppendLine( "//" );
            sb.AppendLine( "// THIS WORK IS LICENSED UNDER A CREATIVE COMMONS ATTRIBUTION-NONCOMMERCIAL-" );
            sb.AppendLine( "// SHAREALIKE 3.0 UNPORTED LICENSE:" );
            sb.AppendLine( "// http://creativecommons.org/licenses/by-nc-sa/3.0/" );
            sb.AppendLine( "//" );
            sb.AppendLine( "" );

            sb.AppendLine( "using System;" );
            sb.AppendLine( "using System.Linq;" );
            sb.AppendLine( "" );
            sb.AppendLine( "using Rock.Data;" );
            sb.AppendLine( "" );

            sb.AppendFormat( "namespace {0}" + Environment.NewLine, type.Namespace );
            sb.AppendLine( "{" );
            sb.AppendLine( "    /// <summary>" );
            sb.AppendFormat( "    /// {0} Service class" + Environment.NewLine, type.Name );
            sb.AppendLine( "    /// </summary>" );
            sb.AppendFormat( "    public partial class {0}Service : Service<{0}, {0}Dto>" + Environment.NewLine, type.Name );
            sb.AppendLine( "    {" );

            sb.AppendLine( "        /// <summary>" );
            sb.AppendFormat( "        /// Initializes a new instance of the <see cref=\"{0}Service\"/> class" + Environment.NewLine, type.Name );
            sb.AppendLine( "        /// </summary>" );
            sb.AppendFormat( "        public {0}Service()" + Environment.NewLine, type.Name );
            sb.AppendFormat( "            : base({0})" + Environment.NewLine, repoConstructorParam );
            sb.AppendLine( "        {" );
            sb.AppendLine( "        }" );
            sb.AppendLine( "" );

            sb.AppendLine( "        /// <summary>" );
            sb.AppendFormat( "        /// Initializes a new instance of the <see cref=\"{0}Service\"/> class" + Environment.NewLine, type.Name );
            sb.AppendLine( "        /// </summary>" );
            sb.AppendFormat( "        public {0}Service(IRepository<{0}> repository) : base(repository)" + Environment.NewLine, type.Name );
            sb.AppendLine( "        {" );
            sb.AppendLine( "        }" );
            sb.AppendLine( "" );

            sb.AppendLine( "        /// <summary>" );
            sb.AppendLine( "        /// Creates a new model" );
            sb.AppendLine( "        /// </summary>" );
            sb.AppendFormat( "        public override {0} CreateNew()" + Environment.NewLine, type.Name );
            sb.AppendLine( "        {" );
            sb.AppendFormat( "            return new {0}();" + Environment.NewLine, type.Name );
            sb.AppendLine( "        }" );
            sb.AppendLine( "" );

<<<<<<< HEAD
            sb.AppendLine( "\t\t/// <summary>" );
            sb.AppendLine( "\t\t/// Query DTO objects" );
            sb.AppendLine( "\t\t/// </summary>" );
            sb.AppendLine( "\t\t/// <returns>A queryable list of DTO objects</returns>" );
            sb.AppendFormat( "\t\tpublic override IQueryable<{0}Dto> QueryableDto( )" + Environment.NewLine, type.Name );
            sb.AppendLine( "\t\t{" );
			sb.AppendLine( "\t\t\treturn QueryableDto( this.Queryable() );" );
			sb.AppendLine( "\t\t}" );
			sb.AppendLine( "" );

			sb.AppendLine( "\t\t/// <summary>" );
			sb.AppendLine( "\t\t/// Query DTO objects" );
			sb.AppendLine( "\t\t/// </summary>" );
			sb.AppendLine( "\t\t/// <returns>A queryable list of DTO objects</returns>" );
			sb.AppendFormat( "\t\tpublic IQueryable<{0}Dto> QueryableDto( IQueryable<{0}> items )" + Environment.NewLine, type.Name );
			sb.AppendLine( "\t\t{" );
			sb.AppendFormat( "\t\t\treturn items.Select( m => new {0}Dto()" + Environment.NewLine, type.Name );
            sb.AppendLine( "\t\t\t\t{" );
			foreach ( var property in properties )
				sb.AppendFormat( "\t\t\t\t\t{0} = m.{0}," + Environment.NewLine, property.Key );
            sb.Remove( sb.Length - 1, 1 );
            sb.AppendLine( "\t\t\t\t});" );
            sb.AppendLine( "\t\t}" );
=======
            sb.AppendLine( "        /// <summary>" );
            sb.AppendLine( "        /// Query DTO objects" );
            sb.AppendLine( "        /// </summary>" );
            sb.AppendLine( "        /// <returns>A queryable list of DTO objects</returns>" );
            sb.AppendFormat( "        public override IQueryable<{0}Dto> QueryableDto( )" + Environment.NewLine, type.Name );
            sb.AppendLine( "        {" );
            sb.AppendLine( "            return QueryableDto( this.Queryable() );" );
            sb.AppendLine( "        }" );
            sb.AppendLine( "" );

            sb.AppendLine( "        /// <summary>" );
            sb.AppendLine( "        /// Query DTO objects" );
            sb.AppendLine( "        /// </summary>" );
            sb.AppendLine( "        /// <returns>A queryable list of DTO objects</returns>" );
            sb.AppendFormat( "        public IQueryable<{0}Dto> QueryableDto( IQueryable<{0}> items )" + Environment.NewLine, type.Name );
            sb.AppendLine( "        {" );
            sb.AppendFormat( "            return items.Select( m => new {0}Dto()" + Environment.NewLine, type.Name );
            sb.AppendLine( "                {" );
            foreach ( var property in properties )
            {
                sb.AppendFormat( "                    {0} = m.{0}," + Environment.NewLine, property.Key );
            }
            sb.AppendLine( "                });" );
            sb.AppendLine( "        }" );
>>>>>>> 3c9b06c1

            sb.AppendLine( "    }" );
            sb.AppendLine( "}" );

            var file = new FileInfo( Path.Combine( NamespaceFolder( rootFolder, type.Namespace ).FullName, type.Name + "Service.cs" ) );
            WriteFile( file, sb );
        }

        /// <summary>
        /// Writes the DTO file for a given type
        /// </summary>
        /// <param name="rootFolder"></param>
        /// <param name="type"></param>
        private void WriteDtoFile( string rootFolder, Type type )
        {
            Type dataMemberType = typeof( System.Runtime.Serialization.DataMemberAttribute );
            string lcName = type.Name.Substring( 0, 1 ).ToLower() + type.Name.Substring( 1 );

            var properties = new Dictionary<string, string>();
            foreach ( var property in type.GetProperties() )
                if ( System.Attribute.IsDefined( property, dataMemberType ) )
                    properties.Add( property.Name, PropertyTypeName( property.PropertyType ) );

            var sb = new StringBuilder();

            sb.AppendLine( "//------------------------------------------------------------------------------" );
            sb.AppendLine( "// <auto-generated>" );
            sb.AppendLine( "//     This code was generated by the Rock.CodeGeneration project" );
            sb.AppendLine( "//     Changes to this file will be lost when the code is regenerated." );
            sb.AppendLine( "// </auto-generated>" );
            sb.AppendLine( "//------------------------------------------------------------------------------" );
            sb.AppendLine( "//" );
            sb.AppendLine( "// THIS WORK IS LICENSED UNDER A CREATIVE COMMONS ATTRIBUTION-NONCOMMERCIAL-" );
            sb.AppendLine( "// SHAREALIKE 3.0 UNPORTED LICENSE:" );
            sb.AppendLine( "// http://creativecommons.org/licenses/by-nc-sa/3.0/" );
            sb.AppendLine( "//" );
            sb.AppendLine( "using System;" );
            sb.AppendLine( "" );

            sb.AppendLine( "using Rock.Data;" );
            sb.AppendLine( "" );

            sb.AppendFormat( "namespace {0}" + Environment.NewLine, type.Namespace );
            sb.AppendLine( "{" );
            sb.AppendLine( "    /// <summary>" );
            sb.AppendFormat( "    /// Data Transfer Object for {0} object" + Environment.NewLine, type.Name );
            sb.AppendLine( "    /// </summary>" );
            //sb.AppendLine( "    [Serializable]" );
            sb.AppendFormat( "    public partial class {0}Dto : IDto" + Environment.NewLine, type.Name );
            // : Dto<{0}>
            sb.AppendLine( "    {" );

            sb.AppendLine( "" );
            sb.AppendLine( "#pragma warning disable 1591" );
            foreach ( var property in properties )
            {
                if ( !BaseDtoProperty( property.Key ) )
                {
                    sb.AppendFormat( "        public {0} {1} {{ get; set; }}" + Environment.NewLine, property.Value, property.Key );
                }
            }
            sb.AppendLine( "#pragma warning restore 1591" );

            sb.AppendLine( "" );

            sb.AppendLine( "        /// <summary>" );
            sb.AppendLine( "        /// Instantiates a new DTO object" );
            sb.AppendLine( "        /// </summary>" );
            sb.AppendFormat( "        public {0}Dto ()" + Environment.NewLine, type.Name );
            sb.AppendLine( "        {" );
            sb.AppendLine( "        }" );
            sb.AppendLine( "" );

<<<<<<< HEAD
            sb.AppendLine( "\t\t/// <summary>" );
            sb.AppendLine( "\t\t/// Instantiates a new DTO object from the entity" );
            sb.AppendLine( "\t\t/// </summary>" );
            sb.AppendFormat( "\t\t/// <param name=\"{0}\"></param>" + Environment.NewLine, lcName );
            sb.AppendFormat( "\t\tpublic {0}Dto ( {0} {1} )" + Environment.NewLine, type.Name, lcName );
            sb.AppendLine( "\t\t{" );
            sb.AppendFormat( "\t\t\tCopyFromModel( {0} );" + Environment.NewLine, lcName );
            sb.AppendLine( "\t\t}" );
            sb.AppendLine( "" );

            sb.AppendLine( "\t\t/// <summary>" );
            sb.AppendLine( "\t\t/// Copies the model property values to the DTO properties" );
            sb.AppendLine( "\t\t/// </summary>" );
			sb.AppendLine( "\t\t/// <param name=\"model\">The model</param>" );
			sb.AppendLine( "\t\tpublic void CopyFromModel( IEntity model )" );
			sb.AppendLine( "\t\t{" );
			sb.AppendFormat( "\t\t\tif ( model is {0} )" + Environment.NewLine, type.Name );
            sb.AppendLine( "\t\t\t{" );
			sb.AppendFormat( "\t\t\t\tvar {0} = ({1})model;" + Environment.NewLine, lcName, type.Name );
			foreach ( var property in properties )
				sb.AppendFormat( "\t\t\t\tthis.{0} = {1}.{0};" + Environment.NewLine, property.Key, lcName );
			sb.AppendLine( "\t\t\t}" );
			sb.AppendLine( "\t\t}" );
            sb.AppendLine( "" );

            sb.AppendLine( "\t\t/// <summary>" );
            sb.AppendLine( "\t\t/// Copies the DTO property values to the entity properties" );
            sb.AppendLine( "\t\t/// </summary>" );
            sb.AppendLine( "\t\t/// <param name=\"model\">The model</param>");
			sb.AppendLine( "\t\tpublic void CopyToModel ( IEntity model )" );
            sb.AppendLine( "\t\t{" );
			sb.AppendFormat( "\t\t\tif ( model is {0} )" + Environment.NewLine, type.Name );
			sb.AppendLine( "\t\t\t{" );
			sb.AppendFormat( "\t\t\t\tvar {0} = ({1})model;" + Environment.NewLine, lcName, type.Name );
			foreach ( var property in properties )
				sb.AppendFormat( "\t\t\t\t{1}.{0} = this.{0};" + Environment.NewLine, property.Key, lcName );
			sb.AppendLine( "\t\t\t}" );
			sb.AppendLine( "\t\t}" );

            sb.AppendLine( "\t}" );
=======
            sb.AppendLine( "        /// <summary>" );
            sb.AppendLine( "        /// Instantiates a new DTO object from the model" );
            sb.AppendLine( "        /// </summary>" );
            sb.AppendFormat( "        /// <param name=\"{0}\"></param>" + Environment.NewLine, lcName );
            sb.AppendFormat( "        public {0}Dto ( {0} {1} )" + Environment.NewLine, type.Name, lcName );
            sb.AppendLine( "        {" );
            sb.AppendFormat( "            CopyFromModel( {0} );" + Environment.NewLine, lcName );
            sb.AppendLine( "        }" );
            sb.AppendLine( "" );

            sb.AppendLine( "        /// <summary>" );
            sb.AppendLine( "        /// Copies the model property values to the DTO properties" );
            sb.AppendLine( "        /// </summary>" );
            sb.AppendLine( "        /// <param name=\"model\">The model.</param>");
            sb.AppendLine( "        public void CopyFromModel( IModel model )" );
            sb.AppendLine( "        {" );
            sb.AppendFormat( "            if ( model is {0} )" + Environment.NewLine, type.Name );
            sb.AppendLine( "            {" );
            sb.AppendFormat( "                var {0} = ({1})model;" + Environment.NewLine, lcName, type.Name );
            foreach ( var property in properties )
            {
                sb.AppendFormat( "                this.{0} = {1}.{0};" + Environment.NewLine, property.Key, lcName );
            }
            sb.AppendLine( "            }" );
            sb.AppendLine( "        }" );
            sb.AppendLine( "" );

            sb.AppendLine( "        /// <summary>" );
            sb.AppendLine( "        /// Copies the DTO property values to the model properties" );
            sb.AppendLine( "        /// </summary>" );
            sb.AppendLine( "        /// <param name=\"model\">The model.</param>");
            sb.AppendLine( "        public void CopyToModel ( IModel model )" );
            sb.AppendLine( "        {" );
            sb.AppendFormat( "            if ( model is {0} )" + Environment.NewLine, type.Name );
            sb.AppendLine( "            {" );
            sb.AppendFormat( "                var {0} = ({1})model;" + Environment.NewLine, lcName, type.Name );
            foreach ( var property in properties )
            {
                sb.AppendFormat( "                {1}.{0} = this.{0};" + Environment.NewLine, property.Key, lcName );
            }
            sb.AppendLine( "            }" );
            sb.AppendLine( "        }" );

            sb.AppendLine( "    }" );
>>>>>>> 3c9b06c1
            sb.AppendLine( "}" );

            var file = new FileInfo( Path.Combine( NamespaceFolder( rootFolder, type.Namespace ).FullName, type.Name + "Dto.cs" ) );
            WriteFile( file, sb );
        }

        /// <summary>
        /// Writes the REST file for a given type
        /// </summary>
        /// <param name="rootFolder"></param>
        /// <param name="type"></param>
        private void WriteRESTFile( string rootFolder, Type type )
        {
            Type dataMemberType = typeof( System.Runtime.Serialization.DataMemberAttribute );
            string pluralizedName = pls.Pluralize( type.Name );

            string baseName = new DirectoryInfo( rootFolder ).Name;
            if ( baseName.EndsWith( ".Rest" ) )
            {
                baseName = baseName.Substring( 0, baseName.Length - 5 );
            }

            string restNamespace = type.Namespace;
            if ( restNamespace.StartsWith( baseName + ".", true, null ) )
            {
                restNamespace = baseName + ".Rest" + restNamespace.Substring( baseName.Length );
            }
            else
            {
                restNamespace = ".Rest." + restNamespace;
            }

            var properties = new Dictionary<string, string>();
            foreach ( var property in type.GetProperties() )
            {
                if ( System.Attribute.IsDefined( property, dataMemberType ) )
                {
                    properties.Add( property.Name, PropertyTypeName( property.PropertyType ) );
                }
            }

            var sb = new StringBuilder();

            sb.AppendLine( "//------------------------------------------------------------------------------" );
            sb.AppendLine( "// <auto-generated>" );
            sb.AppendLine( "//     This code was generated by the Rock.CodeGeneration project" );
            sb.AppendLine( "//     Changes to this file will be lost when the code is regenerated." );
            sb.AppendLine( "// </auto-generated>" );
            sb.AppendLine( "//------------------------------------------------------------------------------" );
            sb.AppendLine( "//" );
            sb.AppendLine( "// THIS WORK IS LICENSED UNDER A CREATIVE COMMONS ATTRIBUTION-NONCOMMERCIAL-" );
            sb.AppendLine( "// SHAREALIKE 3.0 UNPORTED LICENSE:" );
            sb.AppendLine( "// http://creativecommons.org/licenses/by-nc-sa/3.0/" );
            sb.AppendLine( "//" );
            sb.AppendLine( "" );

            sb.AppendFormat( "using {0};" + Environment.NewLine, type.Namespace );
            sb.AppendLine( "" );

            sb.AppendFormat( "namespace {0}" + Environment.NewLine, restNamespace );
            sb.AppendLine( "{" );
            sb.AppendLine( "    /// <summary>" );
            sb.AppendFormat( "    /// {0} REST API" + Environment.NewLine, pluralizedName );
            sb.AppendLine( "    /// </summary>" );
            sb.AppendFormat( "    public partial class {0}Controller : Rock.Rest.ApiController<{1}.{2}, {1}.{2}Dto>" + Environment.NewLine, pluralizedName, type.Namespace, type.Name );
            sb.AppendLine( "    {" );
            sb.AppendFormat( "        public {0}Controller() : base( new {1}.{2}Service() ) {{ }} " + Environment.NewLine, pluralizedName, type.Namespace, type.Name );
            sb.AppendLine( "    }" );
            sb.AppendLine( "}" );


            var file = new FileInfo( Path.Combine( NamespaceFolder( rootFolder, restNamespace ).FullName, pluralizedName + "Controller.cs" ) );
            WriteFile( file, sb );
        }

        /// <summary>
        /// Gets the root folder to use as the base for the namespace folders
        /// </summary>
        /// <returns></returns>
        private DirectoryInfo RootFolder()
        {
            // Should probably be read from config file, or selected from directory dialog.  
            // For now, just traverses parent folders looking for Rock.sln file
            var dirInfo = new DirectoryInfo( Assembly.GetExecutingAssembly().Location );
            while ( dirInfo != null && !File.Exists( Path.Combine( dirInfo.FullName, "Rock.sln" ) ) )
            {
                dirInfo = dirInfo.Parent;
            }
            return dirInfo;
        }

        /// <summary>
        /// Gets the namespace folder for a selected type
        /// </summary>
        private DirectoryInfo NamespaceFolder( string rootFolder, string objectNamespace )
        {
            DirectoryInfo di = new DirectoryInfo( rootFolder );

            var commonParts = new List<string>();
            while ( objectNamespace.ToLower().StartsWith( di.Name.ToLower() + "." ) )
            {
                commonParts.Add( di.Name );
                objectNamespace = objectNamespace.Substring( di.Name.Length + 1 );
                di = di.Parent;
            }

            rootFolder = di.FullName;
            foreach ( string part in commonParts )
            {
                rootFolder = Path.Combine( rootFolder, part );
            }

            return new DirectoryInfo( Path.Combine( rootFolder, objectNamespace.Replace( '.', '\\' ) ) );
        }

        /// <summary>
        /// Get the property type name.  Will handle nullable and complex generic types.
        /// </summary>
        /// <param name="propertyType"></param>
        /// <returns></returns>
        private string PropertyTypeName( Type propertyType )
        {
            if ( propertyType.IsGenericType )
            {
                if ( propertyType.GetGenericTypeDefinition() == typeof( Nullable<> ) )
                {
                    return GetKeyName( propertyType.GetGenericArguments()[0].Name ) + "?";
                }
                else
                {
                    var sb = new StringBuilder();
                    sb.AppendFormat( "{0}<", propertyType.Name.Split( (char)96 )[0] );

                    foreach ( var argType in propertyType.GetGenericArguments() )
                    {
                        sb.AppendFormat( "{0}, ", PropertyTypeName( argType ) );
                    }

                    sb.Remove( sb.Length - 2, 2 );
                    sb.Append( ">" );

                    return sb.ToString();
                }
            }
            else
            {
                return GetKeyName( propertyType.Name );
            }
        }

        /// <summary>
        /// Writes the file.
        /// </summary>
        /// <param name="file">The file.</param>
        /// <param name="sb">The sb.</param>
        private void WriteFile( FileInfo file, StringBuilder sb )
        {
            if ( !file.Directory.Exists )
            {
                file.Directory.Create();
            }

            using ( var outputFile = new StreamWriter( file.FullName ) )
            {
                outputFile.Write( sb.ToString() );
            }
        }

        /// <summary>
        /// Replace any type names that have an equivelant C# alias
        /// </summary>
        /// <param name="typeName"></param>
        /// <returns></returns>
        private string GetKeyName( string typeName )
        {
            switch ( typeName )
            {
                case "Boolean": return "bool";
                case "Byte": return "byte";
                case "Char": return "char";
                case "Decimal": return "decimal";
                case "Double": return "double";
                case "Single": return "float";
                case "Int32": return "int";
                case "Int64": return "long";
                case "SByte": return "sbyte";
                case "Int16": return "short";
                case "String": return "string";
            }

            return typeName;
        }

        /// <summary>
        /// Evaluates if property is part of the base DTO class
        /// </summary>
        /// <param name="propertyName"></param>
        /// <returns></returns>
        private bool BaseDtoProperty( string propertyName )
        {
            return false;

            if ( propertyName == "Id" ) return true;
            if ( propertyName == "Guid" ) return true;
            if ( propertyName == "CreatedDateTime" ) return true;
            if ( propertyName == "ModifiedDateTime" ) return true;
            if ( propertyName == "CreatedByPersonId" ) return true;
            if ( propertyName == "ModifiedByPersonId" ) return true;

            return false;
        }
    }
}<|MERGE_RESOLUTION|>--- conflicted
+++ resolved
@@ -32,15 +32,9 @@
         /// <param name="e">The <see cref="EventArgs" /> instance containing the event data.</param>
         private void btnLoad_Click( object sender, EventArgs e )
         {
-<<<<<<< HEAD
 			var entityInterface = typeof( Rock.Data.IEntity );
 			rockAssembly = entityInterface.Assembly;
 			FileInfo fi = new FileInfo( ( new System.Uri( rockAssembly.CodeBase ) ).AbsolutePath );
-=======
-            var modelInterface = typeof( Rock.Data.IModel );
-            rockAssembly = modelInterface.Assembly;
-            FileInfo fi = new FileInfo( ( new System.Uri( rockAssembly.CodeBase ) ).AbsolutePath );
->>>>>>> 3c9b06c1
 
             ofdAssembly.InitialDirectory = fi.DirectoryName;
             ofdAssembly.Filter = "dll files (*.dll)|*.dll";
@@ -57,21 +51,12 @@
                 {
                     var assembly = Assembly.LoadFrom( file );
 
-<<<<<<< HEAD
 					foreach ( Type type in assembly.GetTypes() )
 						if ( type.Namespace != null && !type.Namespace.StartsWith( "Rock.Data" ) )
 							foreach ( Type interfaceType in type.GetInterfaces() )
 								if ( interfaceType == entityInterface )
 									cblModels.Items.Add( type );
 				}
-=======
-                    foreach ( Type type in assembly.GetTypes() )
-                        if ( type.Namespace != null && !type.Namespace.StartsWith( "Rock.Data" ) )
-                            foreach ( Type interfaceType in type.GetInterfaces() )
-                                if ( interfaceType == modelInterface )
-                                    cblModels.Items.Add( type );
-                }
->>>>>>> 3c9b06c1
 
                 CheckAllItems( true );
                 cbSelectAll.Checked = true;
@@ -247,31 +232,6 @@
             sb.AppendLine( "        }" );
             sb.AppendLine( "" );
 
-<<<<<<< HEAD
-            sb.AppendLine( "\t\t/// <summary>" );
-            sb.AppendLine( "\t\t/// Query DTO objects" );
-            sb.AppendLine( "\t\t/// </summary>" );
-            sb.AppendLine( "\t\t/// <returns>A queryable list of DTO objects</returns>" );
-            sb.AppendFormat( "\t\tpublic override IQueryable<{0}Dto> QueryableDto( )" + Environment.NewLine, type.Name );
-            sb.AppendLine( "\t\t{" );
-			sb.AppendLine( "\t\t\treturn QueryableDto( this.Queryable() );" );
-			sb.AppendLine( "\t\t}" );
-			sb.AppendLine( "" );
-
-			sb.AppendLine( "\t\t/// <summary>" );
-			sb.AppendLine( "\t\t/// Query DTO objects" );
-			sb.AppendLine( "\t\t/// </summary>" );
-			sb.AppendLine( "\t\t/// <returns>A queryable list of DTO objects</returns>" );
-			sb.AppendFormat( "\t\tpublic IQueryable<{0}Dto> QueryableDto( IQueryable<{0}> items )" + Environment.NewLine, type.Name );
-			sb.AppendLine( "\t\t{" );
-			sb.AppendFormat( "\t\t\treturn items.Select( m => new {0}Dto()" + Environment.NewLine, type.Name );
-            sb.AppendLine( "\t\t\t\t{" );
-			foreach ( var property in properties )
-				sb.AppendFormat( "\t\t\t\t\t{0} = m.{0}," + Environment.NewLine, property.Key );
-            sb.Remove( sb.Length - 1, 1 );
-            sb.AppendLine( "\t\t\t\t});" );
-            sb.AppendLine( "\t\t}" );
-=======
             sb.AppendLine( "        /// <summary>" );
             sb.AppendLine( "        /// Query DTO objects" );
             sb.AppendLine( "        /// </summary>" );
@@ -296,7 +256,6 @@
             }
             sb.AppendLine( "                });" );
             sb.AppendLine( "        }" );
->>>>>>> 3c9b06c1
 
             sb.AppendLine( "    }" );
             sb.AppendLine( "}" );
@@ -370,50 +329,8 @@
             sb.AppendLine( "        }" );
             sb.AppendLine( "" );
 
-<<<<<<< HEAD
-            sb.AppendLine( "\t\t/// <summary>" );
-            sb.AppendLine( "\t\t/// Instantiates a new DTO object from the entity" );
-            sb.AppendLine( "\t\t/// </summary>" );
-            sb.AppendFormat( "\t\t/// <param name=\"{0}\"></param>" + Environment.NewLine, lcName );
-            sb.AppendFormat( "\t\tpublic {0}Dto ( {0} {1} )" + Environment.NewLine, type.Name, lcName );
-            sb.AppendLine( "\t\t{" );
-            sb.AppendFormat( "\t\t\tCopyFromModel( {0} );" + Environment.NewLine, lcName );
-            sb.AppendLine( "\t\t}" );
-            sb.AppendLine( "" );
-
-            sb.AppendLine( "\t\t/// <summary>" );
-            sb.AppendLine( "\t\t/// Copies the model property values to the DTO properties" );
-            sb.AppendLine( "\t\t/// </summary>" );
-			sb.AppendLine( "\t\t/// <param name=\"model\">The model</param>" );
-			sb.AppendLine( "\t\tpublic void CopyFromModel( IEntity model )" );
-			sb.AppendLine( "\t\t{" );
-			sb.AppendFormat( "\t\t\tif ( model is {0} )" + Environment.NewLine, type.Name );
-            sb.AppendLine( "\t\t\t{" );
-			sb.AppendFormat( "\t\t\t\tvar {0} = ({1})model;" + Environment.NewLine, lcName, type.Name );
-			foreach ( var property in properties )
-				sb.AppendFormat( "\t\t\t\tthis.{0} = {1}.{0};" + Environment.NewLine, property.Key, lcName );
-			sb.AppendLine( "\t\t\t}" );
-			sb.AppendLine( "\t\t}" );
-            sb.AppendLine( "" );
-
-            sb.AppendLine( "\t\t/// <summary>" );
-            sb.AppendLine( "\t\t/// Copies the DTO property values to the entity properties" );
-            sb.AppendLine( "\t\t/// </summary>" );
-            sb.AppendLine( "\t\t/// <param name=\"model\">The model</param>");
-			sb.AppendLine( "\t\tpublic void CopyToModel ( IEntity model )" );
-            sb.AppendLine( "\t\t{" );
-			sb.AppendFormat( "\t\t\tif ( model is {0} )" + Environment.NewLine, type.Name );
-			sb.AppendLine( "\t\t\t{" );
-			sb.AppendFormat( "\t\t\t\tvar {0} = ({1})model;" + Environment.NewLine, lcName, type.Name );
-			foreach ( var property in properties )
-				sb.AppendFormat( "\t\t\t\t{1}.{0} = this.{0};" + Environment.NewLine, property.Key, lcName );
-			sb.AppendLine( "\t\t\t}" );
-			sb.AppendLine( "\t\t}" );
-
-            sb.AppendLine( "\t}" );
-=======
-            sb.AppendLine( "        /// <summary>" );
-            sb.AppendLine( "        /// Instantiates a new DTO object from the model" );
+            sb.AppendLine( "        /// <summary>" );
+            sb.AppendLine( "        /// Instantiates a new DTO object from the entity" );
             sb.AppendLine( "        /// </summary>" );
             sb.AppendFormat( "        /// <param name=\"{0}\"></param>" + Environment.NewLine, lcName );
             sb.AppendFormat( "        public {0}Dto ( {0} {1} )" + Environment.NewLine, type.Name, lcName );
@@ -426,7 +343,7 @@
             sb.AppendLine( "        /// Copies the model property values to the DTO properties" );
             sb.AppendLine( "        /// </summary>" );
             sb.AppendLine( "        /// <param name=\"model\">The model.</param>");
-            sb.AppendLine( "        public void CopyFromModel( IModel model )" );
+            sb.AppendLine( "        public void CopyFromModel( IEntity model )" );
             sb.AppendLine( "        {" );
             sb.AppendFormat( "            if ( model is {0} )" + Environment.NewLine, type.Name );
             sb.AppendLine( "            {" );
@@ -440,10 +357,10 @@
             sb.AppendLine( "" );
 
             sb.AppendLine( "        /// <summary>" );
-            sb.AppendLine( "        /// Copies the DTO property values to the model properties" );
+            sb.AppendLine( "        /// Copies the DTO property values to the entity properties" );
             sb.AppendLine( "        /// </summary>" );
             sb.AppendLine( "        /// <param name=\"model\">The model.</param>");
-            sb.AppendLine( "        public void CopyToModel ( IModel model )" );
+            sb.AppendLine( "        public void CopyToModel ( IEntity model )" );
             sb.AppendLine( "        {" );
             sb.AppendFormat( "            if ( model is {0} )" + Environment.NewLine, type.Name );
             sb.AppendLine( "            {" );
@@ -456,7 +373,6 @@
             sb.AppendLine( "        }" );
 
             sb.AppendLine( "    }" );
->>>>>>> 3c9b06c1
             sb.AppendLine( "}" );
 
             var file = new FileInfo( Path.Combine( NamespaceFolder( rootFolder, type.Namespace ).FullName, type.Name + "Dto.cs" ) );
