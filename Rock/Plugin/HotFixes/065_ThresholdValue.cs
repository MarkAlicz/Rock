--- conflicted
+++ resolved
@@ -1,5 +1,4 @@
-<<<<<<< HEAD
-﻿// <copyright>
+// <copyright>
 // Copyright by the Spark Development Network
 //
 // Licensed under the Rock Community License (the "License");
@@ -15,16 +14,7 @@
 // limitations under the License.
 // </copyright>
 //
-using System;
-using System.Collections.Generic;
-using System.Linq;
-using System.Text;
-using System.Threading.Tasks;
-
 namespace Rock.Plugin.HotFixes
-=======
-﻿namespace Rock.Plugin.HotFixes
->>>>>>> 565795ab
 {
     /// <summary>
     /// Updates the check-in success template to include error messages when capacity increases threshold value
