﻿// <copyright>
// Copyright by the Spark Development Network
//
// Licensed under the Rock Community License (the "License");
// you may not use this file except in compliance with the License.
// You may obtain a copy of the License at
//
// http://www.rockrms.com/license
//
// Unless required by applicable law or agreed to in writing, software
// distributed under the License is distributed on an "AS IS" BASIS,
// WITHOUT WARRANTIES OR CONDITIONS OF ANY KIND, either express or implied.
// See the License for the specific language governing permissions and
// limitations under the License.
// </copyright>
//
using System;
using System.Collections.Generic;
using System.Data.Entity;
using System.Linq;
using System.Net.Mail;
using System.Net.Mime;
using System.Text.RegularExpressions;

using Rock.Data;
using Rock.Model;
using Rock.Transactions;
using Rock.Cache;

namespace Rock.Communication.Transport
{
    /// <summary>
    /// Sends a communication through SMTP protocol
    /// </summary>
    public abstract class SMTPComponent : TransportComponent
    {

        #region Properties

        /// <summary>
        /// Gets or sets the server.
        /// </summary>
        /// <value>
        /// The server.
        /// </value>
        public virtual string Server
        {
            get
            {
                return GetAttributeValue( "Server" );
            }
        }

        /// <summary>
        /// Gets the port.
        /// </summary>
        /// <value>
        /// The port.
        /// </value>
        public virtual int Port
        {
            get
            {
                return GetAttributeValue( "Port" ).AsIntegerOrNull() ?? 25;
            }
        }

        /// <summary>
        /// Gets a value indicating whether [use SSL].
        /// </summary>
        /// <value>
        ///   <c>true</c> if [use SSL]; otherwise, <c>false</c>.
        /// </value>
        public virtual bool UseSSL
        {
            get
            {
                return GetAttributeValue( "UseSSL" ).AsBooleanOrNull() ?? false;
            }
        }

        /// <summary>
        /// Gets the username.
        /// </summary>
        /// <value>
        /// The username.
        /// </value>
        public virtual string Username
        {
            get
            {
                return GetAttributeValue( "Username" );
            }
        }

        /// <summary>
        /// Gets the password.
        /// </summary>
        /// <value>
        /// The password.
        /// </value>
        public virtual string Password
        {
            get
            {
                return GetAttributeValue( "Password" );
            }
        }

        /// <summary>
        /// Gets the recipient status note.
        /// </summary>
        /// <value>
        /// The status note.
        /// </value>
        public virtual string StatusNote { get { return string.Empty; } }

        #endregion

        /// <summary>
        /// Sends the specified rock message.
        /// </summary>
        /// <param name="rockMessage">The rock message.</param>
        /// <param name="mediumEntityTypeId">The medium entity type identifier.</param>
        /// <param name="mediumAttributes">The medium attributes.</param>
        /// <param name="errorMessages">The error messages.</param>
        /// <returns></returns>
        public override bool Send( RockMessage rockMessage, int mediumEntityTypeId, Dictionary<string, string> mediumAttributes, out List<string> errorMessages )
        {
            errorMessages = new List<string>();

            var emailMessage = rockMessage as RockEmailMessage;
            if ( emailMessage != null )
            {
                // Common Merge Field
                var mergeFields = Lava.LavaHelper.GetCommonMergeFields( null, rockMessage.CurrentPerson );
                foreach ( var mergeField in rockMessage.AdditionalMergeFields )
                {
                    mergeFields.AddOrReplace( mergeField.Key, mergeField.Value );
                }

                string fromAddress = emailMessage.FromEmail;
                string fromName = emailMessage.FromName;

                // Resolve any possible merge fields in the from address
                fromAddress = fromAddress.ResolveMergeFields( mergeFields, emailMessage.CurrentPerson, emailMessage.EnabledLavaCommands );
                fromName = fromName.ResolveMergeFields( mergeFields, emailMessage.CurrentPerson, emailMessage.EnabledLavaCommands );
                
                // From - if none is set, use the one in the Organization's GlobalAttributes.
<<<<<<< HEAD
                var globalAttributes = CacheGlobalAttributes.Get();
                string fromAddress = emailMessage.FromEmail;
=======
                var globalAttributes = GlobalAttributesCache.Read();
>>>>>>> fea3ef3e
                if ( string.IsNullOrWhiteSpace( fromAddress ) )
                {
                    fromAddress = globalAttributes.GetValue( "OrganizationEmail" );
                }

                if ( string.IsNullOrWhiteSpace( fromName ) )
                {
                    fromName = globalAttributes.GetValue( "OrganizationName" );
                }

                if ( fromAddress.IsNullOrWhiteSpace() )
                {
                    errorMessages.Add( "A From address was not provided and no Orgnaization email address is configured." );
                    return false;
                }
                
                MailMessage message = new MailMessage();

                // Reply To
                try
                {
                    if ( emailMessage.ReplyToEmail.IsNotNullOrWhitespace() )
                    {
                        // Resolve any possible merge fields in the replyTo address
                        message.ReplyToList.Add( new MailAddress( emailMessage.ReplyToEmail.ResolveMergeFields( mergeFields, emailMessage.CurrentPerson, emailMessage.EnabledLavaCommands ) ) );
                    }
                }
                catch { }

                message.IsBodyHtml = true;
                message.Priority = MailPriority.Normal;

                using ( var smtpClient = GetSmtpClient() )
                {
                    foreach( var recipientData in rockMessage.GetRecipientData() )
                    {
                        try
                        { 
                            foreach( var mergeField in mergeFields )
                            {
                                recipientData.MergeFields.AddOrIgnore( mergeField.Key, mergeField.Value );
                            }

                            message.To.Clear();
                            message.CC.Clear();
                            message.Bcc.Clear();
                            message.Headers.Clear();

                            // Set From/To and check safe sender
                            message.From = new MailAddress( fromAddress, fromName );
                            message.To.Add( new MailAddress( 
                                recipientData.To.ResolveMergeFields( recipientData.MergeFields, emailMessage.CurrentPerson, emailMessage.EnabledLavaCommands ),
                                recipientData.Name.ResolveMergeFields( recipientData.MergeFields, emailMessage.CurrentPerson, emailMessage.EnabledLavaCommands ) ) );
                            CheckSafeSender( message, globalAttributes );

                            // cc
                            foreach ( string cc in emailMessage.CCEmails.Where( e => e != "" ) )
                            {
                                // Resolve any possible merge fields in the cc address
                                string ccRecipient = cc.ResolveMergeFields( recipientData.MergeFields, emailMessage.CurrentPerson, emailMessage.EnabledLavaCommands );
                                message.CC.Add( new MailAddress( ccRecipient ) );
                            }

                            // bcc
                            foreach ( string bcc in emailMessage.BCCEmails.Where( e => e != "" ) )
                            {
                                // Resolve any possible merge fields in the cc address
                                string bccRecipient = bcc.ResolveMergeFields( recipientData.MergeFields, emailMessage.CurrentPerson, emailMessage.EnabledLavaCommands );
                                message.Bcc.Add( new MailAddress( bccRecipient ) );
                            }

                            // Subject
                            string subject = ResolveText( emailMessage.Subject, emailMessage.CurrentPerson, emailMessage.EnabledLavaCommands, recipientData.MergeFields, emailMessage.AppRoot, emailMessage.ThemeRoot );

                            // Body
                            string body = ResolveText( emailMessage.Message, emailMessage.CurrentPerson, emailMessage.EnabledLavaCommands, recipientData.MergeFields, emailMessage.AppRoot, emailMessage.ThemeRoot );
                            body = Regex.Replace( body, @"\[\[\s*UnsubscribeOption\s*\]\]", string.Empty );

                            message.Subject = subject;
                            message.Body = body;

                            var metaData = new Dictionary<string, string>( emailMessage.MessageMetaData );

                            // If a communicatoin is going to get created, create a guid for tracking the opens/clicks
                            Guid? recipientGuid = null;
                            if ( emailMessage.CreateCommunicationRecord )
                            {
                                recipientGuid = Guid.NewGuid();
                                metaData.Add( "communication_recipient_guid", recipientGuid.Value.ToString() );
                            }

                            using ( var rockContext = new RockContext() )
                            {
                                // Recreate the attachments
                                message.Attachments.Clear();
                                if ( emailMessage.Attachments.Any() )
                                {
                                    var binaryFileService = new BinaryFileService( rockContext );
                                    foreach ( var binaryFileId in emailMessage.Attachments.Where( a => a != null ).Select( a => a.Id ) )
                                    {
                                        var attachment = binaryFileService.Get( binaryFileId );
                                        if ( attachment != null )
                                        {
                                            message.Attachments.Add( new Attachment( attachment.ContentStream, attachment.FileName, attachment.MimeType ) );
                                        }
                                    }
                                }

                                AddAdditionalHeaders( message, metaData );

                                smtpClient.Send( message );
                            }

                            if ( emailMessage.CreateCommunicationRecord )
                            {
                                var transaction = new SaveCommunicationTransaction( recipientData.To, emailMessage.FromName, emailMessage.FromName, subject, body );
                                transaction.RecipientGuid = recipientGuid;
                                RockQueue.TransactionQueue.Enqueue( transaction );
                            }
                        }
                        catch (Exception ex)
                        {
                            errorMessages.Add( ex.Message );
                            ExceptionLogService.LogException( ex );
                        }
                    }
                }
            }

            return !errorMessages.Any();
        }

        /// <summary>
        /// Sends the specified communication.
        /// </summary>Medi
        /// <param name="communication">The communication.</param>
        /// <param name="mediumEntityTypeId">The medium entity type identifier.</param>
        /// <param name="mediumAttributes">The medium attributes.</param>
        public override void Send( Rock.Model.Communication communication, int mediumEntityTypeId, Dictionary<string, string> mediumAttributes )
        {
            using ( var communicationRockContext = new RockContext() )
            {
                // Requery the Communication
                communication = new CommunicationService( communicationRockContext )
                    .Queryable()
                    .Include( a => a.CreatedByPersonAlias.Person )
                    .Include( a => a.CommunicationTemplate )
                    .FirstOrDefault( c => c.Id == communication.Id );

                bool hasPendingRecipients;
                if ( communication != null && 
                    communication.Status == Model.CommunicationStatus.Approved && 
                    ( !communication.FutureSendDateTime.HasValue || communication.FutureSendDateTime.Value.CompareTo( RockDateTime.Now ) <= 0 ))
                {
                    var qryRecipients = new CommunicationRecipientService( communicationRockContext ).Queryable();

                    hasPendingRecipients = qryRecipients
                        .Where( r => 
                            r.CommunicationId == communication.Id &&
                            r.Status == Model.CommunicationRecipientStatus.Pending &&
                            r.MediumEntityTypeId.HasValue &&
                            r.MediumEntityTypeId.Value == mediumEntityTypeId )
                        .Any();
                }
                else
                {
                    hasPendingRecipients = false;
                }

                if ( !hasPendingRecipients )
                {
<<<<<<< HEAD
                    var currentPerson = communication.CreatedByPersonAlias?.Person;
                    var globalAttributes = Rock.Cache.CacheGlobalAttributes.Get();
                    string publicAppRoot = globalAttributes.GetValue( "PublicApplicationRoot" ).EnsureTrailingForwardslash();
                    var mergeFields = Rock.Lava.LavaHelper.GetCommonMergeFields( null, currentPerson );
                    var cssInliningEnabled = communication.CommunicationTemplate?.CssInliningEnabled ?? false;

                    // From - if none is set, use the one in the Organization's GlobalAttributes.
                    string fromAddress = communication.FromEmail;
                    if ( string.IsNullOrWhiteSpace( fromAddress ) )
                    {
                        fromAddress = globalAttributes.GetValue( "OrganizationEmail" );
                    }
=======
                    return;
                }
>>>>>>> fea3ef3e

                var currentPerson = communication.CreatedByPersonAlias?.Person;
                var globalAttributes = Rock.Web.Cache.GlobalAttributesCache.Read();
                string publicAppRoot = globalAttributes.GetValue( "PublicApplicationRoot" ).EnsureTrailingForwardslash();
                var mergeFields = Rock.Lava.LavaHelper.GetCommonMergeFields( null, currentPerson );
                var cssInliningEnabled = communication.CommunicationTemplate?.CssInliningEnabled ?? false;

                string fromAddress = communication.FromEmail;
                string fromName = communication.FromName;

                // Resolve any possible merge fields in the from address
                fromAddress = fromAddress.ResolveMergeFields( mergeFields, currentPerson, communication.EnabledLavaCommands );
                fromName = fromName.ResolveMergeFields( mergeFields, currentPerson, communication.EnabledLavaCommands );

                // From - if none is set, use the one in the Organization's GlobalAttributes.
                if ( string.IsNullOrWhiteSpace( fromAddress ) )
                {
                    fromAddress = globalAttributes.GetValue( "OrganizationEmail" );
                }

                if ( string.IsNullOrWhiteSpace( fromName ) )
                {
                    fromName = globalAttributes.GetValue( "OrganizationName" );
                }
                
                MailMessage message = new MailMessage();

                // Reply To
                try
                {
                    string replyTo = communication.ReplyToEmail;
                    if ( !string.IsNullOrWhiteSpace( replyTo ) )
                    {
                        // Resolve any possible merge fields in the replyTo address
                        message.ReplyToList.Add( new MailAddress( replyTo.ResolveMergeFields( mergeFields, currentPerson ) ) );
                    }
                }
                catch { }

                message.IsBodyHtml = true;
                message.Priority = MailPriority.Normal;

<<<<<<< HEAD
                    using ( var smtpClient = GetSmtpClient() )
                    {
                        var personEntityTypeId = CacheEntityType.Get( "Rock.Model.Person" ).Id;
                        var communicationEntityTypeId = CacheEntityType.Get( "Rock.Model.Communication" ).Id;
                        var communicationCategoryId = CacheCategory.Get( Rock.SystemGuid.Category.HISTORY_PERSON_COMMUNICATIONS.AsGuid(), communicationRockContext ).Id;
=======
                using ( var smtpClient = GetSmtpClient() )
                {
                    var personEntityTypeId = EntityTypeCache.Read( "Rock.Model.Person" ).Id;
                    var communicationEntityTypeId = EntityTypeCache.Read( "Rock.Model.Communication" ).Id;
                    var communicationCategoryId = CategoryCache.Read( Rock.SystemGuid.Category.HISTORY_PERSON_COMMUNICATIONS.AsGuid(), communicationRockContext ).Id;
>>>>>>> fea3ef3e

                    bool recipientFound = true;
                    while ( recipientFound )
                    {
                        // make a new rockContext per recipient
                        var recipientRockContext = new RockContext();
                        var recipient = Rock.Model.Communication.GetNextPending( communication.Id, mediumEntityTypeId, recipientRockContext );
                        if ( recipient != null )
                        {
                            if ( ValidRecipient( recipient, communication.IsBulkCommunication ) )
                            {
                                try
                                {
                                    message.To.Clear();
                                    message.CC.Clear();
                                    message.Bcc.Clear();
                                    message.Headers.Clear();
                                    message.AlternateViews.Clear();

                                    // Set From/To and check safe sender
                                    message.From = new MailAddress( fromAddress, fromName );
                                    message.To.Add( new MailAddress( recipient.PersonAlias.Person.Email, recipient.PersonAlias.Person.FullName ) );
                                    CheckSafeSender( message, globalAttributes );

                                    // Create merge field dictionary
                                    var mergeObjects = recipient.CommunicationMergeValues( mergeFields );
                                        
                                    // CC
                                    string cc = communication.CCEmails;
                                    if ( !string.IsNullOrWhiteSpace( cc ) )
                                    {
                                        // Resolve any possible merge fields in the cc address
                                        cc = cc.ResolveMergeFields( mergeObjects, currentPerson );
                                        foreach ( string ccRecipient in cc.SplitDelimitedValues() )
                                        {
                                            message.CC.Add( new MailAddress( ccRecipient ) );
                                        }
                                    }

                                    // BCC
                                    string bcc = communication.BCCEmails;
                                    if ( !string.IsNullOrWhiteSpace( bcc ) )
                                    {
                                        bcc = bcc.ResolveMergeFields( mergeObjects, currentPerson );
                                        foreach ( string bccRecipient in bcc.SplitDelimitedValues() )
                                        {
                                            // Resolve any possible merge fields in the bcc address
                                            message.Bcc.Add( new MailAddress( bccRecipient ) );
                                        }
                                    }

                                    // Subject
                                    message.Subject = ResolveText( communication.Subject, currentPerson, communication.EnabledLavaCommands, mergeObjects, publicAppRoot );

                                    // Plain text
                                    if ( mediumAttributes.ContainsKey( "DefaultPlainText" ) )
                                    {
                                        string plainText = ResolveText( mediumAttributes["DefaultPlainText"], currentPerson, communication.EnabledLavaCommands, mergeObjects, publicAppRoot );
                                        if ( !string.IsNullOrWhiteSpace( plainText ) )
                                        {
                                            AlternateView plainTextView = AlternateView.CreateAlternateViewFromString( plainText, new System.Net.Mime.ContentType( MediaTypeNames.Text.Plain ) );
                                            message.AlternateViews.Add( plainTextView );
                                        }
                                    }

                                    // Add Html view
                                    // Get the unsubscribe content and add a merge field for it
                                    string htmlBody = communication.Message;
                                    if ( communication.IsBulkCommunication && mediumAttributes.ContainsKey( "UnsubscribeHTML" ) )
                                    {
                                        string unsubscribeHtml = ResolveText( mediumAttributes["UnsubscribeHTML"], currentPerson, communication.EnabledLavaCommands, mergeObjects, publicAppRoot );
                                        mergeObjects.AddOrReplace( "UnsubscribeOption", unsubscribeHtml );
                                        htmlBody = ResolveText( htmlBody, currentPerson, communication.EnabledLavaCommands, mergeObjects, publicAppRoot );

                                        // Resolve special syntax needed if option was included in global attribute
                                        if ( Regex.IsMatch( htmlBody, @"\[\[\s*UnsubscribeOption\s*\]\]" ) )
                                        {
                                            htmlBody = Regex.Replace( htmlBody, @"\[\[\s*UnsubscribeOption\s*\]\]", unsubscribeHtml );
                                        }

                                        // Add the unsubscribe option at end if it wasn't included in content
                                        if ( !htmlBody.Contains( unsubscribeHtml ) )
                                        {
                                            htmlBody += unsubscribeHtml;
                                        }
                                    }
                                    else
                                    {
                                        htmlBody = ResolveText( htmlBody, currentPerson, communication.EnabledLavaCommands, mergeObjects, publicAppRoot );
                                        htmlBody = Regex.Replace( htmlBody, @"\[\[\s*UnsubscribeOption\s*\]\]", string.Empty );
                                    }

                                    if ( !string.IsNullOrWhiteSpace( htmlBody ) )
                                    {
                                        if ( cssInliningEnabled )
                                        {
                                            // move styles inline to help it be compatible with more email clients
                                            htmlBody = htmlBody.ConvertHtmlStylesToInlineAttributes();
                                        }

                                        // add the main Html content to the email
                                        AlternateView htmlView = AlternateView.CreateAlternateViewFromString( htmlBody, new System.Net.Mime.ContentType( MediaTypeNames.Text.Html ) );
                                        message.AlternateViews.Add( htmlView );
                                    }

<<<<<<< HEAD
                                        // Recreate the attachments
                                        message.Attachments.Clear();
                                        foreach ( var binaryFile in communication.GetAttachments( CommunicationType.Email ).Select( a => a.BinaryFile ) )
                                        {
                                            message.Attachments.Add( new Attachment( binaryFile.ContentStream, binaryFile.FileName, binaryFile.MimeType ) );
                                        }

                                        smtpClient.Send( message );
                                        recipient.Status = CommunicationRecipientStatus.Delivered;
                                        recipient.SendDateTime = RockDateTime.Now;
=======
                                    // Add any additional headers that specific SMTP provider needs
                                    var metaData = new Dictionary<string, string>();
                                    metaData.Add( "communication_recipient_guid", recipient.Guid.ToString() );
                                    AddAdditionalHeaders( message, metaData );

                                    // Recreate the attachments
                                    message.Attachments.Clear();
                                    foreach ( var binaryFile in communication.GetAttachments( CommunicationType.Email ).Select( a => a.BinaryFile ) )
                                    {
                                        message.Attachments.Add( new Attachment( binaryFile.ContentStream, binaryFile.FileName ) );
                                    }
>>>>>>> fea3ef3e

                                    smtpClient.Send( message );
                                    recipient.Status = CommunicationRecipientStatus.Delivered;

                                    string statusNote = StatusNote;
                                    if ( !string.IsNullOrWhiteSpace( statusNote ) )
                                    {
                                        recipient.StatusNote = statusNote;
                                    }

                                    recipient.TransportEntityTypeName = this.GetType().FullName;

                                    try
                                    {
                                        var historyService = new HistoryService( recipientRockContext );
                                        historyService.Add( new History
                                        {
                                            CreatedByPersonAliasId = communication.SenderPersonAliasId,
                                            EntityTypeId = personEntityTypeId,
                                            CategoryId = communicationCategoryId,
                                            EntityId = recipient.PersonAlias.PersonId,
                                            Summary = string.Format( "Sent communication from <span class='field-value'>{0}</span>.", message.From.DisplayName ),
                                            Caption = message.Subject,
                                            RelatedEntityTypeId = communicationEntityTypeId,
                                            RelatedEntityId = communication.Id
                                        } );
                                    }
                                    catch ( Exception ex )
                                    {
                                        ExceptionLogService.LogException( ex, null );
                                    }
                                }

                                catch ( Exception ex )
                                {
                                    ExceptionLogService.LogException( ex );
                                    recipient.Status = CommunicationRecipientStatus.Failed;
                                    recipient.StatusNote = "Exception: " + ex.Messages().AsDelimited( " => " );
                                }
                            }

                            recipientRockContext.SaveChanges();
                        }
                        else
                        {
                            recipientFound = false;
                        }
                    }
                }
                
            }
        }

        /// <summary>
        /// Validates the recipient.
        /// </summary>
        /// <param name="recipient">The recipient.</param>
        /// <param name="isBulkCommunication">if set to <c>true</c> [is bulk communication].</param>
        /// <returns></returns>
        public override bool ValidRecipient( CommunicationRecipient recipient, bool isBulkCommunication )
        {
            bool valid = base.ValidRecipient( recipient, isBulkCommunication );
            if ( valid )
            {
                var person = recipient?.PersonAlias?.Person;
                if ( person != null )
                {
                    if ( string.IsNullOrWhiteSpace( person.Email ) )
                    {
                        recipient.Status = CommunicationRecipientStatus.Failed;
                        recipient.StatusNote = "No Email Address";
                        valid = false;
                    }
                    else if ( person.EmailPreference == Model.EmailPreference.DoNotEmail )
                    {
                        recipient.Status = CommunicationRecipientStatus.Failed;
                        recipient.StatusNote = "Communication Preference of 'Do Not Send Communication'";
                        valid = false;
                    }
                    else if ( person.EmailPreference == Model.EmailPreference.NoMassEmails && isBulkCommunication )
                    {
                        recipient.Status = CommunicationRecipientStatus.Failed;
                        recipient.StatusNote = "Communication Preference of 'No Bulk Communication'";
                        valid = false;
                    }
                }
            }

            return valid;
        }

        /// <summary>
        /// Adds any additional headers.
        /// </summary>
        /// <param name="message">The message.</param>
        /// <param name="headers">The headers.</param>
        public virtual void AddAdditionalHeaders( MailMessage message, Dictionary<string, string> headers )
        {
            if ( headers != null )
            {
                foreach ( var header in headers )
                {
                    message.Headers.Add( header.Key, header.Value );
                }
            }
        }

        /// <summary>
        /// Creates an SmtpClient using this Server, Port and SSL settings.
        /// </summary>
        /// <returns></returns>
        private SmtpClient GetSmtpClient()
        {
            // Create SMTP Client
            SmtpClient smtpClient = new SmtpClient( Server, Port );
            smtpClient.DeliveryMethod = SmtpDeliveryMethod.Network;
            smtpClient.EnableSsl = UseSSL;

            if ( !string.IsNullOrEmpty( Username ) )
            {
                smtpClient.UseDefaultCredentials = false;
                smtpClient.Credentials = new System.Net.NetworkCredential( Username, Password );
            }

            return smtpClient;
        }

        /// <summary>
        /// Checks to make sure the sender's email address domain is one from the
        /// SystemGuid.DefinedType.COMMUNICATION_SAFE_SENDER_DOMAINS.  If it is not
        /// it will replace the From address with the one defined by the OrganizationEmail
        /// global attribute.
        /// </summary>
        /// <param name="message">The message.</param>
        /// <param name="globalAttributes">The global attributes.</param>
        private void CheckSafeSender( MailMessage message, CacheGlobalAttributes globalAttributes )
        {
            if ( message != null && message.From != null )
            {
                string from = message.From.Address;
                string fromName = message.From.DisplayName;

                // Get the safe sender domains
                var safeDomainValues = CacheDefinedType.Get( SystemGuid.DefinedType.COMMUNICATION_SAFE_SENDER_DOMAINS.AsGuid() ).DefinedValues;
                var safeDomains = safeDomainValues.Select( v => v.Value ).ToList();

                // Check to make sure the From email domain is a safe sender
                var fromParts = from.Split( new char[] { '@' }, StringSplitOptions.RemoveEmptyEntries );
                if ( fromParts.Length != 2 || !safeDomains.Contains( fromParts[1], StringComparer.OrdinalIgnoreCase ) )
                {
                    // The sending email address is not a safe sender domain, but check to see if all the recipients have a domain
                    // that does not require a safe sender domain
                    bool unsafeToDomain = false;
                    foreach ( var to in message.To )
                    {
                        bool safe = false;
                        var toParts = to.Address.Split( new char[] { '@' }, StringSplitOptions.RemoveEmptyEntries );
                        if ( toParts.Length == 2 && safeDomains.Contains( toParts[1], StringComparer.OrdinalIgnoreCase ) )
                        {
                            var domain = safeDomainValues.FirstOrDefault( dv => dv.Value.Equals( toParts[1], StringComparison.OrdinalIgnoreCase ) );
                            safe = domain != null && domain.GetAttributeValue( "SafeToSendTo" ).AsBoolean();
                        }

                        if ( !safe )
                        { 
                            unsafeToDomain = true;
                            break;
                        }
                    }

                    if ( unsafeToDomain )
                    {
                        string orgEmail = globalAttributes.GetValue( "OrganizationEmail" );
                        if ( !string.IsNullOrWhiteSpace( orgEmail ) && !orgEmail.Equals( from, StringComparison.OrdinalIgnoreCase ) )
                        {
                            message.From = new MailAddress( orgEmail );

                            bool addReplyTo = true;
                            foreach ( var replyTo in message.ReplyToList )
                            {
                                if ( replyTo.Address.Equals( from, StringComparison.OrdinalIgnoreCase ) )
                                {
                                    addReplyTo = false;
                                    break;
                                }
                            }

                            if ( addReplyTo )
                            {
                                message.ReplyToList.Add( new MailAddress( from, fromName ) );
                            }
                        }
                    }
                }
            }
        }

        

        #region Obsolete

        /// <summary>
        /// Sends the specified communication.
        /// </summary>
        /// <param name="communication">The communication.</param>
        /// <exception cref="System.NotImplementedException"></exception>
        [Obsolete( "Use Send( Communication communication, Dictionary<string, string> mediumAttributes ) instead" )]
        public override void Send( Rock.Model.Communication communication )
        {
            int mediumEntityId = CacheEntityType.Get( Rock.SystemGuid.EntityType.COMMUNICATION_MEDIUM_EMAIL.AsGuid() )?.Id ?? 0;
            Send( communication, mediumEntityId, null );
        }

        /// <summary>
        /// Sends the specified template.
        /// </summary>
        /// <param name="template">The template.</param>
        /// <param name="recipients">The recipients.</param>
        /// <param name="appRoot">The application root.</param>
        /// <param name="themeRoot">The theme root.</param>
        [Obsolete( "Use Send( RockMessage message, out List<string> errorMessage ) method instead" )]
        public override void Send( SystemEmail template, List<RecipientData> recipients, string appRoot, string themeRoot )
        {
            Send( template, recipients, appRoot, themeRoot, false );
        }

        /// <summary>
        /// Sends the specified template.
        /// </summary>
        /// <param name="template">The template.</param>
        /// <param name="recipients">The recipients.</param>
        /// <param name="appRoot">The application root.</param>
        /// <param name="themeRoot">The theme root.</param>
        /// <param name="createCommunicationHistory">if set to <c>true</c> [create communication history].</param>
        [Obsolete( "Use Send( RockMessage message, out List<string> errorMessage ) method instead" )]
        public void Send( SystemEmail template, List<RecipientData> recipients, string appRoot, string themeRoot, bool createCommunicationHistory )
        {
            var message = new RockEmailMessage();
            message.FromEmail = template.From;
            message.FromName = template.FromName;
            message.SetRecipients( recipients );
            template.To.SplitDelimitedValues().ToList().ForEach( to => message.AddRecipient( to ) );
            message.CCEmails = template.Cc.SplitDelimitedValues().ToList();
            message.BCCEmails = template.Bcc.SplitDelimitedValues().ToList();
            message.Subject = template.Subject;
            message.Message = template.Body;
            message.ThemeRoot = themeRoot;
            message.AppRoot = appRoot;
            message.CreateCommunicationRecord = createCommunicationHistory;

            var errorMessages = new List<string>();
            int mediumEntityId = CacheEntityType.Get( Rock.SystemGuid.EntityType.COMMUNICATION_MEDIUM_EMAIL.AsGuid() )?.Id ?? 0;
            Send( message, mediumEntityId, null, out errorMessages );
        }

        /// <summary>
        /// Sends the specified medium data to the specified list of recipients.
        /// </summary>
        /// <param name="mediumData">The medium data.</param>
        /// <param name="recipients">The recipients.</param>
        /// <param name="appRoot">The application root.</param>
        /// <param name="themeRoot">The theme root.</param>
        [Obsolete( "Use Send( RockMessage message, out List<string> errorMessage ) method instead" )]
        public override void Send( Dictionary<string, string> mediumData, List<string> recipients, string appRoot, string themeRoot )
        {
            Send( mediumData, recipients, appRoot, themeRoot, true );
        }

        /// <summary>
        /// Sends the specified medium data to the specified list of recipients.
        /// </summary>
        /// <param name="mediumData">The medium data.</param>
        /// <param name="recipients">The recipients.</param>
        /// <param name="appRoot">The application root.</param>
        /// <param name="themeRoot">The theme root.</param>
        /// <param name="createCommunicationHistory">if set to <c>true</c> [create communication history].</param>
        [Obsolete( "Use Send( RockMessage message, out List<string> errorMessage ) method instead" )]
        public void Send( Dictionary<string, string> mediumData, List<string> recipients, string appRoot, string themeRoot, bool createCommunicationHistory )
        {
            Send( mediumData, recipients, appRoot, themeRoot, createCommunicationHistory, null );
        }

        /// <summary>
        /// Sends the specified medium data to the specified list of recipients.
        /// </summary>
        /// <param name="mediumData">The medium data.</param>
        /// <param name="recipients">The recipients.</param>
        /// <param name="appRoot">The application root.</param>
        /// <param name="themeRoot">The theme root.</param>
        /// <param name="createCommunicationHistory">if set to <c>true</c> [create communication history].</param>
        /// <param name="metaData">The meta data.</param>
        [Obsolete( "Use Send( RockMessage message, out List<string> errorMessage ) method instead" )]
        public void Send( Dictionary<string, string> mediumData, List<string> recipients, string appRoot, string themeRoot, bool createCommunicationHistory, Dictionary<string, string> metaData )
        {
            var message = new RockEmailMessage();
            message.FromEmail = mediumData.GetValueOrNull( "From" ) ?? string.Empty;
            message.ReplyToEmail = mediumData.GetValueOrNull( "ReplyTo" ) ?? string.Empty;
            message.SetRecipients( recipients );
            message.Subject = mediumData.GetValueOrNull( "Subject" ) ?? string.Empty;
            message.Message = mediumData.GetValueOrNull( "Body" ) ?? string.Empty;
            message.ThemeRoot = themeRoot;
            message.AppRoot = appRoot;
            message.CreateCommunicationRecord = createCommunicationHistory;
            message.MessageMetaData = metaData;

            var errorMessages = new List<string>();
            int mediumEntityId = CacheEntityType.Get( Rock.SystemGuid.EntityType.COMMUNICATION_MEDIUM_EMAIL.AsGuid() )?.Id ?? 0;
            Send( message, mediumEntityId, null, out errorMessages );
        }

        /// <summary>
        /// Sends the specified recipients.
        /// </summary>
        /// <param name="recipients">The recipients.</param>
        /// <param name="from">From.</param>
        /// <param name="subject">The subject.</param>
        /// <param name="body">The body.</param>
        /// <param name="appRoot">The application root.</param>
        /// <param name="themeRoot">The theme root.</param>
        [Obsolete( "Use Send( RockMessage message, out List<string> errorMessage ) method instead" )]
        public override void Send( List<string> recipients, string from, string subject, string body, string appRoot = null, string themeRoot = null )
        {
            Send( recipients, from, string.Empty, subject, body, appRoot, themeRoot, null );
        }

        /// <summary>
        /// Sends the specified recipients.
        /// </summary>
        /// <param name="recipients">The recipients.</param>
        /// <param name="from">From.</param>
        /// <param name="subject">The subject.</param>
        /// <param name="body">The body.</param>
        /// <param name="appRoot">The application root.</param>
        /// <param name="themeRoot">The theme root.</param>
        /// <param name="attachments">Attachments.</param>
        [Obsolete( "Use Send( RockMessage message, out List<string> errorMessage ) method instead" )]
        public override void Send( List<string> recipients, string from, string subject, string body, string appRoot = null, string themeRoot = null, List<Attachment> attachments = null )
        {
            Send( recipients, from, string.Empty, subject, body, appRoot, themeRoot, attachments );
        }

        /// <summary>
        /// Sends the specified recipients.
        /// </summary>
        /// <param name="recipients">The recipients.</param>
        /// <param name="from">From.</param>
        /// <param name="fromName">From name.</param>
        /// <param name="subject">The subject.</param>
        /// <param name="body">The body.</param>
        /// <param name="appRoot">The application root.</param>
        /// <param name="themeRoot">The theme root.</param>
        /// <param name="attachments">Attachments.</param>
        [Obsolete( "Use Send( RockMessage message, out List<string> errorMessage ) method instead" )]
        public override void Send( List<string> recipients, string from, string fromName, string subject, string body, string appRoot = null, string themeRoot = null, List<Attachment> attachments = null )
        {
            Send( recipients, from, fromName, subject, body, appRoot, themeRoot, attachments, true );
        }

        /// <summary>
        /// Sends the specified recipients.
        /// </summary>
        /// <param name="recipients">The recipients.</param>
        /// <param name="from">From.</param>
        /// <param name="fromName">From name.</param>
        /// <param name="subject">The subject.</param>
        /// <param name="body">The body.</param>
        /// <param name="appRoot">The application root.</param>
        /// <param name="themeRoot">The theme root.</param>
        /// <param name="attachments">Attachments.</param>
        /// <param name="createCommunicationHistory">if set to <c>true</c> [create communication history].</param>
        [Obsolete( "Use Send( RockMessage message, out List<string> errorMessage ) method instead" )]
        public void Send( List<string> recipients, string from, string fromName, string subject, string body, string appRoot, string themeRoot, List<Attachment> attachments, bool createCommunicationHistory )
        {
            var message = new RockEmailMessage();
            message.FromEmail = from;
            message.FromName = fromName;
            message.SetRecipients( recipients );
            message.Subject = subject;
            message.Message = body;
            message.ThemeRoot = themeRoot;
            message.AppRoot = appRoot;
            message.CreateCommunicationRecord = createCommunicationHistory;

            foreach ( var attachment in attachments )
            {
                var binaryFile = new BinaryFile();
                binaryFile.ContentStream = attachment.ContentStream;
                binaryFile.FileName = attachment.Name;
                message.Attachments.Add( binaryFile );
            }

            var errorMessages = new List<string>();
            int mediumEntityId = CacheEntityType.Get( Rock.SystemGuid.EntityType.COMMUNICATION_MEDIUM_EMAIL.AsGuid() )?.Id ?? 0;
            Send( message, mediumEntityId, null, out errorMessages );
        }

        #endregion

    }
}<|MERGE_RESOLUTION|>--- conflicted
+++ resolved
@@ -21,11 +21,11 @@
 using System.Net.Mail;
 using System.Net.Mime;
 using System.Text.RegularExpressions;
-
+using Rock.Cache;
 using Rock.Data;
 using Rock.Model;
 using Rock.Transactions;
-using Rock.Cache;
+using Rock.Web.Cache;
 
 namespace Rock.Communication.Transport
 {
@@ -145,14 +145,9 @@
                 // Resolve any possible merge fields in the from address
                 fromAddress = fromAddress.ResolveMergeFields( mergeFields, emailMessage.CurrentPerson, emailMessage.EnabledLavaCommands );
                 fromName = fromName.ResolveMergeFields( mergeFields, emailMessage.CurrentPerson, emailMessage.EnabledLavaCommands );
-                
+
                 // From - if none is set, use the one in the Organization's GlobalAttributes.
-<<<<<<< HEAD
                 var globalAttributes = CacheGlobalAttributes.Get();
-                string fromAddress = emailMessage.FromEmail;
-=======
-                var globalAttributes = GlobalAttributesCache.Read();
->>>>>>> fea3ef3e
                 if ( string.IsNullOrWhiteSpace( fromAddress ) )
                 {
                     fromAddress = globalAttributes.GetValue( "OrganizationEmail" );
@@ -256,7 +251,7 @@
                                         var attachment = binaryFileService.Get( binaryFileId );
                                         if ( attachment != null )
                                         {
-                                            message.Attachments.Add( new Attachment( attachment.ContentStream, attachment.FileName, attachment.MimeType ) );
+                                            message.Attachments.Add( new Attachment( attachment.ContentStream, attachment.FileName ) );
                                         }
                                     }
                                 }
@@ -324,26 +319,11 @@
 
                 if ( !hasPendingRecipients )
                 {
-<<<<<<< HEAD
-                    var currentPerson = communication.CreatedByPersonAlias?.Person;
-                    var globalAttributes = Rock.Cache.CacheGlobalAttributes.Get();
-                    string publicAppRoot = globalAttributes.GetValue( "PublicApplicationRoot" ).EnsureTrailingForwardslash();
-                    var mergeFields = Rock.Lava.LavaHelper.GetCommonMergeFields( null, currentPerson );
-                    var cssInliningEnabled = communication.CommunicationTemplate?.CssInliningEnabled ?? false;
-
-                    // From - if none is set, use the one in the Organization's GlobalAttributes.
-                    string fromAddress = communication.FromEmail;
-                    if ( string.IsNullOrWhiteSpace( fromAddress ) )
-                    {
-                        fromAddress = globalAttributes.GetValue( "OrganizationEmail" );
-                    }
-=======
                     return;
                 }
->>>>>>> fea3ef3e
 
                 var currentPerson = communication.CreatedByPersonAlias?.Person;
-                var globalAttributes = Rock.Web.Cache.GlobalAttributesCache.Read();
+                var globalAttributes = CacheGlobalAttributes.Get();
                 string publicAppRoot = globalAttributes.GetValue( "PublicApplicationRoot" ).EnsureTrailingForwardslash();
                 var mergeFields = Rock.Lava.LavaHelper.GetCommonMergeFields( null, currentPerson );
                 var cssInliningEnabled = communication.CommunicationTemplate?.CssInliningEnabled ?? false;
@@ -383,19 +363,11 @@
                 message.IsBodyHtml = true;
                 message.Priority = MailPriority.Normal;
 
-<<<<<<< HEAD
-                    using ( var smtpClient = GetSmtpClient() )
-                    {
-                        var personEntityTypeId = CacheEntityType.Get( "Rock.Model.Person" ).Id;
-                        var communicationEntityTypeId = CacheEntityType.Get( "Rock.Model.Communication" ).Id;
-                        var communicationCategoryId = CacheCategory.Get( Rock.SystemGuid.Category.HISTORY_PERSON_COMMUNICATIONS.AsGuid(), communicationRockContext ).Id;
-=======
                 using ( var smtpClient = GetSmtpClient() )
                 {
-                    var personEntityTypeId = EntityTypeCache.Read( "Rock.Model.Person" ).Id;
-                    var communicationEntityTypeId = EntityTypeCache.Read( "Rock.Model.Communication" ).Id;
-                    var communicationCategoryId = CategoryCache.Read( Rock.SystemGuid.Category.HISTORY_PERSON_COMMUNICATIONS.AsGuid(), communicationRockContext ).Id;
->>>>>>> fea3ef3e
+                    var personEntityTypeId = CacheEntityType.Get( "Rock.Model.Person" ).Id;
+                    var communicationEntityTypeId = CacheEntityType.Get( "Rock.Model.Communication" ).Id;
+                    var communicationCategoryId = CacheCategory.Get( Rock.SystemGuid.Category.HISTORY_PERSON_COMMUNICATIONS.AsGuid(), communicationRockContext ).Id;
 
                     bool recipientFound = true;
                     while ( recipientFound )
@@ -501,18 +473,6 @@
                                         message.AlternateViews.Add( htmlView );
                                     }
 
-<<<<<<< HEAD
-                                        // Recreate the attachments
-                                        message.Attachments.Clear();
-                                        foreach ( var binaryFile in communication.GetAttachments( CommunicationType.Email ).Select( a => a.BinaryFile ) )
-                                        {
-                                            message.Attachments.Add( new Attachment( binaryFile.ContentStream, binaryFile.FileName, binaryFile.MimeType ) );
-                                        }
-
-                                        smtpClient.Send( message );
-                                        recipient.Status = CommunicationRecipientStatus.Delivered;
-                                        recipient.SendDateTime = RockDateTime.Now;
-=======
                                     // Add any additional headers that specific SMTP provider needs
                                     var metaData = new Dictionary<string, string>();
                                     metaData.Add( "communication_recipient_guid", recipient.Guid.ToString() );
@@ -524,7 +484,6 @@
                                     {
                                         message.Attachments.Add( new Attachment( binaryFile.ContentStream, binaryFile.FileName ) );
                                     }
->>>>>>> fea3ef3e
 
                                     smtpClient.Send( message );
                                     recipient.Status = CommunicationRecipientStatus.Delivered;
@@ -734,7 +693,7 @@
         [Obsolete( "Use Send( Communication communication, Dictionary<string, string> mediumAttributes ) instead" )]
         public override void Send( Rock.Model.Communication communication )
         {
-            int mediumEntityId = CacheEntityType.Get( Rock.SystemGuid.EntityType.COMMUNICATION_MEDIUM_EMAIL.AsGuid() )?.Id ?? 0;
+            int mediumEntityId = EntityTypeCache.Read( Rock.SystemGuid.EntityType.COMMUNICATION_MEDIUM_EMAIL.AsGuid() )?.Id ?? 0;
             Send( communication, mediumEntityId, null );
         }
 
@@ -776,7 +735,7 @@
             message.CreateCommunicationRecord = createCommunicationHistory;
 
             var errorMessages = new List<string>();
-            int mediumEntityId = CacheEntityType.Get( Rock.SystemGuid.EntityType.COMMUNICATION_MEDIUM_EMAIL.AsGuid() )?.Id ?? 0;
+            int mediumEntityId = EntityTypeCache.Read( Rock.SystemGuid.EntityType.COMMUNICATION_MEDIUM_EMAIL.AsGuid() )?.Id ?? 0;
             Send( message, mediumEntityId, null, out errorMessages );
         }
 
@@ -831,7 +790,7 @@
             message.MessageMetaData = metaData;
 
             var errorMessages = new List<string>();
-            int mediumEntityId = CacheEntityType.Get( Rock.SystemGuid.EntityType.COMMUNICATION_MEDIUM_EMAIL.AsGuid() )?.Id ?? 0;
+            int mediumEntityId = EntityTypeCache.Read( Rock.SystemGuid.EntityType.COMMUNICATION_MEDIUM_EMAIL.AsGuid() )?.Id ?? 0;
             Send( message, mediumEntityId, null, out errorMessages );
         }
 
@@ -917,7 +876,7 @@
             }
 
             var errorMessages = new List<string>();
-            int mediumEntityId = CacheEntityType.Get( Rock.SystemGuid.EntityType.COMMUNICATION_MEDIUM_EMAIL.AsGuid() )?.Id ?? 0;
+            int mediumEntityId = EntityTypeCache.Read( Rock.SystemGuid.EntityType.COMMUNICATION_MEDIUM_EMAIL.AsGuid() )?.Id ?? 0;
             Send( message, mediumEntityId, null, out errorMessages );
         }
 
