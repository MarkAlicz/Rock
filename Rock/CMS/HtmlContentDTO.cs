--- conflicted
+++ resolved
@@ -22,7 +22,6 @@
     {
 
 #pragma warning disable 1591
-<<<<<<< HEAD
 		public int BlockId { get; set; }
 		public string EntityValue { get; set; }
 		public int Version { get; set; }
@@ -34,23 +33,6 @@
 		public DateTime? ExpireDateTime { get; set; }
 		public int Id { get; set; }
 		public Guid Guid { get; set; }
-=======
-        public int BlockId { get; set; }
-        public string EntityValue { get; set; }
-        public int Version { get; set; }
-        public string Content { get; set; }
-        public bool IsApproved { get; set; }
-        public int? ApprovedByPersonId { get; set; }
-        public DateTime? ApprovedDateTime { get; set; }
-        public DateTime? CreatedDateTime { get; set; }
-        public DateTime? ModifiedDateTime { get; set; }
-        public int? CreatedByPersonId { get; set; }
-        public int? ModifiedByPersonId { get; set; }
-        public DateTime? StartDateTime { get; set; }
-        public DateTime? ExpireDateTime { get; set; }
-        public int Id { get; set; }
-        public Guid Guid { get; set; }
->>>>>>> 32540396
 #pragma warning restore 1591
 
         /// <summary>
@@ -60,7 +42,6 @@
         {
         }
 
-<<<<<<< HEAD
 		/// <summary>
 		/// Instantiates a new DTO object from the entity
 		/// </summary>
@@ -116,69 +97,4 @@
 			}
 		}
 	}
-=======
-        /// <summary>
-        /// Instantiates a new DTO object from the model
-        /// </summary>
-        /// <param name="htmlContent"></param>
-        public HtmlContentDto ( HtmlContent htmlContent )
-        {
-            CopyFromModel( htmlContent );
-        }
-
-        /// <summary>
-        /// Copies the model property values to the DTO properties
-        /// </summary>
-        /// <param name="model">The model.</param>
-        public void CopyFromModel( IModel model )
-        {
-            if ( model is HtmlContent )
-            {
-                var htmlContent = (HtmlContent)model;
-                this.BlockId = htmlContent.BlockId;
-                this.EntityValue = htmlContent.EntityValue;
-                this.Version = htmlContent.Version;
-                this.Content = htmlContent.Content;
-                this.IsApproved = htmlContent.IsApproved;
-                this.ApprovedByPersonId = htmlContent.ApprovedByPersonId;
-                this.ApprovedDateTime = htmlContent.ApprovedDateTime;
-                this.CreatedDateTime = htmlContent.CreatedDateTime;
-                this.ModifiedDateTime = htmlContent.ModifiedDateTime;
-                this.CreatedByPersonId = htmlContent.CreatedByPersonId;
-                this.ModifiedByPersonId = htmlContent.ModifiedByPersonId;
-                this.StartDateTime = htmlContent.StartDateTime;
-                this.ExpireDateTime = htmlContent.ExpireDateTime;
-                this.Id = htmlContent.Id;
-                this.Guid = htmlContent.Guid;
-            }
-        }
-
-        /// <summary>
-        /// Copies the DTO property values to the model properties
-        /// </summary>
-        /// <param name="model">The model.</param>
-        public void CopyToModel ( IModel model )
-        {
-            if ( model is HtmlContent )
-            {
-                var htmlContent = (HtmlContent)model;
-                htmlContent.BlockId = this.BlockId;
-                htmlContent.EntityValue = this.EntityValue;
-                htmlContent.Version = this.Version;
-                htmlContent.Content = this.Content;
-                htmlContent.IsApproved = this.IsApproved;
-                htmlContent.ApprovedByPersonId = this.ApprovedByPersonId;
-                htmlContent.ApprovedDateTime = this.ApprovedDateTime;
-                htmlContent.CreatedDateTime = this.CreatedDateTime;
-                htmlContent.ModifiedDateTime = this.ModifiedDateTime;
-                htmlContent.CreatedByPersonId = this.CreatedByPersonId;
-                htmlContent.ModifiedByPersonId = this.ModifiedByPersonId;
-                htmlContent.StartDateTime = this.StartDateTime;
-                htmlContent.ExpireDateTime = this.ExpireDateTime;
-                htmlContent.Id = this.Id;
-                htmlContent.Guid = this.Guid;
-            }
-        }
-    }
->>>>>>> 32540396
 }