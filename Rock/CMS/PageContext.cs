--- conflicted
+++ resolved
@@ -63,7 +63,6 @@
         public string IdParameter { get; set; }
 
         /// <summary>
-<<<<<<< HEAD
 		/// Gets or sets the Created Date Time.
 		/// </summary>
 		/// <value>
@@ -77,48 +76,6 @@
         /// </summary>
 		[NotMapped]
 		public override string EntityTypeName { get { return "Cms.PageContext"; } }
-=======
-        /// Gets or sets the Created Date Time.
-        /// </summary>
-        /// <value>
-        /// Created Date Time.
-        /// </value>
-        [DataMember]
-        public DateTime? CreatedDateTime { get; set; }
-        
-        /// <summary>
-        /// Gets or sets the Modified Date Time.
-        /// </summary>
-        /// <value>
-        /// Modified Date Time.
-        /// </value>
-        [DataMember]
-        public DateTime? ModifiedDateTime { get; set; }
-        
-        /// <summary>
-        /// Gets or sets the Created By Person Id.
-        /// </summary>
-        /// <value>
-        /// Created By Person Id.
-        /// </value>
-        [DataMember]
-        public int? CreatedByPersonId { get; set; }
-        
-        /// <summary>
-        /// Gets or sets the Modified By Person Id.
-        /// </summary>
-        /// <value>
-        /// Modified By Person Id.
-        /// </value>
-        [DataMember]
-        public int? ModifiedByPersonId { get; set; }
-        
-        /// <summary>
-        /// Gets the auth entity.
-        /// </summary>
-        [NotMapped]
-        public override string AuthEntity { get { return "Cms.PageContext"; } }
->>>>>>> 32540396
         
         /// <summary>
         /// Gets or sets the Page.
