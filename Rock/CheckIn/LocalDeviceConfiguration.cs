﻿// <copyright>
// Copyright by the Spark Development Network
//
// Licensed under the Rock Community License (the "License");
// you may not use this file except in compliance with the License.
// You may obtain a copy of the License at
//
// http://www.rockrms.com/license
//
// Unless required by applicable law or agreed to in writing, software
// distributed under the License is distributed on an "AS IS" BASIS,
// WITHOUT WARRANTIES OR CONDITIONS OF ANY KIND, either express or implied.
// See the License for the specific language governing permissions and
// limitations under the License.
// </copyright>
//
using System;
using System.Collections.Generic;
using System.Linq;
using Rock.Web.Cache;
using static Rock.Security.Authorization;

namespace Rock.CheckIn
{
    /// <summary>
    /// Checkin Device Configuration
    /// Used for the Checkin Cookie and REST status operations
    /// </summary>
    [System.Diagnostics.DebuggerDisplay( "CurrentTheme:{CurrentTheme}, CurrentKioskId:{CurrentKioskId}, CurrentCheckinTypeId:{CurrentCheckinTypeId}, CurrentGroupTypeIds:{CurrentGroupTypeIds}.." )]
    public class LocalDeviceConfiguration
    {
        /// <summary>
        /// Gets or sets the current theme.
        /// </summary>
        /// <value>
        /// The current theme.
        /// </value>
        public string CurrentTheme { get; set; }

        /// <summary>
        /// Gets or sets the current kiosk identifier <see cref="Rock.Model.Device"/>
        /// </summary>
        /// <value>
        /// The current kiosk identifier.
        /// </value>
        public int? CurrentKioskId { get; set; }

        /// <summary>
        /// Gets or sets the current checkin type identifier (which is a <see cref="Rock.Model.GroupType" />)
        /// </summary>
        /// <value>
        /// The current checkin type identifier.
        /// </value>
        public int? CurrentCheckinTypeId { get; set; }

        /// <summary>
        /// Gets or sets the current group type ids (Checkin Areas)
        /// </summary>
        /// <value>
        /// The current group type ids.
        /// </value>
        public List<int> CurrentGroupTypeIds { get; set; }

        /// <summary>
        /// Gets home page Guid to use instead of the one configured in <seealso cref="CheckInBlock"/>'s HomePage block setting.
        /// This is handy for things such as a checkin that start with the MobileLauncher Page
        /// </summary>
        /// <value>
        /// </value>
        public Guid? HomePageOverride { get; set; }

        /// <summary>
        /// Gets or sets a value indicating whether checkin pages should disable IdleRedirect blocks
        /// </summary>
        /// <value>
        ///   <c>true</c> if [disable idle redirect]; otherwise, <c>false</c>.
        /// </value>
        public bool DisableIdleRedirect { get; set; } = false;

        /// <summary>
        /// Gets or sets a value indicating whether [generate qr code for attendance sessions].
        /// </summary>
        /// <value>
        ///   <c>true</c> if [generate qr code for attendance sessions]; otherwise, <c>false</c>.
        /// </value>
        public bool GenerateQRCodeForAttendanceSessions { get; set; } = false;

        /// <summary>
        /// Gets or sets pages that are not allowed when navigating.
        /// Navigation to block pages will send user back to the HomePage.
        /// </summary>
        /// <value>
        /// The blocked page ids.
        /// </value>
        public int[] BlockedPageIds { get; set; } = null;

        /// <summary>
        /// Set this to override the <seealso cref="CheckinType.AllowCheckout"/> setting  
        /// </summary>
        /// <value>
        /// The allow checkout.
        /// </value>
        public bool? AllowCheckout { get; set; } = null;

        /// <summary>
        /// Determines whether this instance is configured.
        /// </summary>
        /// <returns>
        ///   <c>true</c> if this instance is configured; otherwise, <c>false</c>.
        /// </returns>
        public bool IsConfigured()
        {
            return this.CurrentKioskId.HasValue && this.CurrentGroupTypeIds.Any() && this.CurrentCheckinTypeId.HasValue;
        }

        /// <summary>
        /// Clears the following overrides or configurations back to their default:
        /// <see cref="HomePageOverride" >HomePageOverride</see>,
        /// <see cref="BlockedPageIds" >BlockedPageIds</see>,
        /// <see cref="AllowCheckout" >AllowCheckout</see>,
        /// <see cref="DisableIdleRedirect" >DisableIdleRedirect</see>,
        /// <see cref="GenerateQRCodeForAttendanceSessions" >GenerateQRCodeForAttendanceSessions</see>,
        /// </summary>
        public void ClearOverrides()
        {
            this.HomePageOverride = null;
            this.BlockedPageIds = null;
            this.AllowCheckout = null;
            this.DisableIdleRedirect = false;
            this.GenerateQRCodeForAttendanceSessions = false;
        }

        /// <summary>
<<<<<<< HEAD
=======
        /// Saves the LocalDeviceConfig to the <seealso cref="CheckInCookieKey.LocalDeviceConfig"/> cookie
        /// </summary>
        /// <param name="page">The page.</param>
        public void SaveToCookie( System.Web.UI.Page page )
        {
            SameSiteCookieSetting sameSiteCookieSetting = GlobalAttributesCache.Get().GetValue( "core_SameSiteCookieSetting" ).ConvertToEnumOrNull<SameSiteCookieSetting>() ?? SameSiteCookieSetting.Lax;
            string sameSiteCookieValue = ";SameSite=" + sameSiteCookieSetting;

            var localDeviceConfigCookie = new System.Web.HttpCookie( CheckInCookieKey.LocalDeviceConfig );
            localDeviceConfigCookie.Expires = RockDateTime.Now.AddYears( 1 );
            localDeviceConfigCookie.Value = this.ToJson( Newtonsoft.Json.Formatting.None );
            localDeviceConfigCookie.Path += sameSiteCookieValue;

            page.Request.Cookies.Remove(CheckInCookieKey.LocalDeviceConfig);
            page.Response.Cookies.Add( localDeviceConfigCookie );
        }

        /// <summary>
>>>>>>> f19c49b4
        /// Gets from cookie.
        /// </summary>
        /// <param name="page">The page.</param>
        /// <returns></returns>
        public LocalDeviceConfiguration GetFromCookie( System.Web.UI.Page page )
        {
            var localDeviceConfigCookie = page.Request.Cookies[CheckInCookieKey.LocalDeviceConfig];
            return localDeviceConfigCookie?.Value?.FromJsonOrNull<LocalDeviceConfiguration>();
        }
    }

    /// <summary>
    /// 
    /// </summary>
    public class LocalDeviceConfigurationStatus
    {
        /// <summary>
        /// Gets or sets the configuration hash.
        /// </summary>
        /// <value>
        /// The configuration hash.
        /// </value>
        public string ConfigurationHash { get; set; }

        /// <summary>
        /// Gets or sets the next active date time.
        /// </summary>
        /// <value>
        /// The next active date time.
        /// </value>
        public DateTime NextActiveDateTime { get; set; }

        /// <summary>
        /// Gets the campus date time.
        /// </summary>
        /// <value>
        /// The campus date time.
        /// </value>
        public DateTime CampusDateTime { get; set; }

        /// <summary>
        /// Gets the server current date time.
        /// </summary>
        /// <value>
        /// The server current date time.
        /// </value>
        public DateTime ServerCurrentDateTime { get; set; }

        /// <summary>
        /// Gets the campus current date time.
        /// </summary>
        /// <value>
        /// The campus current date time.
        /// </value>
        public DateTime CampusCurrentDateTime { get; set; }
    }
}<|MERGE_RESOLUTION|>--- conflicted
+++ resolved
@@ -131,8 +131,6 @@
         }
 
         /// <summary>
-<<<<<<< HEAD
-=======
         /// Saves the LocalDeviceConfig to the <seealso cref="CheckInCookieKey.LocalDeviceConfig"/> cookie
         /// </summary>
         /// <param name="page">The page.</param>
@@ -151,7 +149,6 @@
         }
 
         /// <summary>
->>>>>>> f19c49b4
         /// Gets from cookie.
         /// </summary>
         /// <param name="page">The page.</param>
