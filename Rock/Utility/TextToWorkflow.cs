﻿// <copyright>
// Copyright by the Spark Development Network
//
// Licensed under the Rock Community License (the "License");
// you may not use this file except in compliance with the License.
// You may obtain a copy of the License at
//
// http://www.rockrms.com/license
//
// Unless required by applicable law or agreed to in writing, software
// distributed under the License is distributed on an "AS IS" BASIS,
// WITHOUT WARRANTIES OR CONDITIONS OF ANY KIND, either express or implied.
// See the License for the specific language governing permissions and
// limitations under the License.
// </copyright>
//
using System;
using System.Collections.Generic;
using System.Data.Entity;
using System.Linq;
using System.Text.RegularExpressions;

using Rock;
using Rock.Cache;
using Rock.Data;
using Rock.Field.Types;
using Rock.Model;

namespace Rock.Utility
{
    /// <summary>
    /// Utility class used by the TextToWorkflow webhook
    /// </summary>
    public static class TextToWorkflow
    {
        /// <summary>
        /// Handles a recieved message
        /// </summary>
        /// <param name="toPhone">To phone.</param>
        /// <param name="fromPhone">From phone.</param>
        /// <param name="message">The message.</param>
        /// <param name="response">The response.</param>
        public static void MessageRecieved( string toPhone, string fromPhone, string message, out string response )
        {
            response = "The keyword you provided was not recognized as a valid keyword.";

            // get TextToWorkflow defined types for this number
            var definedType = CacheDefinedType.Get( SystemGuid.DefinedType.TEXT_TO_WORKFLOW.AsGuid() );

            // If there are not any defined values, then return with the invalid keyword response
            if ( definedType == null || definedType.DefinedValues == null || !definedType.DefinedValues.Any() ) return;

            // get the TextToWorkflow values for the selected "To" number
            var smsWorkflows = definedType.DefinedValues.Where( v => v.Value.AsNumeric() == toPhone.AsNumeric() )
                .OrderBy( v => v.Order ).ToList();

            // Iterate through workflows looking for a keyword match (Only the first match will be processed)
            foreach ( CacheDefinedValue dvWorkflow in smsWorkflows )
            {
                // Get the Keyword expression attribute and see if it matches the message that was recieved
                string keywordExpression = dvWorkflow.GetAttributeValue( "KeywordExpression" );
                if ( string.IsNullOrWhiteSpace( keywordExpression ) )
                {
                    // if there was no keyword expression add wildcard expression
                    keywordExpression = ".*";
                }

                if ( keywordExpression == "*" )
                {
                    // if the keyword is just a * then replace it
                    keywordExpression = ".*";
                }

                if ( !keywordExpression.StartsWith( "^" ) )
                {
                    // Prefix keyword with start-of-string assertion (input needs to start with selected expression)
                    keywordExpression = $"^{keywordExpression}";
                }

                // If the keyword expression does not match the message that was recieved ignore this TextToWorkflow value and continue to the next
                var match = Regex.Match( message, keywordExpression, RegexOptions.IgnoreCase );
                if ( !match.Success ) continue;

                // Get the workflow type, If there is not a valid workflow type defined, return with invalid keyword response
                var workflowTypeGuid = dvWorkflow.GetAttributeValue( "WorkflowType" ).AsGuidOrNull();
                if ( !workflowTypeGuid.HasValue ) return;

                // Get the configured workflow type, if it is not valid return with invalid keyword response
                var workflowType = CacheWorkflowType.Get( workflowTypeGuid.Value );
                if ( workflowType == null ) return;

                // Get the list of workflow attributes to set
                var workflowAttributesSettings = new List<KeyValuePair<string, object>>();
                var workflowAttributes = dvWorkflow.Attributes["WorkflowAttributes"];
                if ( workflowAttributes != null )
                {
                    var keyValueField = workflowAttributes.FieldType.Field as KeyValueListFieldType;
                    if ( keyValueField != null )
                    {
                        workflowAttributesSettings = keyValueField.GetValuesFromString( null,
                            dvWorkflow.GetAttributeValue( "WorkflowAttributes" ), workflowAttributes.QualifierValues,
                            false );
                    }
                }

                // Get the template for the workflow name
                string nameTemplate = dvWorkflow.GetAttributeValue( "WorkflowNameTemplate" );

                using ( var rockContext = new RockContext() )
                {
                    // Try to find a person associated with phone number recieved
                    var fromPerson = GetPerson( fromPhone, rockContext );

                    // Activate a new workflow
                    var workflow = Model.Workflow.Activate( workflowType, "Request from " + ( fromPhone ?? "??" ), rockContext );

                    // Set the workflow initiator
                    if ( fromPerson != null )
                    {
                        workflow.InitiatorPersonAliasId = fromPerson.PrimaryAliasId;
                    }

                    // Format the phone number that was received
                    var formattedPhoneNumber = PhoneNumber.CleanNumber( PhoneNumber.FormattedNumber( PhoneNumber.DefaultCountryCode(), fromPhone ) );

                    // Create list of the keyword expressions that matched the recieved message
                    var matchGroups = new List<string>();
                    foreach ( var matchItem in match.Groups )
                    {
                        matchGroups.Add( matchItem.ToString() );
                    }

                    // Create a list of mergefields used to update workflow attribute values and the workflow name
                    var mergeValues = new Dictionary<string, object>
                    {
                        {"FromPhone", formattedPhoneNumber},
                        {"ToPhone", toPhone},
                        {"MessageBody", message},
                        {"MatchedGroups", matchGroups},
                        {"ReceivedTime", RockDateTime.Now.ToString("HH:mm:ss")},
                        {"ReceivedDate", RockDateTime.Now.ToShortDateString()},
                        {"ReceivedDateTime", RockDateTime.Now.ToString("o")},
                        {"FromPerson", fromPerson}
                    };

                    // Set the workflow's FromPhone attribute 
                    workflow.SetAttributeValue( "FromPhone", fromPhone );

                    // Set any other workflow attributes that could have lava
                    foreach ( var attribute in workflowAttributesSettings )
                    {
                        workflow.SetAttributeValue( attribute.Key,
                            attribute.Value.ToString().ResolveMergeFields( mergeValues ) );
                    }

                    // Set the workflow name
                    var name = nameTemplate.ResolveMergeFields( mergeValues );
                    if ( name.IsNotNullOrWhitespace() )
                    {
<<<<<<< HEAD
                        Match match = Regex.Match( message, keywordExpression, RegexOptions.IgnoreCase );
                        if ( match.Success )
                        {
                            foundWorkflow = true;

                            var workflowTypeGuid = dvWorkflow.GetAttributeValue( "WorkflowType" ).AsGuidOrNull();
                            if ( workflowTypeGuid.HasValue )
                            {
                                // launch workflow
                                using ( var rockContext = new Data.RockContext() )
                                {
                                    var personService = new PersonService( rockContext );
                                    var phoneNumberService = new PhoneNumberService(rockContext);
                                    var groupMemberService = new GroupMemberService( rockContext );

                                    var workflowType = CacheWorkflowType.Get( workflowTypeGuid.Value );
                                    if ( workflowType != null )
                                    {
                                        Person fromPerson = null;

                                        // Activate a new workflow
                                        var workflow = Rock.Model.Workflow.Activate( workflowType, "Request from " + ( fromPhone ?? "??" ), rockContext );

                                        // give preference to people with the phone in the mobile phone type
                                        // first look for a person with the phone number as a mobile phone order by family role then age
                                        var mobilePhoneType = CacheDefinedValue.Get( Rock.SystemGuid.DefinedValue.PERSON_PHONE_TYPE_MOBILE );
                                        var familyGroupType = CacheGroupType.Get( Rock.SystemGuid.GroupType.GROUPTYPE_FAMILY );

                                        string phoneNumber = fromPhone.Replace("+", "");

                                        // Get people with matching mobile number query the database only by number to increase chance of using index.
                                        var peopleWithMobileNumber = phoneNumberService
                                            .Queryable().AsNoTracking()
                                            .Where(n => ( n.CountryCode ?? "" ) + (n.Number ?? "" ) == phoneNumber )
                                            .Select(n => new
                                            {
                                                n.PersonId,
                                                n.NumberTypeValueId
                                            })
                                            .ToList()   // Query database only on number, then filter by type in memory
                                            .Where(v => v.NumberTypeValueId == mobilePhoneType.Id)
                                            .Select(v => v.PersonId)
                                            .ToList();

                                        if (peopleWithMobileNumber.Any())
                                        {
                                            fromPerson = groupMemberService.Queryable()
                                                .Where(m =>
                                                    m.Group.GroupTypeId == familyGroupType.Id &&
                                                    peopleWithMobileNumber.Contains(m.PersonId))
                                                .OrderBy(m => m.GroupRole.Order)
                                                .ThenBy(m => m.Person.BirthDate ?? DateTime.MinValue)
                                                .Select(m => m.Person)
                                                .FirstOrDefault();
                                        }

                                        // if no match then look for the phone in any phone type ordered by family role then age
                                        if ( fromPerson == null )
                                        {
                                            var peopleWithAnyNumber = phoneNumberService
                                                .Queryable().AsNoTracking()
                                                .Where(n => (n.CountryCode ?? "") + (n.Number ?? "") == phoneNumber)
                                                .Select(n => n.PersonId)
                                                .ToList();

                                            if ( peopleWithAnyNumber.Any())
                                            {
                                                fromPerson = groupMemberService.Queryable()
                                                    .Where(m =>
                                                        m.Group.GroupTypeId == familyGroupType.Id &&
                                                        peopleWithAnyNumber.Contains(m.PersonId))
                                                    .OrderBy(m => m.GroupRole.Order)
                                                    .ThenBy(m => m.Person.BirthDate ?? DateTime.MinValue)
                                                    .Select(m => m.Person).FirstOrDefault();
                                            }
                                        }

                                        // Set initiator
                                        if ( fromPerson != null )
                                        {
                                            workflow.InitiatorPersonAliasId = fromPerson.PrimaryAliasId;
                                        }

                                        // create merge object
                                        var formattedPhoneNumber = PhoneNumber.CleanNumber( PhoneNumber.FormattedNumber( PhoneNumber.DefaultCountryCode(), fromPhone ) );

                                        List<string> matchGroups = new List<string>();
                                        foreach ( var matchItem in match.Groups )
                                        {
                                            matchGroups.Add( matchItem.ToString() );
                                        }

                                        Dictionary<string, object> mergeValues = new Dictionary<string, object>();
                                        mergeValues.Add( "FromPhone", formattedPhoneNumber );
                                        mergeValues.Add( "ToPhone", toPhone );
                                        mergeValues.Add( "MessageBody", message );
                                        mergeValues.Add( "MatchedGroups", matchGroups );
                                        mergeValues.Add( "ReceivedTime", RockDateTime.Now.ToString( "HH:mm:ss" ) );
                                        mergeValues.Add( "ReceivedDate", RockDateTime.Now.ToShortDateString() );
                                        mergeValues.Add( "ReceivedDateTime", RockDateTime.Now.ToString( "o" ) );
                                        mergeValues.Add( "FromPerson", fromPerson );

                                        // add phone number attribute
                                        workflow.SetAttributeValue( "FromPhone", fromPhone );

                                        // set workflow attributes
                                        foreach( var attribute in workflowAttributesSettings )
                                        {
                                            workflow.SetAttributeValue( attribute.Key, attribute.Value.ToString().ResolveMergeFields( mergeValues ) );
                                        }
                                        
                                        // set workflow name
                                        string name = nameTemplate.ResolveMergeFields( mergeValues );
                                        if ( name.IsNotNullOrWhitespace() )
                                        {
                                            workflow.Name = name;
                                        }

                                        // process the workflow
                                        List<string> workflowErrors;
                                        new Rock.Model.WorkflowService( rockContext ).Process( workflow, out workflowErrors );

                                        // check to see if there is a response to return
                                        string responseAttribute = workflow.GetAttributeValue( "SMSResponse" );
                                        if ( responseAttribute != null && !string.IsNullOrWhiteSpace( responseAttribute ) )
                                        {
                                            response = responseAttribute;
                                        }

                                    }
                                    else
                                    {
                                        response = "This keyword is no longer valid.";
                                    }
                                }
                            }
                            else
                            {
                                response = "No response could be provided for this keyword.";
                            }


                            // once we find one match stop processing
                            break;
                        }
=======
                        workflow.Name = name;
>>>>>>> 9ade6c61
                    }

                    // Process the workflow
                    List<string> workflowErrors;
                    new WorkflowService( rockContext ).Process( workflow, out workflowErrors );

                    // Check to see if there is a response to return
                    var responseAttribute = workflow.GetAttributeValue( "SMSResponse" );
                    response = !string.IsNullOrWhiteSpace( responseAttribute ) ? responseAttribute : "We recieved your message. Thank-you.";

                }

                // once we find one match stop processing
                break;
            }
        }

        /// <summary>
        /// Gets first person associated with a specific phone number. If there is more 
        /// than one person, the oldest adult will be returned first. If no adults, the
        /// oldest child.
        /// </summary>
        /// <param name="fromPhone">From phone.</param>
        /// <param name="rockContext">The rock context.</param>
        /// <returns></returns>
        private static Person GetPerson( string fromPhone, RockContext rockContext )
        {
            Person fromPerson = null;

            var personService = new PersonService( rockContext );
            var phoneNumberService = new PhoneNumberService( rockContext );

            var phoneNumber = fromPhone.Replace( "+", "" );

            // Get the person ids for people who's Mobile number matches the recieved From number
            var mobilePhoneType = CacheDefinedValue.Get( SystemGuid.DefinedValue.PERSON_PHONE_TYPE_MOBILE );
            var peopleWithMobileNumber = phoneNumberService
                .Queryable().AsNoTracking()
                .Where( n => ( n.CountryCode ?? "" ) + ( n.Number ?? "" ) == phoneNumber )
                .Select( n => new
                {
                    n.PersonId,
                    n.NumberTypeValueId
                } )
                // Query the database using only the number, to ensure index is used and only returns minimal data
                .ToList()
                // then filter by type in memory
                .Where( v => v.NumberTypeValueId == mobilePhoneType.Id )
                .Select( v => v.PersonId )
                .ToList();

            // If there were any people found, find the first person (adults before children, and then by age)
            if ( peopleWithMobileNumber.Any() )
            {
                fromPerson = personService.Queryable()
                    .Where( p => peopleWithMobileNumber.Contains( p.Id ) )
                    .OrderBy( p => p.AgeClassification )
                    .ThenBy( p => p.BirthDate ?? DateTime.MinValue )
                    .FirstOrDefault();
            }

            // If we have a person, return it
            if ( fromPerson != null ) return fromPerson;

            // Otherwise, See if a person matches by any other type of phone (other than mobile)
            var peopleWithAnyNumber = phoneNumberService
                .Queryable().AsNoTracking()
                .Where( n => ( n.CountryCode ?? "" ) + ( n.Number ?? "" ) == phoneNumber )
                .Select( n => n.PersonId )
                .ToList();

            if ( peopleWithAnyNumber.Any() )
            {
                fromPerson = personService.Queryable()
                    .Where( p => peopleWithAnyNumber.Contains( p.Id ) )
                    .OrderBy( p => p.AgeClassification )
                    .ThenBy( p => p.BirthDate ?? DateTime.MinValue )
                    .FirstOrDefault();
            }

            return fromPerson;

        }
    }
}<|MERGE_RESOLUTION|>--- conflicted
+++ resolved
@@ -157,155 +157,7 @@
                     var name = nameTemplate.ResolveMergeFields( mergeValues );
                     if ( name.IsNotNullOrWhitespace() )
                     {
-<<<<<<< HEAD
-                        Match match = Regex.Match( message, keywordExpression, RegexOptions.IgnoreCase );
-                        if ( match.Success )
-                        {
-                            foundWorkflow = true;
-
-                            var workflowTypeGuid = dvWorkflow.GetAttributeValue( "WorkflowType" ).AsGuidOrNull();
-                            if ( workflowTypeGuid.HasValue )
-                            {
-                                // launch workflow
-                                using ( var rockContext = new Data.RockContext() )
-                                {
-                                    var personService = new PersonService( rockContext );
-                                    var phoneNumberService = new PhoneNumberService(rockContext);
-                                    var groupMemberService = new GroupMemberService( rockContext );
-
-                                    var workflowType = CacheWorkflowType.Get( workflowTypeGuid.Value );
-                                    if ( workflowType != null )
-                                    {
-                                        Person fromPerson = null;
-
-                                        // Activate a new workflow
-                                        var workflow = Rock.Model.Workflow.Activate( workflowType, "Request from " + ( fromPhone ?? "??" ), rockContext );
-
-                                        // give preference to people with the phone in the mobile phone type
-                                        // first look for a person with the phone number as a mobile phone order by family role then age
-                                        var mobilePhoneType = CacheDefinedValue.Get( Rock.SystemGuid.DefinedValue.PERSON_PHONE_TYPE_MOBILE );
-                                        var familyGroupType = CacheGroupType.Get( Rock.SystemGuid.GroupType.GROUPTYPE_FAMILY );
-
-                                        string phoneNumber = fromPhone.Replace("+", "");
-
-                                        // Get people with matching mobile number query the database only by number to increase chance of using index.
-                                        var peopleWithMobileNumber = phoneNumberService
-                                            .Queryable().AsNoTracking()
-                                            .Where(n => ( n.CountryCode ?? "" ) + (n.Number ?? "" ) == phoneNumber )
-                                            .Select(n => new
-                                            {
-                                                n.PersonId,
-                                                n.NumberTypeValueId
-                                            })
-                                            .ToList()   // Query database only on number, then filter by type in memory
-                                            .Where(v => v.NumberTypeValueId == mobilePhoneType.Id)
-                                            .Select(v => v.PersonId)
-                                            .ToList();
-
-                                        if (peopleWithMobileNumber.Any())
-                                        {
-                                            fromPerson = groupMemberService.Queryable()
-                                                .Where(m =>
-                                                    m.Group.GroupTypeId == familyGroupType.Id &&
-                                                    peopleWithMobileNumber.Contains(m.PersonId))
-                                                .OrderBy(m => m.GroupRole.Order)
-                                                .ThenBy(m => m.Person.BirthDate ?? DateTime.MinValue)
-                                                .Select(m => m.Person)
-                                                .FirstOrDefault();
-                                        }
-
-                                        // if no match then look for the phone in any phone type ordered by family role then age
-                                        if ( fromPerson == null )
-                                        {
-                                            var peopleWithAnyNumber = phoneNumberService
-                                                .Queryable().AsNoTracking()
-                                                .Where(n => (n.CountryCode ?? "") + (n.Number ?? "") == phoneNumber)
-                                                .Select(n => n.PersonId)
-                                                .ToList();
-
-                                            if ( peopleWithAnyNumber.Any())
-                                            {
-                                                fromPerson = groupMemberService.Queryable()
-                                                    .Where(m =>
-                                                        m.Group.GroupTypeId == familyGroupType.Id &&
-                                                        peopleWithAnyNumber.Contains(m.PersonId))
-                                                    .OrderBy(m => m.GroupRole.Order)
-                                                    .ThenBy(m => m.Person.BirthDate ?? DateTime.MinValue)
-                                                    .Select(m => m.Person).FirstOrDefault();
-                                            }
-                                        }
-
-                                        // Set initiator
-                                        if ( fromPerson != null )
-                                        {
-                                            workflow.InitiatorPersonAliasId = fromPerson.PrimaryAliasId;
-                                        }
-
-                                        // create merge object
-                                        var formattedPhoneNumber = PhoneNumber.CleanNumber( PhoneNumber.FormattedNumber( PhoneNumber.DefaultCountryCode(), fromPhone ) );
-
-                                        List<string> matchGroups = new List<string>();
-                                        foreach ( var matchItem in match.Groups )
-                                        {
-                                            matchGroups.Add( matchItem.ToString() );
-                                        }
-
-                                        Dictionary<string, object> mergeValues = new Dictionary<string, object>();
-                                        mergeValues.Add( "FromPhone", formattedPhoneNumber );
-                                        mergeValues.Add( "ToPhone", toPhone );
-                                        mergeValues.Add( "MessageBody", message );
-                                        mergeValues.Add( "MatchedGroups", matchGroups );
-                                        mergeValues.Add( "ReceivedTime", RockDateTime.Now.ToString( "HH:mm:ss" ) );
-                                        mergeValues.Add( "ReceivedDate", RockDateTime.Now.ToShortDateString() );
-                                        mergeValues.Add( "ReceivedDateTime", RockDateTime.Now.ToString( "o" ) );
-                                        mergeValues.Add( "FromPerson", fromPerson );
-
-                                        // add phone number attribute
-                                        workflow.SetAttributeValue( "FromPhone", fromPhone );
-
-                                        // set workflow attributes
-                                        foreach( var attribute in workflowAttributesSettings )
-                                        {
-                                            workflow.SetAttributeValue( attribute.Key, attribute.Value.ToString().ResolveMergeFields( mergeValues ) );
-                                        }
-                                        
-                                        // set workflow name
-                                        string name = nameTemplate.ResolveMergeFields( mergeValues );
-                                        if ( name.IsNotNullOrWhitespace() )
-                                        {
-                                            workflow.Name = name;
-                                        }
-
-                                        // process the workflow
-                                        List<string> workflowErrors;
-                                        new Rock.Model.WorkflowService( rockContext ).Process( workflow, out workflowErrors );
-
-                                        // check to see if there is a response to return
-                                        string responseAttribute = workflow.GetAttributeValue( "SMSResponse" );
-                                        if ( responseAttribute != null && !string.IsNullOrWhiteSpace( responseAttribute ) )
-                                        {
-                                            response = responseAttribute;
-                                        }
-
-                                    }
-                                    else
-                                    {
-                                        response = "This keyword is no longer valid.";
-                                    }
-                                }
-                            }
-                            else
-                            {
-                                response = "No response could be provided for this keyword.";
-                            }
-
-
-                            // once we find one match stop processing
-                            break;
-                        }
-=======
                         workflow.Name = name;
->>>>>>> 9ade6c61
                     }
 
                     // Process the workflow
