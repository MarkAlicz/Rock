--- conflicted
+++ resolved
@@ -351,7 +351,6 @@
         }
 
         /// <summary>
-<<<<<<< HEAD
         /// Gets the week of month.
         /// from http://stackoverflow.com/a/2136549/1755417 but with an option to specify the FirstDayOfWeek
         /// </summary>
@@ -382,7 +381,8 @@
         public static int GetWeekOfYear( this DateTime dateTime, CalendarWeekRule calendarWeekRule, DayOfWeek firstDayOfWeek )
         {
             return _gregorianCalendar.GetWeekOfYear( dateTime, calendarWeekRule, firstDayOfWeek );
-=======
+        }
+
         /// Converts a datetime to the short date/time format.
         /// </summary>
         /// <param name="dt">The dt.</param>
@@ -390,7 +390,6 @@
         public static string ToShortDateTimeString( this DateTime dt )
         {
             return dt.ToShortDateString() + " " + dt.ToShortTimeString();
->>>>>>> de33d3ef
         }
 
         #endregion DateTime Extensions
