﻿<?xml version="1.0" encoding="utf-8"?>
<Project ToolsVersion="14.0" DefaultTargets="Build" xmlns="http://schemas.microsoft.com/developer/msbuild/2003">
  <Import Project="$(MSBuildExtensionsPath)\$(MSBuildToolsVersion)\Microsoft.Common.props" Condition="Exists('$(MSBuildExtensionsPath)\$(MSBuildToolsVersion)\Microsoft.Common.props')" />
  <PropertyGroup>
    <Configuration Condition=" '$(Configuration)' == '' ">Debug</Configuration>
    <Platform Condition=" '$(Platform)' == '' ">AnyCPU</Platform>
    <ProjectGuid>{185A31D7-3037-4DAE-8797-0459849A84BD}</ProjectGuid>
    <OutputType>Library</OutputType>
    <AppDesignerFolder>Properties</AppDesignerFolder>
    <RootNamespace>Rock</RootNamespace>
    <AssemblyName>Rock</AssemblyName>
    <TargetFrameworkVersion>v4.5.2</TargetFrameworkVersion>
    <FileAlignment>512</FileAlignment>
    <TargetFrameworkProfile />
    <NuGetPackageImportStamp>
    </NuGetPackageImportStamp>
    <WebGreaseLibPath>..\packages\WebGrease.1.5.2\lib</WebGreaseLibPath>
  </PropertyGroup>
  <PropertyGroup Condition=" '$(Configuration)|$(Platform)' == 'Debug|AnyCPU' ">
    <DebugSymbols>true</DebugSymbols>
    <DebugType>full</DebugType>
    <Optimize>false</Optimize>
    <OutputPath>bin\Debug\</OutputPath>
    <DefineConstants>DEBUG;TRACE</DefineConstants>
    <ErrorReport>prompt</ErrorReport>
    <WarningLevel>4</WarningLevel>
    <LangVersion>7.3</LangVersion>
    <DocumentationFile>bin\Debug\Rock.xml</DocumentationFile>
  </PropertyGroup>
  <PropertyGroup Condition=" '$(Configuration)|$(Platform)' == 'Release|AnyCPU' ">
    <DebugType>pdbonly</DebugType>
    <Optimize>true</Optimize>
    <OutputPath>bin\Release\</OutputPath>
    <DefineConstants>TRACE</DefineConstants>
    <ErrorReport>prompt</ErrorReport>
    <WarningLevel>4</WarningLevel>
    <DocumentationFile>bin\Release\Rock.XML</DocumentationFile>
    <LangVersion>7.3</LangVersion>
  </PropertyGroup>
  <ItemGroup>
    <Reference Include="AngleSharp, Version=0.9.9.0, Culture=neutral, PublicKeyToken=e83494dcdc6d31ea, processorArchitecture=MSIL">
      <HintPath>..\packages\AngleSharp.0.9.9.2\lib\net45\AngleSharp.dll</HintPath>
    </Reference>
    <Reference Include="Antlr3.Runtime, Version=3.5.0.2, Culture=neutral, PublicKeyToken=eb42632606e9261f, processorArchitecture=MSIL">
      <HintPath>..\packages\Antlr3.Runtime.3.5.1\lib\net40-client\Antlr3.Runtime.dll</HintPath>
    </Reference>
    <Reference Include="AWSSDK.Core, Version=3.3.0.0, Culture=neutral, PublicKeyToken=885c28607f98e604, processorArchitecture=MSIL">
      <HintPath>..\packages\AWSSDK.Core.3.3.25.1\lib\net45\AWSSDK.Core.dll</HintPath>
    </Reference>
    <Reference Include="AWSSDK.S3, Version=3.3.0.0, Culture=neutral, PublicKeyToken=885c28607f98e604, processorArchitecture=MSIL">
      <HintPath>..\packages\AWSSDK.S3.3.3.21.1\lib\net45\AWSSDK.S3.dll</HintPath>
    </Reference>
    <Reference Include="BCrypt.Net, Version=0.1.5073.29922, Culture=neutral, PublicKeyToken=6bcd409ee6bc9292, processorArchitecture=MSIL">
      <HintPath>..\packages\BCrypt-Official.0.1.109\lib\BCrypt.Net.dll</HintPath>
    </Reference>
    <Reference Include="CacheManager.Core, Version=1.1.2.0, Culture=neutral, PublicKeyToken=5b450b4fb65c4cdb, processorArchitecture=MSIL">
      <HintPath>..\packages\CacheManager.Core.1.1.2\lib\net45\CacheManager.Core.dll</HintPath>
    </Reference>
    <Reference Include="CacheManager.Serialization.Json, Version=1.1.2.0, Culture=neutral, PublicKeyToken=5b450b4fb65c4cdb, processorArchitecture=MSIL">
      <HintPath>..\packages\CacheManager.Serialization.Json.1.1.2\lib\net45\CacheManager.Serialization.Json.dll</HintPath>
    </Reference>
    <Reference Include="CacheManager.StackExchange.Redis, Version=1.1.2.0, Culture=neutral, PublicKeyToken=5b450b4fb65c4cdb, processorArchitecture=MSIL">
      <HintPath>..\packages\CacheManager.StackExchange.Redis.1.1.2\lib\net45\CacheManager.StackExchange.Redis.dll</HintPath>
    </Reference>
    <Reference Include="CacheManager.SystemRuntimeCaching, Version=1.1.2.0, Culture=neutral, PublicKeyToken=5b450b4fb65c4cdb, processorArchitecture=MSIL">
      <HintPath>..\packages\CacheManager.SystemRuntimeCaching.1.1.2\lib\net45\CacheManager.SystemRuntimeCaching.dll</HintPath>
    </Reference>
    <Reference Include="CommonMark, Version=0.1.0.0, Culture=neutral, PublicKeyToken=001ef8810438905d, processorArchitecture=MSIL">
      <HintPath>..\packages\CommonMark.NET.0.13.2\lib\net45\CommonMark.dll</HintPath>
    </Reference>
    <Reference Include="CronExpressionDescriptor, Version=1.19.0.0, Culture=neutral, PublicKeyToken=a2ab0e0f73f9b037, processorArchitecture=MSIL">
      <HintPath>..\packages\CronExpressionDescriptor.1.19.0\lib\net45\CronExpressionDescriptor.dll</HintPath>
    </Reference>
    <Reference Include="CSScriptLibrary, Version=3.13.2.0, Culture=neutral, PublicKeyToken=70fcc3d18c749033, processorArchitecture=MSIL">
      <HintPath>..\packages\CS-Script.bin.3.13.2.0\lib\net45\CSScriptLibrary.dll</HintPath>
    </Reference>
    <Reference Include="DDay.iCal, Version=1.0.2.575, Culture=neutral, processorArchitecture=MSIL">
      <HintPath>..\packages\DDay.iCal.1.0.2.575\lib\DDay.iCal.dll</HintPath>
    </Reference>
    <Reference Include="DocumentFormat.OpenXml, Version=2.6.0.0, Culture=neutral, processorArchitecture=MSIL">
      <HintPath>..\packages\OpenXMLSDK-MOT.2.6.0.0\lib\DocumentFormat.OpenXml.dll</HintPath>
    </Reference>
    <Reference Include="dotless.Core, Version=1.5.2.0, Culture=neutral, PublicKeyToken=96b446c9e63eae34, processorArchitecture=MSIL">
      <HintPath>..\packages\dotless.1.5.2\lib\dotless.Core.dll</HintPath>
    </Reference>
    <Reference Include="Elasticsearch.Net, Version=2.0.0.0, Culture=neutral, PublicKeyToken=96c599bbe3e70f5d, processorArchitecture=MSIL">
      <HintPath>..\packages\Elasticsearch.Net.2.5.8\lib\net45\Elasticsearch.Net.dll</HintPath>
    </Reference>
    <Reference Include="EntityFramework, Version=6.0.0.0, Culture=neutral, PublicKeyToken=b77a5c561934e089, processorArchitecture=MSIL">
      <HintPath>..\packages\EntityFramework.6.1.3\lib\net45\EntityFramework.dll</HintPath>
    </Reference>
    <Reference Include="EntityFramework.SqlServer, Version=6.0.0.0, Culture=neutral, PublicKeyToken=b77a5c561934e089, processorArchitecture=MSIL">
      <HintPath>..\packages\EntityFramework.6.1.3\lib\net45\EntityFramework.SqlServer.dll</HintPath>
    </Reference>
    <Reference Include="EntityFramework.Utilities">
      <HintPath>..\libs\EFUtilities\EntityFramework.Utilities.dll</HintPath>
    </Reference>
    <Reference Include="EPPlus">
      <HintPath>..\libs\EPPlus\EPPlus.dll</HintPath>
    </Reference>
    <Reference Include="EXIFextractor">
      <HintPath>..\libs\Goheer EXIFExtractor\EXIFextractor.dll</HintPath>
    </Reference>
    <Reference Include="FCM.Net, Version=1.0.0.0, Culture=neutral, processorArchitecture=MSIL">
      <SpecificVersion>False</SpecificVersion>
      <HintPath>..\libs\FCM\FCM.Net.dll</HintPath>
    </Reference>
    <Reference Include="Google.Api.Gax, Version=2.10.0.0, Culture=neutral, PublicKeyToken=3ec5ea7f18953e47, processorArchitecture=MSIL">
      <HintPath>..\packages\Google.Api.Gax.2.10.0\lib\net45\Google.Api.Gax.dll</HintPath>
    </Reference>
    <Reference Include="Google.Api.Gax.Rest, Version=2.10.0.0, Culture=neutral, PublicKeyToken=3ec5ea7f18953e47, processorArchitecture=MSIL">
      <HintPath>..\packages\Google.Api.Gax.Rest.2.10.0\lib\net45\Google.Api.Gax.Rest.dll</HintPath>
    </Reference>
    <Reference Include="Google.Apis, Version=1.42.0.0, Culture=neutral, PublicKeyToken=4b01fa6e34db77ab, processorArchitecture=MSIL">
      <HintPath>..\packages\Google.Apis.1.42.0\lib\net45\Google.Apis.dll</HintPath>
    </Reference>
    <Reference Include="Google.Apis.Auth, Version=1.42.0.0, Culture=neutral, PublicKeyToken=4b01fa6e34db77ab, processorArchitecture=MSIL">
      <HintPath>..\packages\Google.Apis.Auth.1.42.0\lib\net45\Google.Apis.Auth.dll</HintPath>
    </Reference>
    <Reference Include="Google.Apis.Auth.PlatformServices, Version=1.42.0.0, Culture=neutral, PublicKeyToken=4b01fa6e34db77ab, processorArchitecture=MSIL">
      <HintPath>..\packages\Google.Apis.Auth.1.42.0\lib\net45\Google.Apis.Auth.PlatformServices.dll</HintPath>
    </Reference>
    <Reference Include="Google.Apis.Core, Version=1.42.0.0, Culture=neutral, PublicKeyToken=4b01fa6e34db77ab, processorArchitecture=MSIL">
      <HintPath>..\packages\Google.Apis.Core.1.42.0\lib\net45\Google.Apis.Core.dll</HintPath>
    </Reference>
    <Reference Include="Google.Apis.PlatformServices, Version=1.42.0.0, Culture=neutral, PublicKeyToken=4b01fa6e34db77ab, processorArchitecture=MSIL">
      <HintPath>..\packages\Google.Apis.1.42.0\lib\net45\Google.Apis.PlatformServices.dll</HintPath>
    </Reference>
    <Reference Include="Google.Apis.Storage.v1, Version=1.42.0.1744, Culture=neutral, PublicKeyToken=4b01fa6e34db77ab, processorArchitecture=MSIL">
      <HintPath>..\packages\Google.Apis.Storage.v1.1.42.0.1744\lib\net45\Google.Apis.Storage.v1.dll</HintPath>
    </Reference>
    <Reference Include="Google.Cloud.Storage.V1, Version=2.4.0.0, Culture=neutral, PublicKeyToken=185c282632e132a0, processorArchitecture=MSIL">
      <HintPath>..\packages\Google.Cloud.Storage.V1.2.4.0\lib\net45\Google.Cloud.Storage.V1.dll</HintPath>
    </Reference>
    <Reference Include="HtmlAgilityPack, Version=1.4.9.5, Culture=neutral, PublicKeyToken=bd319b19eaf3b43a, processorArchitecture=MSIL">
      <HintPath>..\packages\HtmlAgilityPack.1.4.9.5\lib\Net45\HtmlAgilityPack.dll</HintPath>
    </Reference>
    <Reference Include="Humanizer">
      <HintPath>..\libs\Humanizer.2.1.0\Humanizer.dll</HintPath>
    </Reference>
    <Reference Include="ImageResizer, Version=4.0.0.0, Culture=neutral, processorArchitecture=MSIL">
      <HintPath>..\packages\ImageResizer.4.0.5\lib\net45\ImageResizer.dll</HintPath>
    </Reference>
    <Reference Include="Lucene.Net, Version=4.0.0.0, Culture=neutral, processorArchitecture=MSIL">
      <HintPath>..\packages\Lucene.Net.4.8.0-beta00005\lib\net45\Lucene.Net.dll</HintPath>
    </Reference>
    <Reference Include="Lucene.Net.Analysis.Common, Version=4.0.0.0, Culture=neutral, processorArchitecture=MSIL">
      <HintPath>..\packages\Lucene.Net.Analysis.Common.4.8.0-beta00005\lib\net45\Lucene.Net.Analysis.Common.dll</HintPath>
    </Reference>
    <Reference Include="Lucene.Net.Expressions, Version=4.0.0.0, Culture=neutral, processorArchitecture=MSIL">
      <HintPath>..\packages\Lucene.Net.Expressions.4.8.0-beta00005\lib\net45\Lucene.Net.Expressions.dll</HintPath>
    </Reference>
    <Reference Include="Lucene.Net.Queries, Version=4.0.0.0, Culture=neutral, processorArchitecture=MSIL">
      <HintPath>..\packages\Lucene.Net.Queries.4.8.0-beta00005\lib\net45\Lucene.Net.Queries.dll</HintPath>
    </Reference>
    <Reference Include="Lucene.Net.QueryParser, Version=4.0.0.0, Culture=neutral, processorArchitecture=MSIL">
      <HintPath>..\packages\Lucene.Net.QueryParser.4.8.0-beta00005\lib\net45\Lucene.Net.QueryParser.dll</HintPath>
    </Reference>
    <Reference Include="Lucene.Net.Sandbox, Version=4.0.0.0, Culture=neutral, processorArchitecture=MSIL">
      <HintPath>..\packages\Lucene.Net.Sandbox.4.8.0-beta00005\lib\net45\Lucene.Net.Sandbox.dll</HintPath>
    </Reference>
    <Reference Include="Microsoft.AspNet.SignalR.Core, Version=2.2.0.0, Culture=neutral, PublicKeyToken=31bf3856ad364e35, processorArchitecture=MSIL">
      <HintPath>..\packages\Microsoft.AspNet.SignalR.Core.2.2.0\lib\net45\Microsoft.AspNet.SignalR.Core.dll</HintPath>
    </Reference>
    <Reference Include="Microsoft.AspNet.SignalR.SystemWeb, Version=2.2.0.0, Culture=neutral, PublicKeyToken=31bf3856ad364e35, processorArchitecture=MSIL">
      <HintPath>..\packages\Microsoft.AspNet.SignalR.SystemWeb.2.2.0\lib\net45\Microsoft.AspNet.SignalR.SystemWeb.dll</HintPath>
    </Reference>
    <Reference Include="Microsoft.IdentityModel.Clients.ActiveDirectory, Version=2.21.0.0, Culture=neutral, PublicKeyToken=31bf3856ad364e35, processorArchitecture=MSIL">
      <HintPath>..\packages\Microsoft.IdentityModel.Clients.ActiveDirectory.2.21.301221612\lib\net45\Microsoft.IdentityModel.Clients.ActiveDirectory.dll</HintPath>
    </Reference>
    <Reference Include="Microsoft.IdentityModel.Clients.ActiveDirectory.WindowsForms, Version=2.21.0.0, Culture=neutral, PublicKeyToken=31bf3856ad364e35, processorArchitecture=MSIL">
      <HintPath>..\packages\Microsoft.IdentityModel.Clients.ActiveDirectory.2.21.301221612\lib\net45\Microsoft.IdentityModel.Clients.ActiveDirectory.WindowsForms.dll</HintPath>
    </Reference>
    <Reference Include="Microsoft.IdentityModel.Logging, Version=1.1.5.0, Culture=neutral, PublicKeyToken=31bf3856ad364e35, processorArchitecture=MSIL">
      <HintPath>..\packages\Microsoft.IdentityModel.Logging.1.1.5\lib\net451\Microsoft.IdentityModel.Logging.dll</HintPath>
    </Reference>
    <Reference Include="Microsoft.IdentityModel.Tokens, Version=5.1.5.0, Culture=neutral, PublicKeyToken=31bf3856ad364e35, processorArchitecture=MSIL">
      <HintPath>..\packages\Microsoft.IdentityModel.Tokens.5.1.5\lib\net451\Microsoft.IdentityModel.Tokens.dll</HintPath>
    </Reference>
    <Reference Include="Microsoft.Owin, Version=2.1.0.0, Culture=neutral, PublicKeyToken=31bf3856ad364e35, processorArchitecture=MSIL">
      <HintPath>..\packages\Microsoft.Owin.2.1.0\lib\net45\Microsoft.Owin.dll</HintPath>
    </Reference>
    <Reference Include="Microsoft.Owin.Host.SystemWeb, Version=2.1.0.0, Culture=neutral, PublicKeyToken=31bf3856ad364e35, processorArchitecture=MSIL">
      <HintPath>..\packages\Microsoft.Owin.Host.SystemWeb.2.1.0\lib\net45\Microsoft.Owin.Host.SystemWeb.dll</HintPath>
    </Reference>
    <Reference Include="Microsoft.Owin.Security, Version=2.1.0.0, Culture=neutral, PublicKeyToken=31bf3856ad364e35, processorArchitecture=MSIL">
      <HintPath>..\packages\Microsoft.Owin.Security.2.1.0\lib\net45\Microsoft.Owin.Security.dll</HintPath>
    </Reference>
    <Reference Include="Microsoft.SqlServer.Types, Version=11.0.0.0, Culture=neutral, PublicKeyToken=89845dcd8080cc91, processorArchitecture=MSIL">
      <HintPath>..\packages\Microsoft.SqlServer.Types.11.0.2\lib\net20\Microsoft.SqlServer.Types.dll</HintPath>
    </Reference>
    <Reference Include="Microsoft.Web.Infrastructure, Version=1.0.0.0, Culture=neutral, PublicKeyToken=31bf3856ad364e35, processorArchitecture=MSIL">
      <HintPath>..\packages\Microsoft.Web.Infrastructure.1.0.0.0\lib\net40\Microsoft.Web.Infrastructure.dll</HintPath>
    </Reference>
    <Reference Include="Microsoft.Web.XmlTransform, Version=2.1.0.0, Culture=neutral, PublicKeyToken=b03f5f7f11d50a3a, processorArchitecture=MSIL">
      <HintPath>..\packages\Microsoft.Web.Xdt.2.1.1\lib\net40\Microsoft.Web.XmlTransform.dll</HintPath>
    </Reference>
    <Reference Include="Mono.CSharp, Version=4.0.0.0, Culture=neutral, PublicKeyToken=0738eb9f132ed756, processorArchitecture=MSIL">
      <HintPath>..\packages\CS-Script.bin.3.13.2.0\lib\net45\Mono.CSharp.dll</HintPath>
    </Reference>
    <Reference Include="Nest, Version=2.0.0.0, Culture=neutral, PublicKeyToken=96c599bbe3e70f5d, processorArchitecture=MSIL">
      <HintPath>..\packages\NEST.2.5.8\lib\net45\Nest.dll</HintPath>
    </Reference>
    <Reference Include="Newtonsoft.Json, Version=11.0.0.0, Culture=neutral, PublicKeyToken=30ad4fe6b2a6aeed, processorArchitecture=MSIL">
      <HintPath>..\packages\Newtonsoft.Json.11.0.2\lib\net45\Newtonsoft.Json.dll</HintPath>
    </Reference>
    <Reference Include="NuGet.Core, Version=2.11.1.812, Culture=neutral, PublicKeyToken=31bf3856ad364e35, processorArchitecture=MSIL">
      <HintPath>..\packages\NuGet.Core.2.11.1\lib\net40-Client\NuGet.Core.dll</HintPath>
    </Reference>
    <Reference Include="OpenXmlPowerTools, Version=4.2.0.0, Culture=neutral, processorArchitecture=MSIL">
      <HintPath>..\packages\OpenXmlPowerTools.4.2\lib\OpenXmlPowerTools.dll</HintPath>
    </Reference>
    <Reference Include="Owin, Version=1.0.0.0, Culture=neutral, PublicKeyToken=f0ebd12fd5e55cc5, processorArchitecture=MSIL">
      <HintPath>..\packages\Owin.1.0\lib\net40\Owin.dll</HintPath>
    </Reference>
    <Reference Include="PreMailer.Net, Version=1.5.5.0, Culture=neutral, processorArchitecture=MSIL">
      <HintPath>..\packages\PreMailer.Net.1.5.5\lib\net45\PreMailer.Net.dll</HintPath>
    </Reference>
    <Reference Include="Quartz">
      <HintPath>..\libs\Quartz\Quartz.dll</HintPath>
    </Reference>
    <Reference Include="RestSharp, Version=105.2.3.0, Culture=neutral, processorArchitecture=MSIL">
      <HintPath>..\packages\RestSharp.105.2.3\lib\net452\RestSharp.dll</HintPath>
    </Reference>
    <Reference Include="Rock.Common.Mobile, Version=0.3.5.0, Culture=neutral, processorArchitecture=MSIL">
      <HintPath>..\packages\Rock.Common.Mobile.0.3.5\lib\net452\Rock.Common.Mobile.dll</HintPath>
    </Reference>
    <Reference Include="StackExchange.Redis.StrongName, Version=1.2.6.0, Culture=neutral, PublicKeyToken=c219ff1ca8c2ce46, processorArchitecture=MSIL">
      <HintPath>..\packages\StackExchange.Redis.StrongName.1.2.6\lib\net45\StackExchange.Redis.StrongName.dll</HintPath>
    </Reference>
    <Reference Include="System" />
    <Reference Include="System.ComponentModel.Composition" />
    <Reference Include="System.ComponentModel.DataAnnotations" />
    <Reference Include="System.configuration" />
    <Reference Include="System.Core" />
    <Reference Include="System.Data.Entity.Design" />
    <Reference Include="System.Data.Services" />
    <Reference Include="System.DirectoryServices" />
    <Reference Include="System.DirectoryServices.AccountManagement" />
    <Reference Include="System.Drawing" />
    <Reference Include="System.IdentityModel.Tokens.Jwt, Version=5.1.5.0, Culture=neutral, PublicKeyToken=31bf3856ad364e35, processorArchitecture=MSIL">
      <HintPath>..\packages\System.IdentityModel.Tokens.Jwt.5.1.5\lib\net451\System.IdentityModel.Tokens.Jwt.dll</HintPath>
    </Reference>
    <Reference Include="System.Interactive.Async, Version=3.2.0.0, Culture=neutral, PublicKeyToken=94bc3704cddfc263, processorArchitecture=MSIL">
      <HintPath>..\packages\System.Interactive.Async.3.2.0\lib\net45\System.Interactive.Async.dll</HintPath>
    </Reference>
    <Reference Include="System.IO.Compression" />
    <Reference Include="System.IO.Compression.FileSystem" />
    <Reference Include="System.IO.Packaging, Version=1.0.0.0, Culture=neutral, processorArchitecture=MSIL">
      <HintPath>..\packages\OpenXMLSDK-MOT.2.6.0.0\lib\System.IO.Packaging.dll</HintPath>
    </Reference>
    <Reference Include="System.Linq.Dynamic, Version=1.0.5840.25917, Culture=neutral, processorArchitecture=MSIL">
      <HintPath>..\packages\System.Linq.Dynamic.1.0.6\lib\net40\System.Linq.Dynamic.dll</HintPath>
    </Reference>
    <Reference Include="System.Management.Automation, Version=1.0.0.0, Culture=neutral, PublicKeyToken=31bf3856ad364e35, processorArchitecture=MSIL">
      <HintPath>..\packages\System.Management.Automation.6.1.7601.17515\lib\net45\System.Management.Automation.dll</HintPath>
    </Reference>
    <Reference Include="System.Net.Http.Formatting, Version=5.2.3.0, Culture=neutral, PublicKeyToken=31bf3856ad364e35, processorArchitecture=MSIL">
      <HintPath>..\packages\Microsoft.AspNet.WebApi.Client.5.2.3\lib\net45\System.Net.Http.Formatting.dll</HintPath>
    </Reference>
    <Reference Include="System.Net.Http.WebRequest" />
    <Reference Include="System.Runtime.Caching" />
    <Reference Include="System.Runtime.Serialization" />
    <Reference Include="System.ServiceModel" />
    <Reference Include="System.ServiceModel.Web" />
    <Reference Include="System.Web" />
    <Reference Include="System.Web.Extensions" />
    <Reference Include="System.Web.Http, Version=5.2.3.0, Culture=neutral, PublicKeyToken=31bf3856ad364e35, processorArchitecture=MSIL">
      <HintPath>..\packages\Microsoft.AspNet.WebApi.Core.5.2.3\lib\net45\System.Web.Http.dll</HintPath>
    </Reference>
    <Reference Include="System.Web.Http.WebHost, Version=5.2.3.0, Culture=neutral, PublicKeyToken=31bf3856ad364e35, processorArchitecture=MSIL">
      <HintPath>..\packages\Microsoft.AspNet.WebApi.WebHost.5.2.3\lib\net45\System.Web.Http.WebHost.dll</HintPath>
    </Reference>
    <Reference Include="System.Web.Optimization, Version=1.1.0.0, Culture=neutral, PublicKeyToken=31bf3856ad364e35, processorArchitecture=MSIL">
      <HintPath>..\packages\Microsoft.AspNet.Web.Optimization.1.1.3\lib\net40\System.Web.Optimization.dll</HintPath>
    </Reference>
    <Reference Include="System.Xml.Linq" />
    <Reference Include="System.Data.DataSetExtensions" />
    <Reference Include="Microsoft.CSharp" />
    <Reference Include="System.Data" />
    <Reference Include="System.Net.Http" />
    <Reference Include="System.Xml" />
    <Reference Include="Twilio, Version=0.0.0.0, Culture=neutral, processorArchitecture=MSIL">
      <HintPath>..\packages\Twilio.5.1.0\lib\net451\Twilio.dll</HintPath>
    </Reference>
    <Reference Include="UAParser, Version=2.1.0.0, Culture=neutral, PublicKeyToken=f7377bf021646069, processorArchitecture=MSIL">
      <HintPath>..\packages\UAParser.2.1.0.0\lib\net40-Client\UAParser.dll</HintPath>
    </Reference>
    <Reference Include="WebGrease, Version=1.5.2.14234, Culture=neutral, PublicKeyToken=31bf3856ad364e35, processorArchitecture=MSIL">
      <HintPath>..\packages\WebGrease.1.5.2\lib\WebGrease.dll</HintPath>
    </Reference>
    <Reference Include="Z.EntityFramework.Plus.EF6, Version=1.8.6.0, Culture=neutral, PublicKeyToken=59b66d028979105b, processorArchitecture=MSIL">
      <HintPath>..\packages\Z.EntityFramework.Plus.EF6.1.8.6\lib\net45\Z.EntityFramework.Plus.EF6.dll</HintPath>
    </Reference>
  </ItemGroup>
  <ItemGroup>
    <Compile Include="..\Rock.Version\AssemblySharedInfo.cs">
      <Link>AssemblySharedInfo.cs</Link>
    </Compile>
    <Compile Include="Achievement\AchievementComponent.cs" />
    <Compile Include="Achievement\AchievementContainer.cs" />
    <Compile Include="Achievement\Component\AccumulativeAchievement.cs" />
    <Compile Include="Achievement\Component\StreakAchievement.cs" />
    <Compile Include="Address\Bing.cs" />
    <Compile Include="Address\MelissaData.cs" />
    <Compile Include="Address\ServiceObjects.cs" />
    <Compile Include="Address\SmartyStreets.cs" />
    <Compile Include="Address\VerificationComponent.cs" />
    <Compile Include="Address\VerificationContainer.cs" />
    <Compile Include="Attribute\AccountFieldAttribute.cs" />
    <Compile Include="Attribute\AccountsFieldAttribute.cs" />
    <Compile Include="Attribute\AddressFieldAttribute.cs" />
    <Compile Include="Attribute\AssetStorageSystemFieldAttribute.cs" />
    <Compile Include="Attribute\AttributeCategoryFieldAttribute.cs" />
    <Compile Include="Attribute\AttributeFieldAttribute.cs" />
    <Compile Include="Attribute\AssessmentTypesFieldAttribute.cs" />
    <Compile Include="Attribute\BlockTemplateFieldAttribute.cs" />
    <Compile Include="Attribute\CheckListFieldAttribute.cs" />
    <Compile Include="Attribute\ColorFieldAttribute.cs" />
    <Compile Include="Attribute\ComparisonFieldAttribute.cs" />
    <Compile Include="Attribute\ContentChannelsFieldAttribute.cs" />
    <Compile Include="Attribute\DocumentTypeFieldAttribute.cs" />
    <Compile Include="Attribute\MetricFieldAttribute.cs" />
    <Compile Include="Attribute\StepFieldAttribute.cs" />
    <Compile Include="Attribute\StepProgramStepStatusFieldAttribute.cs" />
    <Compile Include="Attribute\StepProgramStepTypeFieldAttribute.cs" />
    <Compile Include="Attribute\StreakTypeFieldAttribute.cs" />
    <Compile Include="Attribute\StepProgramFieldAttribute.cs" />
    <Compile Include="Attribute\ContentChannelTypeFieldAttribute.cs" />
    <Compile Include="Attribute\ContentChannelItemFieldAttribute.cs" />
    <Compile Include="Attribute\BackgroundCheckFieldAttribute.cs" />
    <Compile Include="Attribute\GenderFieldAttribute.cs" />
    <Compile Include="Attribute\IHasAttributes.cs" />
    <Compile Include="Attribute\InteractionChannelFieldAttribute.cs" />
    <Compile Include="Attribute\InteractionChannelsFieldAttribute.cs" />
    <Compile Include="Attribute\LabelFieldAttribute.cs" />
    <Compile Include="Attribute\LavaFieldAttribute.cs" />
    <Compile Include="Attribute\RegistrationInstanceFieldAttribute.cs" />
    <Compile Include="Attribute\RegistrationTemplateFieldAttribute.cs" />
    <Compile Include="Attribute\RegistrationTemplatesFieldAttribute.cs" />
    <Compile Include="Attribute\RegistryEntryFieldAttribute.cs" />
    <Compile Include="Attribute\ReportFieldAttribute.cs" />
    <Compile Include="Attribute\SelectFieldAttribute.cs" />
    <Compile Include="Attribute\PersistedDatasetFieldAttribute.cs" />
    <Compile Include="Attribute\StructureContentEditorFieldAttribute.cs" />
    <Compile Include="Attribute\SystemCommunicationFieldAttribute.cs" />
    <Compile Include="Attribute\TextValueFilterFieldAttribute.cs" />
    <Compile Include="Attribute\TimeZoneFieldAttribute.cs" />
    <Compile Include="Attribute\FileFieldAttribute.cs" />
    <Compile Include="Attribute\BinaryFileFieldAttribute.cs" />
    <Compile Include="Attribute\BinaryFileTypeFieldAttribute.cs" />
    <Compile Include="Attribute\BinaryFileTypesFieldAttribute.cs" />
    <Compile Include="Attribute\BooleanFieldAttribute.cs" />
    <Compile Include="Attribute\CampusesFieldAttribute.cs" />
    <Compile Include="Attribute\CampusFieldAttribute.cs" />
    <Compile Include="Attribute\GroupCategoryFieldAttribute.cs" />
    <Compile Include="Attribute\CategoryFieldAttribute.cs" />
    <Compile Include="Attribute\CodeEditorFieldAttribute.cs" />
    <Compile Include="Attribute\CommunicationTemplateFieldAttribute .cs" />
    <Compile Include="Attribute\ComponentFieldAttribute.cs" />
    <Compile Include="Attribute\ComponentsFieldAttribute.cs" />
    <Compile Include="Attribute\ConnectionActivityTypeFieldAttribute.cs" />
    <Compile Include="Attribute\ConnectionOpportunityFieldAttribute.cs" />
    <Compile Include="Attribute\ConnectionRequestFieldAttribute.cs" />
    <Compile Include="Attribute\ConnectionStateFieldAttribute.cs" />
    <Compile Include="Attribute\ConnectionStatusFieldAttribute.cs" />
    <Compile Include="Attribute\ConnectionTypeFieldAttribute.cs" />
    <Compile Include="Attribute\ConnectionTypesFieldAttribute.cs" />
    <Compile Include="Attribute\ContentChannelFieldAttribute.cs" />
    <Compile Include="Attribute\ContentChannelTypesFieldAttribute.cs" />
    <Compile Include="Attribute\CurrencyFieldAttribute.cs" />
    <Compile Include="Attribute\CustomEnhancedListFieldAttribute.cs" />
    <Compile Include="Attribute\CustomCheckboxListFieldAttribute.cs" />
    <Compile Include="Attribute\CustomDropdownListFieldAttribute.cs" />
    <Compile Include="Attribute\CustomRadioListFieldAttribute.cs" />
    <Compile Include="Attribute\DataViewFieldAttribute.cs" />
    <Compile Include="Attribute\DataViewsFieldAttribute.cs" />
    <Compile Include="Attribute\DateFieldAttribute.cs" />
    <Compile Include="Attribute\DateRangeFieldAttribute.cs" />
    <Compile Include="Attribute\DateTimeFieldAttribute.cs" />
    <Compile Include="Attribute\DayOfWeekFieldAttribute.cs" />
    <Compile Include="Attribute\DaysOfWeekFieldAttribute.cs" />
    <Compile Include="Attribute\DecimalFieldAttribute.cs" />
    <Compile Include="Attribute\DecimalRangeFieldAttribute.cs" />
    <Compile Include="Attribute\DefinedTypeFieldAttribute.cs" />
    <Compile Include="Attribute\DefinedValueFieldAttribute.cs" />
    <Compile Include="Attribute\DefinedValueRangeFieldAttribute.cs" />
    <Compile Include="Attribute\EmailFieldAttribute.cs" />
    <Compile Include="Attribute\GroupMemberFieldAttribute.cs" />
    <Compile Include="Attribute\IHasInheritedAttributes.cs" />
    <Compile Include="Attribute\MatrixFieldAttribute.cs" />
    <Compile Include="Attribute\SocialMediaAccountFieldAttribute.cs" />
    <Compile Include="Attribute\SSNFieldAttribute.cs" />
    <Compile Include="Attribute\WorkflowFieldAttribute.cs" />
    <Compile Include="Attribute\EncryptedTextFieldAttribute.cs" />
    <Compile Include="Attribute\EntityFieldAttribute.cs" />
    <Compile Include="Attribute\EntityTypeFieldAttribute.cs" />
    <Compile Include="Attribute\EnumFieldAttribute.cs" />
    <Compile Include="Attribute\EnumsFieldAttribute.cs" />
    <Compile Include="Attribute\EventCalendarFieldAttribute.cs" />
    <Compile Include="Attribute\EventItemFieldAttribute.cs" />
    <Compile Include="Attribute\FieldAttribute.cs" />
    <Compile Include="Attribute\FinancialGatewayFieldAttribute.cs" />
    <Compile Include="Attribute\GroupAndRoleFieldAttribute.cs" />
    <Compile Include="Attribute\GroupFieldAttribute.cs" />
    <Compile Include="Attribute\GroupLocationTypeFieldAttribute.cs" />
    <Compile Include="Attribute\GroupRoleFieldAttribute.cs" />
    <Compile Include="Attribute\GroupTypeFieldAttribute.cs" />
    <Compile Include="Attribute\GroupTypeGroupFieldAttribute.cs" />
    <Compile Include="Attribute\GroupTypesFieldAttribute.cs" />
    <Compile Include="Attribute\Helper.cs" />
    <Compile Include="Attribute\IHasAttributesWrapper.cs" />
    <Compile Include="Attribute\InheritedAttribute.cs" />
    <Compile Include="Attribute\IntegerFieldAttribute.cs" />
    <Compile Include="Attribute\IntegerRangeFieldAttribute.cs" />
    <Compile Include="Attribute\KeyValueListFieldAttribute.cs" />
    <Compile Include="Attribute\LavaCommandsFieldAttribute.cs" />
    <Compile Include="Attribute\LinkedPageAttribute.cs" />
    <Compile Include="Attribute\LocationFieldAttribute.cs" />
    <Compile Include="Attribute\MarkdownFieldAttribute.cs" />
    <Compile Include="Attribute\MemoFieldAttribute.cs" />
    <Compile Include="Attribute\MergeTemplateFieldAttribute.cs" />
    <Compile Include="Attribute\MetricCategoriesFieldAttribute.cs" />
    <Compile Include="Attribute\NoteTypeFieldAttribute.cs" />
    <Compile Include="Attribute\BadgesFieldAttribute.cs" />
    <Compile Include="Attribute\PersonFieldAttribute.cs" />
    <Compile Include="Attribute\PhoneNumberFieldAttribute.cs" />
    <Compile Include="Attribute\RemoteAuthsFieldAttribute.cs" />
    <Compile Include="Attribute\ScheduleFieldAttribute.cs" />
    <Compile Include="Attribute\SchedulesFieldAttribute.cs" />
    <Compile Include="Attribute\SecurityRoleFieldAttribute.cs" />
    <Compile Include="Attribute\SiteFieldAttribute.cs" />
    <Compile Include="Attribute\SlidingDateRangeFieldAttribute.cs" />
    <Compile Include="Attribute\SystemEmailFieldAttribute.cs" />
    <Compile Include="Attribute\TextFieldAttribute.cs" />
    <Compile Include="Attribute\TimeFieldAttribute.cs" />
    <Compile Include="Attribute\UrlLinkFieldAttribute.cs" />
    <Compile Include="Attribute\ValueListFieldAttribute.cs" />
    <Compile Include="Attribute\WorkflowActivityTypeAttribute.cs" />
    <Compile Include="Attribute\WorkflowAttributeAttribute.cs" />
    <Compile Include="Attribute\WorkflowTextOrAttributeAttribute.cs" />
    <Compile Include="Attribute\WorkflowTypeFieldAttribute.cs" />
    <Compile Include="Badge\BadgeComponent.cs" />
    <Compile Include="Badge\BadgeContainer.cs" />
    <Compile Include="Badge\HighlightLabelBadge.cs" />
    <Compile Include="Badge\IconBadge.cs" />
    <Compile Include="Blocks\BlockActionAttribute.cs" />
    <Compile Include="Attribute\IconCssClassAttribute.cs" />
    <Compile Include="Blocks\RockMobileBlockType.cs" />
    <Compile Include="Blocks\Types\Mobile\Cms\Hero.cs" />
    <Compile Include="Blocks\Types\Mobile\Communication\CommunicationListSubscribe.cs" />
    <Compile Include="Blocks\Types\Mobile\Events\CalendarEventList.cs" />
    <Compile Include="Blocks\Types\Mobile\Events\CalendarView.cs" />
    <Compile Include="Blocks\Types\Mobile\Groups\GroupAttendanceEntry.cs" />
    <Compile Include="Blocks\Types\Mobile\Groups\GroupEdit.cs" />
    <Compile Include="Blocks\Types\Mobile\Groups\GroupMemberEdit.cs" />
    <Compile Include="Blocks\Types\Mobile\Groups\GroupMemberList.cs" />
    <Compile Include="Blocks\Types\Mobile\Groups\GroupMemberView.cs" />
    <Compile Include="Blocks\Types\Mobile\Groups\GroupView.cs" />
    <Compile Include="Blocks\Types\Mobile\Prayer\PrayerRequestDetails.cs" />
    <Compile Include="Blocks\Types\Mobile\Prayer\PrayerSession.cs" />
    <Compile Include="Blocks\Types\Mobile\Prayer\PrayerSessionSetup.cs" />
    <Compile Include="Field\Types\ConnectionRequestActivityFieldType.cs" />
    <Compile Include="Field\Types\StepFieldType.cs" />
    <Compile Include="Jobs\PostV110DataMigrationsUpdateDateKeyValues.cs" />
    <Compile Include="Jobs\PostV103DataMigrationsSpiritualGifts.cs" />
    <Compile Include="Plugin\HotFixes\105_PageParameterFilterBlock.cs" />
    <Compile Include="Plugin\HotFixes\104_MigrationRollupsFor10_3_0.cs" />
    <Compile Include="Plugin\HotFixes\109_DisableCommunicationPersonParameter.cs" />
    <Compile Include="Plugin\HotFixes\107_MigrationRollupsFor10_3_1.cs" />
    <Compile Include="Plugin\HotFixes\108_UpdateSpiritualGifts.cs" />
    <Compile Include="Transactions\RunReportTransaction.cs" />
    <Compile Include="Utility\ExtensionMethods\ICollectionExtensions.cs" />
    <Compile Include="Plugin\HotFixes\106_EnableLavaDefaultSetting.cs" />
    <Compile Include="Web\UI\RegistrationInstanceBlock.cs">
      <SubType>ASPXCodeBehind</SubType>
    </Compile>
    <Compile Include="Bulk\BulkImport\AttendancesImport.cs" />
    <Compile Include="Bulk\BulkImport\AttendanceImport.cs" />
    <Compile Include="CheckIn\CheckinConfigurationHelper.cs" />
    <Compile Include="Data\ICampusFilterable.cs" />
    <Compile Include="Data\RelatedEntityHelper.cs" />
    <Compile Include="Field\Types\BlockTemplateFieldType.cs" />
    <Compile Include="Field\Types\ContentChannelsFieldType.cs" />
    <Compile Include="Field\Types\DocumentTypeFieldType.cs" />
    <Compile Include="Field\Types\MetricFieldType.cs" />
    <Compile Include="Field\Types\PersistedDatasetFieldType.cs" />
    <Compile Include="Field\Types\StepProgramStepStatusFieldType.cs" />
    <Compile Include="Field\Types\StepProgramStepTypeFieldType.cs" />
    <Compile Include="Blocks\Types\Mobile\Cms\ContentChannelItemView.cs" />
    <Compile Include="Blocks\Types\Mobile\Cms\LavaItemList.cs" />
    <Compile Include="Field\Types\StructureContentEditorFieldType.cs" />
    <Compile Include="Jobs\StepsAutomation.cs" />
    <Compile Include="Field\Types\SystemCommunicationFieldType.cs" />
    <Compile Include="Financial\HostedGatewayMode.cs" />
    <Compile Include="Jobs\ConnectionRequestWorkflowTriggers.cs" />
    <Compile Include="Jobs\DataViewToWorkflow.cs" />
    <Compile Include="Jobs\SendRsvpReminders.cs" />
    <Compile Include="Jobs\PostV100DataMigrationsSundayDate.cs" />
    <Compile Include="Jobs\PostV100DataMigrationsValueAsNumeric.cs" />
    <Compile Include="Jobs\SendPrayerComments.cs" />
    <Compile Include="Mobile\AdditionalBlockSettings.cs" />
    <Compile Include="Jobs\UpdatePersistedDatasets.cs" />
    <Compile Include="Mobile\AdditionalPageSettings.cs" />
    <Compile Include="Mobile\AdditionalSiteSettings.cs" />
    <Compile Include="Mobile\JsonFields\AttributeFormat.cs" />
    <Compile Include="Mobile\JsonFields\FieldFormat.cs" />
    <Compile Include="Mobile\JsonFields\FieldSetting.cs" />
    <Compile Include="Mobile\JsonFields\FieldSource.cs" />
    <Compile Include="Mobile\JsonFields\PropertyField.cs" />
    <Compile Include="Mobile\MobileExtensions.cs" />
    <Compile Include="Mobile\TabLocation.cs" />
    <Compile Include="Model\CodeGenerated\DocumentService.cs" />
    <Compile Include="Model\CodeGenerated\DocumentTypeService.cs" />
    <Compile Include="Model\CodeGenerated\EntityCampusFilterService.cs" />
    <Compile Include="Model\CodeGenerated\GroupDemographicTypeService.cs" />
    <Compile Include="Model\CodeGenerated\GroupDemographicValueService.cs" />
    <Compile Include="Model\CodeGenerated\PersistedDatasetService.cs" />
    <Compile Include="Model\CodeGenerated\SmsPipelineService.cs" />
    <Compile Include="Model\CodeGenerated\RegistrationTemplatePlacementService.cs" />
    <Compile Include="Model\CodeGenerated\RelatedEntityService.cs" />
    <Compile Include="Model\CodeGenerated\StreakAchievementAttemptService.cs" />
    <Compile Include="Model\CodeGenerated\StreakTypeAchievementTypePrerequisiteService.cs" />
    <Compile Include="Model\CodeGenerated\StreakTypeAchievementTypeService.cs" />
    <Compile Include="Model\CodeGenerated\SystemCommunicationService.cs" />
    <Compile Include="Model\DocumentTypeService.Partial.cs" />
    <Compile Include="Model\EntityCampusFilter.cs" />
    <Compile Include="Model\RegistrationInstanceService.partial.cs" />
    <Compile Include="Model\RegistrationRegistrantService.partial.cs" />
    <Compile Include="Model\RegistrationTemplatePlacement.cs" />
    <Compile Include="Model\RegistrationTemplatePlacementService.partial.cs" />
    <Compile Include="Model\RelatedEntity.cs" />
    <Compile Include="Model\GroupDemographicType.cs" />
    <Compile Include="Model\GroupDemographicValue.cs" />
    <Compile Include="Model\PersistedDataset.cs" />
    <Compile Include="Model\Document.cs" />
    <Compile Include="Model\DocumentType.cs" />
    <Compile Include="Model\PersistedDatasetService.Partial.cs" />
    <Compile Include="Model\SmsPipeline.cs" />
    <Compile Include="Model\RelatedEntityService.Partial.cs" />
    <Compile Include="Model\StepTypeService.Partial.cs" />
    <Compile Include="Model\StepService.Partial.cs" />
    <Compile Include="Model\StreakAchievementAttempts.cs" />
    <Compile Include="Model\StreakTypeAchievementTypePrerequisite.cs" />
    <Compile Include="Model\StreakTypeAchievementTypeService.Partial.cs" />
    <Compile Include="Model\StreakTypeAchievementType.cs" />
    <Compile Include="Model\SystemCommunication.cs" />
    <Compile Include="Net\ClientInformation.cs" />
    <Compile Include="Badge\Component\Steps.cs" />
    <Compile Include="Plugin\HotFixes\095_PrayerRequestCommentsNotificationEmailTemplate.cs" />
    <Compile Include="Plugin\HotFixes\094_AchievementPagesAndBlocks.cs" />
    <Compile Include="Plugin\HotFixes\093_UpdateRockShopUI.cs" />
    <Compile Include="Plugin\HotFixes\100_MigrationRollupsFor10_2_1.cs" />
    <Compile Include="Plugin\HotFixes\099_MigrationRollupsFor10_2_0.cs" />
    <Compile Include="Plugin\HotFixes\102_RapidAttendanceEntry.cs" />
    <Compile Include="Plugin\HotFixes\101_RegistrationInstanceGroupPlacement.cs" />
    <Compile Include="Plugin\HotFixes\103_GroupPlacementUpdates.cs" />
    <Compile Include="Reporting\DataFilter\Group\LocationDataViewFilter.cs" />
    <Compile Include="Reporting\DataFilter\RelatedDataViewFilterBase.cs" />
    <Compile Include="Reporting\DataFilter\Person\PrimaryCampusesFilter.cs" />
    <Compile Include="Reporting\DataFilter\Person\PrimaryCampusFilter.cs" />
    <Compile Include="Storage\AssetStorage\GoogleCloudStorageComponent.cs" />
    <Compile Include="Storage\Common\GoogleCloudStorage.cs" />
    <Compile Include="Storage\Provider\GoogleCloudStorageProvider.cs" />
    <Compile Include="SystemGuid\Person.cs" />
    <Compile Include="SystemGuid\SystemCommunication.cs" />
    <Compile Include="Transactions\ITransactionWithProgress.cs" />
    <Compile Include="Transactions\RegisterControllersTransaction.cs" />
    <Compile Include="Transactions\RunDataViewTransaction.cs" />
    <Compile Include="Transactions\StreakTypeRebuildTransaction.cs" />
    <Compile Include="Transactions\StreakTypeExclusionChangeTransaction.cs" />
    <Compile Include="Transactions\StreakAchievementAttemptChangeTransaction.cs" />
    <Compile Include="UniversalSearch\IndexModels\DocumentIndex.cs" />
    <Compile Include="Reporting\ReportOutputBuilder.cs" />
    <Compile Include="Reporting\ReportTemplateBuilder.cs" />
    <Compile Include="Utility\ExtensionMethods\ExpandoObjectExtensions.cs" />
    <Compile Include="Utility\ExtensionMethods\HttpContextExtensions.cs" />
    <Compile Include="Utility\ExtensionMethods\TypeExtensions.cs" />
    <Compile Include="Utility\LazyDictionary.cs" />
    <Compile Include="Utility\SingleOrArrayJsonConverter.cs" />
    <Compile Include="Web\Cache\Entities\AssessmentTypeCache.cs" />
    <Compile Include="Web\Cache\Entities\ContentChannelTypeCache.cs" />
    <Compile Include="Web\Cache\Entities\DocumentTypeCache.cs" />
    <Compile Include="Web\Cache\Entities\PersistedDatasetCache.cs" />
    <Compile Include="Web\Cache\Entities\Obsolete\PersonBadgeCache.cs" />
    <Compile Include="Web\Cache\Entities\StreakTypeAchievementTypePrerequisiteCache.cs" />
    <Compile Include="Web\Cache\Entities\StreakTypeAchievementTypeCache.cs" />
    <Compile Include="Web\Cache\NonEntities\EntityDocumentTypesCache.cs" />
    <Compile Include="Web\Cache\NonEntities\PersistedDatasetValueCache.cs" />
    <Compile Include="Web\RockCustomSettingsProvider.cs" />
    <Compile Include="Web\IRockCustomSettingsUserControl.cs" />
    <Compile Include="Blocks\IRockMobileBlockType.cs" />
    <Compile Include="Blocks\RockBlockType.cs" />
    <Compile Include="Blocks\BlockActionResult.cs" />
    <Compile Include="Web\RockCustomSettingsUserControlProvider.cs" />
    <Compile Include="Net\RockRequestContext.cs" />
    <Compile Include="Attribute\TargetTypeAttribute.cs" />
    <Compile Include="Blocks\Types\Mobile\Cms\ContentChannelItemList.cs" />
    <Compile Include="Blocks\Types\Mobile\Cms\Content.cs" />
    <Compile Include="Blocks\Types\Mobile\Cms\Login.cs" />
    <Compile Include="Blocks\Types\Mobile\Cms\ProfileDetails.cs" />
    <Compile Include="Blocks\Types\Mobile\Cms\Register.cs" />
    <Compile Include="Blocks\Types\Mobile\Cms\WorkflowEntry.cs" />
    <Compile Include="Communication\RockSMSMessageRecipient.cs" />
    <Compile Include="Communication\RockPushMessageRecipient.cs" />
    <Compile Include="Communication\RockEmailMessageRecipient.cs" />
    <Compile Include="Communication\RockMessageRecipient.cs" />
    <Compile Include="Chart\ChartJsTimeSeriesDataFactory.cs" />
    <Compile Include="Chart\FlotChartDataSet.cs" />
    <Compile Include="Chart\TimeSeriesChartDataPoint.cs" />
    <Compile Include="Communication\SmsActions\SmsActionComponent.cs" />
    <Compile Include="Communication\SmsActions\SmsActionContainer.cs" />
    <Compile Include="Communication\SmsActions\SmsActionLaunchWorkflow.cs" />
    <Compile Include="Communication\SmsActions\SmsActionReply.cs" />
    <Compile Include="Communication\SmsActions\SmsActionConversations.cs" />
    <Compile Include="Communication\SmsActions\SmsActionOutcome.cs" />
    <Compile Include="Communication\SmsActions\SmsMessage.cs" />
    <Compile Include="Crm\ConnectionStatusChangeReport\ConnectionStatusChangeReportBuilder.cs" />
    <Compile Include="Crm\ConnectionStatusChangeReport\ConnectionStatusChangeReportData.cs" />
    <Compile Include="Crm\ConnectionStatusChangeReport\ConnectionStatusChangeReportSettings.cs" />
    <Compile Include="Crm\ConnectionStatusChangeReport\ConnectionStatusChangeEventInfo.cs" />
    <Compile Include="Field\FieldVisibilityRules.cs" />
    <Compile Include="Field\Types\AssetFieldType.cs" />
    <Compile Include="Field\Types\AssetStorageProviderFieldType.cs" />
    <Compile Include="Field\Types\AssessmentTypesFieldType.cs" />
    <Compile Include="Field\Types\ConditionalScaleFieldType.cs" />
    <Compile Include="Jobs\RockTriggerListener.cs" />
    <Compile Include="Jobs\GroupLeaderAbsenceNotifications.cs" />
    <Compile Include="Jobs\PostV90DataMigrationsScheduledTransactionNotesToHistory.cs" />
    <Compile Include="Jobs\SendAssessmentReminders.cs" />
    <Compile Include="Field\Types\StreakTypeFieldType.cs" />
    <Compile Include="Jobs\SendGroupScheduleNotifications.cs" />
    <Compile Include="Lava\Blocks\JsonProperty.cs" />
    <Compile Include="Model\CodeGenerated\GroupMemberAssignmentService.cs" />
    <Compile Include="Model\CodeGenerated\GroupMemberScheduleTemplateService.cs" />
    <Compile Include="Field\EntitySingleSelectionListFieldTypeBase.cs" />
    <Compile Include="Field\Types\StepProgramFieldType.cs" />
    <Compile Include="Field\Types\RegistryEntryFieldType.cs" />
    <Compile Include="Field\Types\ValueFilterFieldType.cs" />
    <Compile Include="Financial\HostedPaymentInfoControlOptions.cs" />
    <Compile Include="Financial\IGatewayComponent.cs" />
    <Compile Include="Financial\IHostedGatewayComponent.cs" />
    <Compile Include="Financial\IHostedGatewayPaymentControlTokenEvent.cs" />
    <Compile Include="Jobs\PostV90DataMigrations.cs" />
    <Compile Include="Jobs\PostV90DataMigrationsForDISC.cs" />
    <Compile Include="Financial\IWebhookGatewayComponent.cs" />
    <Compile Include="Jobs\ChargeFutureTransactions.cs" />
    <Compile Include="Lava\Shortcodes\ScheduledContent.cs" />
    <Compile Include="Financial\AutomatedPaymentProcessor.cs" />
    <Compile Include="Financial\AutomatedPaymentArgs.cs" />
    <Compile Include="Financial\IAutomatedGatewayComponent.cs" />
    <Compile Include="Financial\IThreeStepGatewayComponent.cs" />
    <Compile Include="Model\Assessment.cs" />
    <Compile Include="Model\AssessmentService.Partial.cs" />
    <Compile Include="Model\AssessmentType.cs" />
    <Compile Include="Model\CodeGenerated\AssessmentService.cs" />
    <Compile Include="Model\CodeGenerated\AssessmentTypeService.cs" />
    <Compile Include="Model\AttendanceData.cs" />
    <Compile Include="Model\CodeGenerated\CommunicationResponseService.cs" />
    <Compile Include="Model\CodeGenerated\StreakService.cs" />
    <Compile Include="Model\CodeGenerated\StreakTypeExclusionService.cs" />
    <Compile Include="Model\CodeGenerated\StreakTypeService.cs" />
    <Compile Include="Model\CodeGenerated\SmsActionService.cs" />
    <Compile Include="Model\CodeGenerated\NoteAttachmentService.cs" />
    <Compile Include="Model\CodeGenerated\PersonScheduleExclusionService.cs" />
    <Compile Include="Model\CodeGenerated\StepWorkflowService.cs" />
    <Compile Include="Model\CodeGenerated\StepWorkflowTriggerService.cs" />
    <Compile Include="Model\StreakTypeExclusionService.Partial.cs" />
    <Compile Include="Model\StreakService.Partial.cs" />
    <Compile Include="Model\StreakTypeService.Partial.cs" />
    <Compile Include="Model\GroupLocationScheduleConfig.cs" />
    <Compile Include="Model\GroupMemberAssignment.cs" />
    <Compile Include="Model\GroupMemberAssignmentService.Partial.cs" />
    <Compile Include="Model\GroupMemberScheduleTemplate.cs" />
    <Compile Include="Model\CodeGenerated\RegistrationTemplateFeeItemService.cs" />
    <Compile Include="Model\CodeGenerated\StepProgramService.cs" />
    <Compile Include="Model\CodeGenerated\StepService.cs" />
    <Compile Include="Model\CodeGenerated\StepStatusService.cs" />
    <Compile Include="Model\CodeGenerated\StepTypePrerequisiteService.cs" />
    <Compile Include="Model\CodeGenerated\StepTypeService.cs" />
    <Compile Include="Model\CommunicationResponse.cs" />
    <Compile Include="Model\CommunicationResponseService.partial.cs" />
    <Compile Include="Model\ConflictProfileService.cs" />
    <Compile Include="Model\EQInventoryService.cs" />
    <Compile Include="Model\StreakType.cs" />
    <Compile Include="Model\StreakTypeExclusion.cs" />
    <Compile Include="Model\SmsAction.cs" />
    <Compile Include="Model\SmsActionService.Partial.cs" />
    <Compile Include="Model\GroupLocationHistoricalService.Partial.cs" />
    <Compile Include="Model\MotivatorService.cs" />
    <Compile Include="Model\NoteAttachment.cs" />
    <Compile Include="Model\PersonScheduleExclusionService.Partial.cs" />
    <Compile Include="Model\PersonScheduleExclusion.cs" />
    <Compile Include="Model\RegistrationTemplateFeeItem.cs" />
    <Compile Include="Model\SpiritualGiftsService.cs" />
    <Compile Include="Bulk\BulkExport\AttributesExport.cs" />
    <Compile Include="Bulk\BulkExport\FinancialTransactionExport.cs" />
    <Compile Include="Bulk\BulkExport\FinancialTransactionExportOptions.cs" />
    <Compile Include="Bulk\BulkExport\FinancialTransactionsExport.cs" />
    <Compile Include="Bulk\BulkExport\ModelExport.cs" />
    <Compile Include="Bulk\BulkExport\ExportOptions.cs" />
    <Compile Include="Bulk\BulkExport\LocationExport.cs" />
    <Compile Include="Bulk\BulkExport\ExportResult.cs" />
    <Compile Include="Bulk\BulkExport\PeopleExport.cs" />
    <Compile Include="Bulk\BulkExport\PersonExport.cs" />
    <Compile Include="CheckIn\CheckInEditFamilyBlock.cs">
      <SubType>ASPXCodeBehind</SubType>
    </Compile>
    <Compile Include="CheckIn\CheckInMessage.cs" />
    <Compile Include="CheckIn\CheckInSearchBlock.cs">
      <SubType>ASPXCodeBehind</SubType>
    </Compile>
    <Compile Include="CheckIn\Registration\FamilyRegistrationState.cs" />
    <Compile Include="Data\NoAttributeFilterExpression.cs" />
    <Compile Include="Field\ICachedEntitiesFieldType.cs" />
    <Compile Include="Field\Types\RegistrationTemplatesFieldType.cs" />
    <Compile Include="Jobs\NoRetryAggregateException.cs" />
    <Compile Include="Jobs\NoRetryException.cs" />
    <Compile Include="Jobs\PostV84DataMigrations.cs" />
    <Compile Include="Lava\Shortcodes\Scripturize.cs" />
    <Compile Include="Lava\Shortcodes\LavaShortcodeMetaDataAttribute.cs" />
    <Compile Include="Badge\Component\Assessment.cs" />
    <Compile Include="Model\Step.cs" />
    <Compile Include="Model\Streak.cs" />
    <Compile Include="Model\StepWorkflow.cs" />
    <Compile Include="Model\StepWorkflowTrigger.cs" />
    <Compile Include="Model\StepTypePrerequisite.cs" />
    <Compile Include="Model\StepType.cs" />
    <Compile Include="Model\StepStatus.cs" />
    <Compile Include="Model\StepProgram.cs" />
    <Compile Include="Model\StepWorkflowTriggerService.Partial.cs" />
    <Compile Include="Badge\Component\StreakEngagement.cs" />
    <Compile Include="Plugin\HotFixes\051_SparkData.cs" />
    <Compile Include="Model\AttributeMatrixService.Partial.cs" />
    <Compile Include="Plugin\HotFixes\052_MigrationRollupsForV8_1.cs" />
    <Compile Include="Plugin\HotFixes\053_DuplicateDataIntegrityReports.cs" />
    <Compile Include="Plugin\HotFixes\054_MigrationRollupsForV8_2.cs" />
    <Compile Include="Plugin\HotFixes\055_MigrationRollupsForV8_3.cs" />
    <Compile Include="Plugin\HotFixes\056_MigrationRollupsForV8_4.cs" />
    <Compile Include="Plugin\HotFixes\057_MigrationRollupsForV8_5.cs" />
    <Compile Include="Plugin\HotFixes\058_CheckinRegistration.cs" />
    <Compile Include="Plugin\HotFixes\059_MigrationRollupsForV8_5_2.cs" />
    <Compile Include="Plugin\HotFixes\060_MigrationRollupsForV8_6.cs" />
    <Compile Include="Plugin\HotFixes\061_MigrationRollupsForV8_6_2.cs" />
    <Compile Include="Plugin\HotFixes\062_MigrationRollupsForV8_7.cs" />
    <Compile Include="Plugin\HotFixes\063_WhitelistBlacklist.cs" />
    <Compile Include="Plugin\HotFixes\064_MigrationRollupsForV8_7_2.cs" />
    <Compile Include="Plugin\HotFixes\065_ThresholdValue.cs" />
    <Compile Include="Plugin\HotFixes\066_MigrationRollupsForV8_7_3.cs" />
    <Compile Include="Plugin\HotFixes\067_MigrationRollupsForV8_7_4.cs" />
    <Compile Include="Plugin\HotFixes\068_MigrationRollupsForV8_7_5.cs" />
    <Compile Include="Plugin\HotFixes\069_MigrationRollupsForV8_7_6.cs" />
    <Compile Include="Plugin\HotFixes\070_MigrationRollupsForV8_7_7.cs" />
    <Compile Include="Plugin\HotFixes\071_BlacklistBlankFix.cs" />
    <Compile Include="Plugin\HotFixes\072_RemoveDoNotDisturb.cs" />
    <Compile Include="Plugin\HotFixes\073_MigrationRollupsForV8_8.cs" />
    <Compile Include="Plugin\HotFixes\086_MigrationRollupsForV9_2_0.cs" />
    <Compile Include="Plugin\HotFixes\085_UpdateRegistrationRegistrantFeeIds.cs" />
    <Compile Include="Plugin\HotFixes\084_FixSpiritualGiftsAssessmentBadge.cs" />
    <Compile Include="Plugin\HotFixes\083_MigrationRollupsForV9_1_0.cs" />
    <Compile Include="Plugin\HotFixes\074_MigrationRollupsForV8_8_1.cs" />
    <Compile Include="Plugin\HotFixes\092_DiscProfileAttributeFix.cs" />
    <Compile Include="Plugin\HotFixes\091_SecureGetImpersonationParameter.cs" />
    <Compile Include="Plugin\HotFixes\090_FixNonCashCurrencyDefinedValue.cs" />
    <Compile Include="Plugin\HotFixes\089_MigrationRollupsForV9_3.cs" />
    <Compile Include="Plugin\HotFixes\088_FixAttributeQualifierMotivatorDefinedType.cs" />
    <Compile Include="Plugin\HotFixes\087_AddNonCashAssetTypes.cs" />
    <Compile Include="Plugin\HotFixes\098_FixContributionStatementLava.cs" />
    <Compile Include="Plugin\HotFixes\097_FamilyAnalyticsProcChange.cs" />
    <Compile Include="Plugin\HotFixes\096_MigrationRollupsForV9_5.cs" />
    <Compile Include="Plugin\HotFixes\HotFixMigrationResource.Designer.cs">
      <AutoGen>True</AutoGen>
      <DesignTime>True</DesignTime>
      <DependentUpon>HotFixMigrationResource.resx</DependentUpon>
    </Compile>
    <Compile Include="Reporting\DataFilter\BenevolenceRequest\BenevolenceResultDataViewFilter.cs" />
    <Compile Include="Reporting\DataFilter\BenevolenceResult\BenevolenceRequestDataViewFilter.cs" />
    <Compile Include="Reporting\DataFilter\Person\AttendanceDataViewFilter.cs" />
    <Compile Include="Reporting\DataFilter\Person\HasDuplicateEmailFilter.cs" />
    <Compile Include="Reporting\DataFilter\Person\HasDuplicatePhoneFilter.cs" />
    <Compile Include="Reporting\DataFilter\Person\StepsTakenFilter.cs" />
    <Compile Include="Reporting\DataFilter\Person\InteractionDataViewFilter.cs" />
    <Compile Include="Reporting\DataFilter\Person\InteractionsFilter.cs" />
    <Compile Include="Reporting\DataFilter\Person\StepDataViewFilter.cs" />
    <Compile Include="Reporting\DataSelect\Person\InteractionCountSelect.cs" />
    <Compile Include="Reporting\DataSelect\Person\InteractionDateSelect.cs" />
<<<<<<< HEAD
    <Compile Include="SystemGuid\AssessmentType.cs" />
=======
    <Compile Include="Security\Authentication\SMSAuthentication.cs" />
>>>>>>> 306e297f
    <Compile Include="SystemGuid\ContentChannelType.cs" />
    <Compile Include="SystemGuid\Layout.cs" />
    <Compile Include="SystemGuid\PageRoute.cs" />
    <Compile Include="Transactions\GroupScheduleCancellationTransaction.cs" />
    <Compile Include="Transactions\SaveHistoryTransaction.cs" />
    <Compile Include="Transactions\StepChangeTransaction.cs" />
    <Compile Include="Utility\TimePeriod.cs" />
    <Compile Include="Utility\EntityCoding\CodingHelper.cs" />
    <Compile Include="Utility\EntityCoding\EncodedEntity.cs" />
    <Compile Include="Utility\EntityCoding\EntityCoder.cs" />
    <Compile Include="Utility\EntityCoding\EntityDecoder.cs" />
    <Compile Include="Utility\EntityCoding\EntityPath.cs" />
    <Compile Include="Utility\EntityCoding\EntityPathComponent.cs" />
    <Compile Include="Utility\EntityCoding\EntityProcessor.cs" />
    <Compile Include="Utility\EntityCoding\ExportedEntitiesContainer.cs" />
    <Compile Include="Utility\EntityCoding\IEntityProcessor.cs" />
    <Compile Include="Utility\EntityCoding\IExporter.cs" />
    <Compile Include="Utility\EntityCoding\Processors\AttributeProcessor.cs" />
    <Compile Include="Utility\EntityCoding\Processors\AttributeValueProcessor.cs" />
    <Compile Include="Utility\EntityCoding\Processors\WorkflowActionFormProcessor.cs" />
    <Compile Include="Utility\EntityCoding\Processors\WorkflowActivityTypeProcessor.cs" />
    <Compile Include="Utility\EntityCoding\Processors\WorkflowTypeProcessor.cs" />
    <Compile Include="Utility\EntityCoding\QueuedEntity.cs" />
    <Compile Include="Utility\EntityCoding\Reference.cs" />
    <Compile Include="Utility\EntityCoding\WorkflowTypeExporter.cs" />
    <Compile Include="Utility\EnumOrderAttribute.cs" />
    <Compile Include="Utility\ExtensionMethods\DictionaryExtensions.cs" />
    <Compile Include="Utility\ExtensionMethods\DictionaryFieldExtensions.cs" />
    <Compile Include="Utility\ExtensionMethods\EnumUtilityExtensions.cs" />
    <Compile Include="Utility\ExtensionMethods\ScheduleExtensions.cs" />
    <Compile Include="Mobile\MobileHelper.cs" />
    <Compile Include="Utility\JsonInterfaceContractResolver.cs" />
    <Compile Include="Utility\DynamicPropertyMapContractResolver.cs" />
    <Compile Include="Utility\RockObsolete.cs" />
    <Compile Include="SystemGuid\SystemSetting.cs" />
    <Compile Include="SystemKey\GroupTypeAttributeKey.cs" />
    <Compile Include="Utility\RockColor.cs" />
    <Compile Include="Utility\RockDynamic.cs" />
    <Compile Include="Utility\Scripturize.cs" />
    <Compile Include="Utility\StringRockExtensions.cs" />
    <Compile Include="Utility\WebRequestHelper.cs" />
    <Compile Include="Web\Cache\Entities\BlockCache.cs" />
    <Compile Include="Web\Cache\Entities\CampusCache.cs" />
    <Compile Include="Web\Cache\Entities\RegistrationTemplateFormFieldCache.cs" />
    <Compile Include="Web\Cache\Entities\ContentChannelCache.cs" />
    <Compile Include="Web\Cache\Entities\StreakTypeExclusionCache.cs" />
    <Compile Include="Web\Cache\Entities\StreakTypeCache.cs" />
    <Compile Include="Web\Cache\Entities\EventCalendarCache.cs" />
    <Compile Include="Web\Cache\Entities\GroupTypeCache.cs" />
    <Compile Include="Web\Cache\Entities\InteractionChannelCache.cs" />
    <Compile Include="Web\Cache\Entities\InteractionComponentCache.cs" />
    <Compile Include="Web\Cache\Entities\LavaShortcodeCache.cs" />
    <Compile Include="Web\Cache\Entities\NoteTypeCache.cs" />
    <Compile Include="Web\Cache\Entities\Obsolete\CachedEntity.cs" />
    <Compile Include="Web\Cache\Entities\Obsolete\CachedModel.cs" />
    <Compile Include="Web\Cache\Entities\Obsolete\RockMemoryCache.cs" />
    <Compile Include="Web\Cache\Entities\BadgeCache.cs" />
    <Compile Include="Web\Cache\Entities\RestActionCache.cs" />
    <Compile Include="Web\Cache\Entities\RestControllerCache.cs" />
    <Compile Include="Web\Cache\Entities\SignalTypeCache.cs" />
    <Compile Include="Web\Cache\Entities\SmsActionCache.cs" />
    <Compile Include="Web\Cache\Entities\WorkflowActionFormAttributeCache.cs" />
    <Compile Include="Web\Cache\Entities\WorkflowActionFormCache.cs" />
    <Compile Include="Web\Cache\Entities\WorkflowActionTypeCache.cs" />
    <Compile Include="Web\Cache\Entities\WorkflowActivityTypeCache.cs" />
    <Compile Include="Web\Cache\Entities\WorkflowTypeCache.cs" />
    <Compile Include="Web\Cache\ICacheable.cs" />
    <Compile Include="Web\Cache\IItemCache.cs" />
    <Compile Include="Web\Cache\EntityItemCache.cs" />
    <Compile Include="Web\Cache\NonEntities\EntityNoteTypesCache.cs" />
    <Compile Include="Web\Cache\NonEntities\IdFromGuidCache.cs" />
    <Compile Include="Web\Cache\NonEntities\WorkflowTriggersCache.cs" />
    <Compile Include="Web\Cache\RockCache.cs" />
    <Compile Include="Web\Cache\IRockCacheManager.cs" />
    <Compile Include="Web\Cache\ItemCache.cs" />
    <Compile Include="Web\Cache\EntityCache.cs" />
    <Compile Include="Web\Cache\IEntityCache.cs" />
    <Compile Include="Web\Cache\RockCacheManager.cs" />
    <Compile Include="Web\Cache\ModelCache.cs" />
    <Compile Include="Web\Cache\Entities\AttributeCache.cs" />
    <Compile Include="Web\Cache\Entities\BlockTypeCache.cs" />
    <Compile Include="Web\Cache\Entities\CategoryCache.cs" />
    <Compile Include="Web\Cache\Entities\DefinedTypeCache.cs" />
    <Compile Include="Web\Cache\Entities\DefinedValueCache.cs" />
    <Compile Include="Web\Cache\Entities\EntityTypeCache.cs" />
    <Compile Include="Web\Cache\Entities\FieldTypeCache.cs" />
    <Compile Include="Web\Cache\Entities\LayoutCache.cs" />
    <Compile Include="Web\Cache\Entities\PageCache.cs" />
    <Compile Include="Web\Cache\Entities\SiteCache.cs" />
    <Compile Include="Web\Cache\NonEntities\AttributeValueCache.cs" />
    <Compile Include="Web\Cache\NonEntities\EntityAttributesCache.cs" />
    <Compile Include="Web\Cache\NonEntities\GlobalAttributesCache.cs" />
    <Compile Include="Web\Cache\NonEntities\LavaTemplateCache.cs" />
    <Compile Include="Web\Cache\NonEntities\RoleCache.cs" />
    <Compile Include="Chart\ChartGroupBy.cs" />
    <Compile Include="Chart\IChartData.cs" />
    <Compile Include="Chart\SummaryData.cs" />
    <Compile Include="CheckIn\CheckInBlockMultiPerson.cs">
      <SubType>ASPXCodeBehind</SubType>
    </Compile>
    <Compile Include="CheckIn\CheckInBlock.cs">
      <SubType>ASPXCodeBehind</SubType>
    </Compile>
    <Compile Include="CheckIn\CheckInFamily.cs" />
    <Compile Include="CheckIn\CheckInGroup.cs" />
    <Compile Include="CheckIn\CheckInGroupType.cs" />
    <Compile Include="CheckIn\CheckInLabel.cs" />
    <Compile Include="CheckIn\CheckInLocation.cs" />
    <Compile Include="CheckIn\CheckOutPerson.cs" />
    <Compile Include="CheckIn\CheckInPerson.cs" />
    <Compile Include="CheckIn\CheckInSchedule.cs" />
    <Compile Include="CheckIn\CheckInState.cs" />
    <Compile Include="CheckIn\CheckInStatus.cs" />
    <Compile Include="CheckIn\CheckinType.cs" />
    <Compile Include="CheckIn\KioskDevice.cs" />
    <Compile Include="CheckIn\KioskGroup.cs" />
    <Compile Include="CheckIn\KioskGroupAttendance.cs" />
    <Compile Include="CheckIn\KioskGroupType.cs" />
    <Compile Include="CheckIn\KioskLabel.cs" />
    <Compile Include="CheckIn\KioskLocation.cs" />
    <Compile Include="CheckIn\KioskLocationAttendance.cs" />
    <Compile Include="CheckIn\KioskSchedule.cs" />
    <Compile Include="CheckIn\KioskScheduleAttendance.cs" />
    <Compile Include="Communication\BouncedEmail.cs" />
    <Compile Include="Communication\Email.cs" />
    <Compile Include="Communication\CommunicationDetails.cs" />
    <Compile Include="Communication\IEmailProvider.cs" />
    <Compile Include="Communication\ICommunicationDetails.cs" />
    <Compile Include="Communication\MediumComponent.cs" />
    <Compile Include="Communication\MediumContainer.cs" />
    <Compile Include="Communication\Medium\Email.cs" />
    <Compile Include="Communication\Medium\PushNotification.cs" />
    <Compile Include="Communication\Medium\Sms.cs" />
    <Compile Include="Communication\RecipientData.cs" />
    <Compile Include="Communication\RockEmailMessage.cs" />
    <Compile Include="Communication\RockMessage.cs" />
    <Compile Include="Communication\RockPushMessage.cs" />
    <Compile Include="Communication\RockSMSMessage.cs" />
    <Compile Include="Communication\SMTPComponent.cs" />
    <Compile Include="Communication\TransportComponent.cs" />
    <Compile Include="Communication\TransportContainer.cs" />
    <Compile Include="Communication\Transport\Firebase.cs" />
    <Compile Include="Communication\Transport\SMTP.cs" />
    <Compile Include="Communication\Transport\Twilio.cs" />
    <Compile Include="Configuration\AttributeValueConfig.cs" />
    <Compile Include="Configuration\AttributeValuesConfig.cs" />
    <Compile Include="Configuration\RockConfig.cs" />
    <Compile Include="Constants\DisplayStrings.cs" />
    <Compile Include="Constants\SystemSettingKeys.cs" />
    <Compile Include="Data\BoundFieldTypeAttribute.cs" />
    <Compile Include="Data\DbContext.cs" />
    <Compile Include="Data\DbService.cs" />
    <Compile Include="Data\DefinedValueAttribute.cs" />
    <Compile Include="Data\Entity.cs" />
    <Compile Include="Data\FieldTypeAttribute.cs" />
    <Compile Include="Data\AnalyticHistoryFieldAttribute.cs" />
    <Compile Include="Data\HideFromReportingAttribute.cs" />
    <Compile Include="Data\AnalyticsAttribute.cs" />
    <Compile Include="Data\ICategorized.cs" />
    <Compile Include="Data\IEntity.cs" />
    <Compile Include="Data\IFeed.cs" />
    <Compile Include="Data\IgnoreCanDelete.cs" />
    <Compile Include="Data\IgnoreModelErrorsAttribute.cs" />
    <Compile Include="Data\IHistoricalTracking.cs" />
    <Compile Include="Data\IMigration.cs" />
    <Compile Include="Data\IModel.cs" />
    <Compile Include="Data\IncludeForReportingAttribute.cs" />
    <Compile Include="Data\IncludeAsEntityProperty.cs" />
    <Compile Include="Data\Interception\QueryHintDbCommandInterceptor.cs" />
    <Compile Include="Data\Interception\QueryHintScope.cs" />
    <Compile Include="Data\IHasActiveFlag.cs" />
    <Compile Include="Data\IOrdered.cs" />
    <Compile Include="Data\IRockEntity.cs" />
    <Compile Include="Data\IService.cs" />
    <Compile Include="Data\LavaIgnoreAttribute.cs" />
    <Compile Include="Data\LavaIncludeAttribute.cs" />
    <Compile Include="Data\LinqRuntimeTypeBuilder.cs" />
    <Compile Include="Data\MigrationHelper.cs" />
    <Compile Include="Data\Model.cs" />
    <Compile Include="Data\NotAuditedAttribute.cs" />
    <Compile Include="Data\NotEmptyGuidAttribute.cs" />
    <Compile Include="Data\NotExportable.cs" />
    <Compile Include="Data\PreviewableAttribute.cs" />
    <Compile Include="Data\RockBulkUpdateExpressionVisitor.cs" />
    <Compile Include="Data\RockClientIncludeAttribute.cs" />
    <Compile Include="Data\RockContext.cs" />
    <Compile Include="Data\RockContextConfig.cs" />
    <Compile Include="Data\RockDomainAttribute.cs" />
    <Compile Include="Data\RockPluginDBInitializer.cs" />
    <Compile Include="Data\RouteAttribute.cs" />
    <Compile Include="Data\Service.cs" />
    <Compile Include="Data\Udf\DbMetadataExtensions.cs" />
    <Compile Include="Data\Udf\GetSpousePersonIdFromPersonIdStoreFunctionInjectionConvention.cs" />
    <Compile Include="Data\Udf\GetAddressStoreFunctionInjectionConvention.cs" />
    <Compile Include="Data\Udf\GetGeofencedGroupNamesStoreFunctionInjectionConvention.cs" />
    <Compile Include="Data\IRockStoreModelConvention.cs" />
    <Compile Include="Data\Udf\RockUdfHelper.cs" />
    <Compile Include="Extension\Component.cs" />
    <Compile Include="Extension\ComponentDescription.cs" />
    <Compile Include="Extension\Container.cs" />
    <Compile Include="Extension\FixedSizeList.cs" />
    <Compile Include="Extension\IComponentData.cs" />
    <Compile Include="Extension\IContainer.cs" />
    <Compile Include="Extension\SafeDirectoryCatalog.cs" />
    <Compile Include="Field\ConfigurationValue.cs" />
    <Compile Include="Field\FieldType.cs" />
    <Compile Include="Field\Helper.cs" />
    <Compile Include="Field\IEntityFieldType.cs" />
    <Compile Include="Field\IEntityQualifierFieldType.cs" />
    <Compile Include="Field\IFieldType.cs" />
    <Compile Include="Field\ILinkableFieldType.cs" />
    <Compile Include="Field\SelectFromListFieldType.cs" />
    <Compile Include="Field\Types\CheckListFieldType.cs" />
    <Compile Include="Field\Types\ContentChannelTypeFieldType.cs" />
    <Compile Include="Field\Types\ContentChannelItemFieldType.cs" />
    <Compile Include="Field\Types\BackgroundCheckFieldType.cs" />
    <Compile Include="Field\Types\MonthDayFieldType.cs" />
    <Compile Include="Field\Types\GenderFieldType.cs" />
    <Compile Include="Field\Types\InteractionChannelsFieldType.cs" />
    <Compile Include="Field\Types\LabelFieldType.cs" />
    <Compile Include="Field\Types\RegistrationInstanceFieldType.cs" />
    <Compile Include="Field\Types\RegistrationTemplateFieldType.cs" />
    <Compile Include="Field\Types\ReportFieldType.cs" />
    <Compile Include="Field\Types\TimeZoneFieldType.cs" />
    <Compile Include="Field\Types\GroupMemberFieldType.cs" />
    <Compile Include="Field\Types\InteractionChannelFieldType.cs" />
    <Compile Include="Field\Types\CommunicationPreferenceFieldType.cs" />
    <Compile Include="Field\Types\DataViewsFieldType.cs" />
    <Compile Include="Field\Types\LavaFieldType.cs" />
    <Compile Include="Field\Types\AccountFieldType.cs" />
    <Compile Include="Field\Types\AccountsFieldType.cs" />
    <Compile Include="Field\Types\AddressFieldType.cs" />
    <Compile Include="Field\Types\AttributeFieldType.cs" />
    <Compile Include="Field\Types\AudioFileFieldType.cs" />
    <Compile Include="Field\Types\AudioUrlFieldType.cs" />
    <Compile Include="Field\Types\BinaryFileFieldType.cs" />
    <Compile Include="Field\Types\BinaryFileTypeFieldType.cs" />
    <Compile Include="Field\Types\BinaryFileTypesFieldType.cs" />
    <Compile Include="Field\Types\BooleanFieldType.cs" />
    <Compile Include="Field\Types\CampusesFieldType.cs" />
    <Compile Include="Field\Types\CampusFieldType.cs" />
    <Compile Include="Field\Types\CategoriesFieldType.cs" />
    <Compile Include="Field\Types\CategoryFieldType.cs" />
    <Compile Include="Field\Types\CodeEditorFieldType.cs" />
    <Compile Include="Field\Types\ColorFieldType.cs" />
    <Compile Include="Field\Types\CommunicationTemplateFieldType.cs" />
    <Compile Include="Field\Types\ComparisonFieldType.cs" />
    <Compile Include="Field\Types\ComponentFieldType.cs" />
    <Compile Include="Field\Types\ComponentsFieldType.cs" />
    <Compile Include="Field\Types\ConnectionActivityTypeFieldType.cs" />
    <Compile Include="Field\Types\ConnectionOpportunityFieldType.cs" />
    <Compile Include="Field\Types\BenevolenceRequestFieldType.cs" />
    <Compile Include="Field\Types\ConnectionRequestFieldType.cs" />
    <Compile Include="Field\Types\ConnectionStateFieldType.cs" />
    <Compile Include="Field\Types\ConnectionStatusFieldType.cs" />
    <Compile Include="Field\Types\ConnectionTypeFieldType.cs" />
    <Compile Include="Field\Types\ConnectionTypesFieldType.cs" />
    <Compile Include="Field\Types\ContentChannelFieldType.cs" />
    <Compile Include="Field\Types\ContentChannelTypesFieldType.cs" />
    <Compile Include="Field\Types\CurrencyFieldType.cs" />
    <Compile Include="Field\Types\DataViewFieldType.cs" />
    <Compile Include="Field\Types\DateFieldType.cs" />
    <Compile Include="Field\Types\DateRangeFieldType.cs" />
    <Compile Include="Field\Types\DateTimeFieldType.cs" />
    <Compile Include="Field\Types\DayOfWeekFieldType.cs" />
    <Compile Include="Field\Types\DaysOfWeekFieldType.cs" />
    <Compile Include="Field\Types\DecimalFieldType.cs" />
    <Compile Include="Field\Types\DecimalRangeFieldType.cs" />
    <Compile Include="Field\Types\DefinedTypeFieldType.cs" />
    <Compile Include="Field\Types\DefinedValueFieldType.cs" />
    <Compile Include="Field\Types\DefinedValueRangeFieldType.cs" />
    <Compile Include="Field\Types\EmailFieldType.cs" />
    <Compile Include="Field\Types\MatrixFieldType.cs" />
    <Compile Include="Field\Types\SocialMediaAccountFieldType.cs" />
    <Compile Include="Field\Types\SSNFieldType.cs" />
    <Compile Include="Field\Types\WorkflowFieldType.cs" />
    <Compile Include="Field\Types\EncryptedTextFieldType.cs" />
    <Compile Include="Field\Types\EntityFieldType.cs" />
    <Compile Include="Field\Types\EntityTypeFieldType.cs" />
    <Compile Include="Field\Types\EnumFieldType.cs" />
    <Compile Include="Field\Types\EventCalendarFieldType.cs" />
    <Compile Include="Field\Types\EventItemFieldType.cs" />
    <Compile Include="Field\Types\FileFieldType.cs" />
    <Compile Include="Field\Types\FinancialGatewayFieldType.cs" />
    <Compile Include="Field\Types\GroupAndRoleFieldType.cs" />
    <Compile Include="Field\Types\GroupFieldType.cs" />
    <Compile Include="Field\Types\GroupLocationTypeFieldType.cs" />
    <Compile Include="Field\Types\GroupRoleFieldType.cs" />
    <Compile Include="Field\Types\GroupTypeFieldType.cs" />
    <Compile Include="Field\Types\GroupTypeGroupFieldType.cs" />
    <Compile Include="Field\Types\GroupTypesFieldType.cs" />
    <Compile Include="Field\Types\HtmlFieldType.cs" />
    <Compile Include="Field\Types\ImageFieldType.cs" />
    <Compile Include="Field\Types\IntegerFieldType.cs" />
    <Compile Include="Field\Types\IntegerRangeFieldType.cs" />
    <Compile Include="Field\Types\KeyValueListFieldType.cs" />
    <Compile Include="Field\Types\LavaCommandsFieldType.cs" />
    <Compile Include="Field\Types\LocationFieldType.cs" />
    <Compile Include="Field\Types\MarkdownFieldType.cs" />
    <Compile Include="Field\Types\MemoFieldType.cs" />
    <Compile Include="Field\Types\MergeTemplateFieldType.cs" />
    <Compile Include="Field\Types\MetricCategoriesFieldType.cs" />
    <Compile Include="Field\Types\NoteTypeFieldType.cs" />
    <Compile Include="Field\Types\NoteTypesFieldType.cs" />
    <Compile Include="Field\Types\PageReferenceFieldType.cs" />
    <Compile Include="Field\Types\BadgesFieldType.cs" />
    <Compile Include="Field\Types\PersonFieldType.cs" />
    <Compile Include="Field\Types\PhoneNumberFieldType.cs" />
    <Compile Include="Field\Types\RangeSliderFieldType.cs" />
    <Compile Include="Field\Types\RatingFieldType.cs" />
    <Compile Include="Field\Types\RemoteAuthsFieldType.cs" />
    <Compile Include="Field\Types\ScheduleFieldType.cs" />
    <Compile Include="Field\Types\SchedulesFieldType.cs" />
    <Compile Include="Field\Types\SecurityRoleFieldType.cs" />
    <Compile Include="Field\Types\SelectMultiFieldType.cs" />
    <Compile Include="Field\Types\SelectSingleFieldType.cs" />
    <Compile Include="Field\Types\SiteFieldType.cs" />
    <Compile Include="Field\Types\SlidingDateRangeFieldType.cs" />
    <Compile Include="Field\Types\SystemEmailFieldType.cs" />
    <Compile Include="Field\Types\TextFieldType.cs" />
    <Compile Include="Field\Types\TimeFieldType.cs" />
    <Compile Include="Field\Types\UrlLinkFieldType.cs" />
    <Compile Include="Field\Types\ValueListFieldType.cs" />
    <Compile Include="Field\Types\VideoFileFieldType.cs" />
    <Compile Include="Field\Types\VideoUrlFieldType.cs" />
    <Compile Include="Field\Types\WorkflowActivityTypeFieldType.cs" />
    <Compile Include="Field\Types\WorkflowAttributeFieldType.cs" />
    <Compile Include="Field\Types\WorkflowTextOrAttributeFieldType.cs" />
    <Compile Include="Field\Types\WorkflowTypeFieldType.cs" />
    <Compile Include="Field\Types\WorkflowTypesFieldType.cs" />
    <Compile Include="Financial\ACHPaymentInfo.cs" />
    <Compile Include="Financial\CreditCardPaymentInfo.cs" />
    <Compile Include="Financial\GatewayComponent.cs" />
    <Compile Include="Financial\GatewayContainer.cs" />
    <Compile Include="Financial\ITransactionDetail.cs" />
    <Compile Include="Financial\Payment.cs" />
    <Compile Include="Financial\PaymentInfo.cs" />
    <Compile Include="Financial\PaymentSchedule.cs" />
    <Compile Include="Financial\ReferencePaymentInfo.cs" />
    <Compile Include="Financial\SwipePaymentInfo.cs" />
    <Compile Include="Financial\TestGateway.cs" />
    <Compile Include="Financial\ThreeStepGatewayComponent.cs" />
    <Compile Include="Follow\EventComponent.cs" />
    <Compile Include="Follow\EventContainer.cs" />
    <Compile Include="Follow\Event\PersonAnniversary.cs" />
    <Compile Include="Follow\Event\PersonPrayerRequest.cs" />
    <Compile Include="Follow\Event\PersonBaptized.cs" />
    <Compile Include="Follow\Event\PersonBirthday.cs" />
    <Compile Include="Follow\Event\PersonFirstAttendedGroupType.cs" />
    <Compile Include="Follow\Event\PersonFirstJoinedGroupType.cs" />
    <Compile Include="Follow\Event\PersonHistory.cs" />
    <Compile Include="Follow\SuggestionComponent.cs" />
    <Compile Include="Follow\SuggestionContainer.cs" />
    <Compile Include="Follow\Suggestion\InFollowedGroup.cs" />
    <Compile Include="Follow\Suggestion\InGroupTogether.cs" />
    <Compile Include="Jobs\CalculateFamilyAnalytics.cs" />
    <Compile Include="Jobs\CalculatePersonSignals.cs" />
    <Compile Include="Jobs\CommunicationQueueAlert.cs" />
    <Compile Include="Jobs\DatabaseMaintenance.cs" />
    <Compile Include="Jobs\GetNcoa.cs" />
    <Compile Include="Jobs\IndexRockSite.cs" />
    <Compile Include="Jobs\MigrateFamilyAlternateId.cs" />
    <Compile Include="Jobs\MigrateAttendanceOccurrenceData.cs" />
    <Compile Include="Jobs\MigrateHistorySummaryData.cs" />
    <Compile Include="Jobs\PostV80DataMigrations.cs" />
    <Compile Include="Jobs\PostV74DataMigrations.cs" />
    <Compile Include="Jobs\ProcessBIAnalytics.cs" />
    <Compile Include="Jobs\PbxCdrDownload.cs" />
    <Compile Include="Jobs\DataAutomation.cs" />
    <Compile Include="Jobs\ProcessGroupHistory.cs" />
    <Compile Include="Jobs\SendCreditCardExpirationNotices.cs" />
    <Compile Include="Jobs\IndexEntities.cs" />
    <Compile Include="Jobs\SendDataViewEmail.cs" />
    <Compile Include="Jobs\CalculateGroupRequirements.cs" />
    <Compile Include="Jobs\CalculateMetrics.cs" />
    <Compile Include="Jobs\GetScheduledPayments.cs" />
    <Compile Include="Jobs\GroupLeaderPendingNotifications.cs" />
    <Compile Include="Jobs\GroupSync.cs" />
    <Compile Include="Jobs\JobLoadFailedException.cs" />
    <Compile Include="Jobs\JobPulse.cs" />
    <Compile Include="Jobs\LaunchWorkflow.cs">
      <SubType>ASPXCodeBehind</SubType>
    </Compile>
    <Compile Include="Jobs\LocationServicesVerify.cs" />
    <Compile Include="Jobs\ProcessSignatureDocuments.cs" />
    <Compile Include="Jobs\ProcessWorkflows.cs" />
    <Compile Include="Jobs\RockCleanup.cs" />
    <Compile Include="Jobs\RockJobListener.cs" />
    <Compile Include="Jobs\CompleteWorkflows.cs" />
    <Compile Include="Jobs\RunSQL.cs" />
    <Compile Include="Jobs\SendAttendanceReminders.cs" />
    <Compile Include="Jobs\SendBirthdayEmail.cs" />
    <Compile Include="Jobs\SendCommunications.cs" />
    <Compile Include="Jobs\SendFollowingEvents.cs" />
    <Compile Include="Jobs\SendFollowingSuggestions.cs" />
    <Compile Include="Jobs\SendGroupEmail.cs" />
    <Compile Include="Jobs\SendGroupRequirementsNotification.cs" />
    <Compile Include="Jobs\SendNoteNotifications.cs" />
    <Compile Include="Jobs\SendRegistrationPaymentReminders.cs" />
    <Compile Include="Jobs\SparkLink.cs" />
    <Compile Include="Jobs\SendRegistrationReminders.cs" />
    <Compile Include="Jobs\UpdatePersistedDataviews.cs" />
    <Compile Include="Lava\Blocks\Execute.cs" />
    <Compile Include="Lava\Blocks\RockEntity.cs" />
    <Compile Include="Lava\Blocks\RockLavaBlockBase.cs" />
    <Compile Include="Lava\Blocks\Search.cs" />
    <Compile Include="Lava\Blocks\Javascript.cs" />
    <Compile Include="Lava\Blocks\Cache.cs" />
    <Compile Include="Lava\Blocks\TagList.cs" />
    <Compile Include="Lava\Blocks\Stylesheet.cs" />
    <Compile Include="Lava\Blocks\WebRequest.cs" />
    <Compile Include="Lava\Blocks\Sql.cs" />
    <Compile Include="Lava\Blocks\WorkflowActivate.cs" />
    <Compile Include="Lava\CommonMergeFieldsOptions.cs" />
    <Compile Include="Lava\ILiquidizable.cs" />
    <Compile Include="Lava\LavaHelper.cs" />
    <Compile Include="Lava\LavaSupportLevel.cs" />
    <Compile Include="Lava\LegacyLavaSyntaxDetectedException.cs" />
    <Compile Include="Lava\LegacyLavaUpdater.cs" />
    <Compile Include="Lava\RockFilters.cs" />
    <Compile Include="Lava\Shortcodes\DynamicShortcodeBlock.cs" />
    <Compile Include="Lava\Shortcodes\DynamicShortcodeInline.cs" />
    <Compile Include="Lava\Shortcodes\IRockShortcode.cs" />
    <Compile Include="Lava\Shortcodes\RockLavaShortcodeBlockBase.cs" />
    <Compile Include="Lava\Shortcodes\RockLavaShortcodeBase.cs" />
    <Compile Include="Lava\Shortcodes\BootstrapAlert.cs" />
    <Compile Include="MergeTemplates\HtmlMergeTemplateType.cs" />
    <Compile Include="MergeTemplates\MergeTemplateType.cs" />
    <Compile Include="MergeTemplates\MergeTemplateTypeContainer.cs" />
    <Compile Include="MergeTemplates\WordDocumentMergeTemplateType.cs" />
    <Compile Include="Model\AnalyticsDimAttendanceLocation.cs" />
    <Compile Include="Model\AnalyticsDimCampus.cs" />
    <Compile Include="Model\AnalyticsSourceCampus.cs" />
    <Compile Include="Model\AnalyticsDimFinancialAccount.cs" />
    <Compile Include="Model\AnalyticsDimFinancialBatch.cs" />
    <Compile Include="Model\AnalyticsDimFamilyHistorical.cs" />
    <Compile Include="Model\AnalyticsDimFamilyCurrent.cs" />
    <Compile Include="Model\AnalyticsDimFamilyHeadOfHousehold.cs" />
    <Compile Include="Model\AnalyticsDimPersonHistorical.cs" />
    <Compile Include="Model\AnalyticsDimPersonCurrent.cs" />
    <Compile Include="Model\AnalyticsSourceDate.cs" />
    <Compile Include="Model\AnalyticsFactAttendance.cs" />
    <Compile Include="Model\AnalyticsSourceAttendance.cs" />
    <Compile Include="Model\AnalyticsSourceFamilyHistorical.cs" />
    <Compile Include="Model\AnalyticsSourcePersonHistorical.cs" />
    <Compile Include="Model\AnalyticsFactFinancialTransaction.cs" />
    <Compile Include="Model\AnalyticsSourceFinancialTransaction.cs" />
    <Compile Include="Model\AssetStorageProvider.cs" />
    <Compile Include="Model\AssetStorageProviderService.Partial.cs" />
    <Compile Include="Model\CodeGenerated\AssetStorageProviderService.cs" />
    <Compile Include="Model\CodeGenerated\ServiceJobHistoryService.cs" />
    <Compile Include="Model\ConnectionTypeService.Partial.cs" />
    <Compile Include="Model\AttendanceOccurrence.cs" />
    <Compile Include="Model\Attendance.cs" />
    <Compile Include="Model\AttendanceCode.cs" />
    <Compile Include="Model\AttendanceOccurrenceService.Partial.cs" />
    <Compile Include="Model\AttributeMatrix.cs" />
    <Compile Include="Model\AttributeMatrixItem.cs" />
    <Compile Include="Model\AttributeMatrixTemplate.cs" />
    <Compile Include="Model\AttributeValueHistorical.cs" />
    <Compile Include="Model\CodeGenerated\AnalyticsDimCampusService.cs" />
    <Compile Include="Model\CodeGenerated\AnalyticsDimFamilyCurrentService.cs" />
    <Compile Include="Model\CodeGenerated\AnalyticsDimFamilyHeadOfHouseholdService.cs" />
    <Compile Include="Model\CodeGenerated\AnalyticsDimFamilyHistoricalService.cs" />
    <Compile Include="Model\CodeGenerated\AnalyticsFactAttendanceService.cs" />
    <Compile Include="Model\CodeGenerated\AnalyticsSourceAttendanceService.cs" />
    <Compile Include="Model\CodeGenerated\AnalyticsSourceCampusService.cs" />
    <Compile Include="Model\CodeGenerated\AnalyticsSourceFamilyHistoricalService.cs" />
    <Compile Include="Model\AttributeMatrixTemplateService.partial.cs" />
    <Compile Include="Model\CodeGenerated\AttendanceOccurrenceService.cs" />
    <Compile Include="Model\CodeGenerated\AttributeValueHistoricalService.cs" />
    <Compile Include="Model\CodeGenerated\CommunicationAttachmentService.cs" />
    <Compile Include="Model\CodeGenerated\CommunicationTemplateAttachmentService.cs" />
    <Compile Include="Model\CodeGenerated\GroupHistoricalService.cs" />
    <Compile Include="Model\CodeGenerated\GroupLocationHistoricalScheduleService.cs" />
    <Compile Include="Model\CodeGenerated\GroupLocationHistoricalService.cs" />
    <Compile Include="Model\CodeGenerated\GroupMemberHistoricalService.cs" />
    <Compile Include="Model\CodeGenerated\ContentChannelItemSlugService.cs" />
    <Compile Include="Model\CodeGenerated\GroupSyncService.cs" />
    <Compile Include="Model\CodeGenerated\LavaShortcodeService.cs" />
    <Compile Include="Model\CodeGenerated\MetaFirstNameGenderLookupService.cs" />
    <Compile Include="Model\CodeGenerated\MetaLastNameLookupService.cs" />
    <Compile Include="Model\CodeGenerated\MetaNickNameLookupService.cs" />
    <Compile Include="Model\CodeGenerated\NcoaHistoryService.cs" />
    <Compile Include="Model\CodeGenerated\NoteWatchService.cs" />
    <Compile Include="Model\CodeGenerated\PersonalDeviceService.cs" />
    <Compile Include="Model\CodeGenerated\AttributeMatrixItemService.cs" />
    <Compile Include="Model\CodeGenerated\AttributeMatrixService.cs" />
    <Compile Include="Model\CodeGenerated\AttributeMatrixTemplateService.cs" />
    <Compile Include="Model\CodeGenerated\PersonSearchKeyService.cs" />
    <Compile Include="Model\CodeGenerated\PersonSignalService.cs" />
    <Compile Include="Model\CodeGenerated\SignalTypeService.cs" />
    <Compile Include="Model\CommunicationTemplateAttachment.cs" />
    <Compile Include="Model\CommunicationAttachment.cs" />
    <Compile Include="Model\CodeGenerated\PageShortLinkService.cs" />
    <Compile Include="Model\CodeGenerated\PersonTokenService.cs" />
    <Compile Include="Model\ContentChannelItemSlug.cs" />
    <Compile Include="Model\ContentChannelItemSlugService.Partial.cs" />
    <Compile Include="Model\DataViewPersistedValue.cs" />
    <Compile Include="Model\ContentChannelItemService.Partial.cs" />
    <Compile Include="Model\FinancialAccountService.Partial.cs" />
    <Compile Include="Data\IAnalyticsAddresses.cs" />
    <Compile Include="Model\GroupLocationHistoricalSchedule.cs" />
    <Compile Include="Model\GroupLocationHistorical.cs" />
    <Compile Include="Model\GroupMemberHistorical.cs" />
    <Compile Include="Model\GroupHistorical.cs" />
    <Compile Include="Model\GroupSync.cs" />
    <Compile Include="Model\GroupMemberHistoricalService.Partial.cs" />
    <Compile Include="Model\InteractionComponent.Partial.cs" />
    <Compile Include="Model\InteractionService.Partial.cs" />
    <Compile Include="Model\MetaFirstNameGenderLookup.cs" />
    <Compile Include="Model\MetaLastNameLookup.cs" />
    <Compile Include="Model\MetaNickNameLookup.cs" />
    <Compile Include="Model\MetricService.Partial.cs" />
    <Compile Include="Model\AttendanceCodeService.Partial.cs" />
    <Compile Include="Model\AttendanceService.Partial.cs" />
    <Compile Include="Model\Attribute.cs" />
    <Compile Include="Model\AttributeQualifier.cs" />
    <Compile Include="Model\AttributeQualifierService.Partial.cs" />
    <Compile Include="Model\AttributeService.Partial.cs" />
    <Compile Include="Model\AttributeValue.cs" />
    <Compile Include="Model\AttributeValueService.Partial.cs" />
    <Compile Include="Model\Audit.cs" />
    <Compile Include="Model\AuditDetail.cs" />
    <Compile Include="Model\Auth.cs" />
    <Compile Include="Model\AuthService.Partial.cs" />
    <Compile Include="Model\BackgroundCheck.cs" />
    <Compile Include="Model\BenevolenceRequestDocument.cs" />
    <Compile Include="Model\BenevolenceRequest.cs" />
    <Compile Include="Model\BenevolenceResult.cs" />
    <Compile Include="Model\BinaryFile.cs" />
    <Compile Include="Model\BinaryFileData.cs" />
    <Compile Include="Model\BinaryFileService.Partial.cs" />
    <Compile Include="Model\BinaryFileType.cs" />
    <Compile Include="Model\Block.cs" />
    <Compile Include="Model\BlockService.Partial.cs" />
    <Compile Include="Model\BlockType.cs" />
    <Compile Include="Model\BlockTypeService.Partial.cs" />
    <Compile Include="Model\Campus.cs" />
    <Compile Include="Model\CampusService.partial.cs" />
    <Compile Include="Model\Category.cs" />
    <Compile Include="Model\CategoryService.Partial.cs" />
    <Compile Include="Model\CodeGenerated\AnalyticsDimFinancialAccountService.cs" />
    <Compile Include="Model\CodeGenerated\AnalyticsDimFinancialBatchService.cs" />
    <Compile Include="Model\CodeGenerated\AnalyticsDimPersonCurrentService.cs" />
    <Compile Include="Model\CodeGenerated\AnalyticsDimPersonHistoricalService.cs" />
    <Compile Include="Model\CodeGenerated\AnalyticsFactFinancialTransactionService.cs" />
    <Compile Include="Model\CodeGenerated\AnalyticsSourceFinancialTransactionService.cs" />
    <Compile Include="Model\CodeGenerated\AnalyticsSourcePersonHistoricalService.cs" />
    <Compile Include="Model\CodeGenerated\AttendanceCodeService.cs" />
    <Compile Include="Model\CodeGenerated\AttendanceService.cs" />
    <Compile Include="Model\CodeGenerated\AttributeQualifierService.cs" />
    <Compile Include="Model\CodeGenerated\AttributeService.cs" />
    <Compile Include="Model\CodeGenerated\AttributeValueService.cs" />
    <Compile Include="Model\CodeGenerated\AuditDetailService.cs" />
    <Compile Include="Model\CodeGenerated\AuditService.cs" />
    <Compile Include="Model\CodeGenerated\AuthService.cs" />
    <Compile Include="Model\CodeGenerated\BackgroundCheckService.cs" />
    <Compile Include="Model\CodeGenerated\BenevolenceRequestDocumentService.cs" />
    <Compile Include="Model\CodeGenerated\BenevolenceRequestService.cs" />
    <Compile Include="Model\CodeGenerated\BenevolenceResultService.cs" />
    <Compile Include="Model\CodeGenerated\BinaryFileDataService.cs" />
    <Compile Include="Model\CodeGenerated\BinaryFileService.cs" />
    <Compile Include="Model\CodeGenerated\BinaryFileTypeService.cs" />
    <Compile Include="Model\CodeGenerated\BlockService.cs" />
    <Compile Include="Model\CodeGenerated\BlockTypeService.cs" />
    <Compile Include="Model\CodeGenerated\CampusService.cs" />
    <Compile Include="Model\CodeGenerated\CategoryService.cs" />
    <Compile Include="Model\CodeGenerated\CommunicationRecipientService.cs" />
    <Compile Include="Model\CodeGenerated\CommunicationService.cs" />
    <Compile Include="Model\CodeGenerated\CommunicationTemplateService.cs" />
    <Compile Include="Model\CodeGenerated\ConnectionActivityTypeService.cs" />
    <Compile Include="Model\CodeGenerated\ConnectionOpportunityCampusService.cs" />
    <Compile Include="Model\CodeGenerated\ConnectionOpportunityConnectorGroupService.cs" />
    <Compile Include="Model\CodeGenerated\ConnectionOpportunityGroupConfigService.cs" />
    <Compile Include="Model\CodeGenerated\ConnectionOpportunityGroupService.cs" />
    <Compile Include="Model\CodeGenerated\ConnectionOpportunityService.cs" />
    <Compile Include="Model\CodeGenerated\ConnectionRequestActivityService.cs" />
    <Compile Include="Model\CodeGenerated\ConnectionRequestService.cs" />
    <Compile Include="Model\CodeGenerated\ConnectionRequestWorkflowService.cs" />
    <Compile Include="Model\CodeGenerated\ConnectionStatusService.cs" />
    <Compile Include="Model\CodeGenerated\ConnectionTypeService.cs" />
    <Compile Include="Model\CodeGenerated\ConnectionWorkflowService.cs" />
    <Compile Include="Model\CodeGenerated\ContentChannelItemAssociationService.cs" />
    <Compile Include="Model\CodeGenerated\ContentChannelItemService.cs" />
    <Compile Include="Model\CodeGenerated\ContentChannelService.cs" />
    <Compile Include="Model\CodeGenerated\ContentChannelTypeService.cs" />
    <Compile Include="Model\CodeGenerated\DataViewFilterService.cs" />
    <Compile Include="Model\CodeGenerated\DataViewService.cs" />
    <Compile Include="Model\CodeGenerated\DefinedTypeService.cs" />
    <Compile Include="Model\CodeGenerated\DefinedValueService.cs" />
    <Compile Include="Model\CodeGenerated\DeviceService.cs" />
    <Compile Include="Model\CodeGenerated\EntitySetItemService.cs" />
    <Compile Include="Model\CodeGenerated\EntitySetService.cs" />
    <Compile Include="Model\CodeGenerated\EntityTypeService.cs" />
    <Compile Include="Model\CodeGenerated\EventCalendarContentChannelService.cs" />
    <Compile Include="Model\CodeGenerated\EventCalendarItemService.cs" />
    <Compile Include="Model\CodeGenerated\EventCalendarService.cs" />
    <Compile Include="Model\CodeGenerated\EventItemAudienceService.cs" />
    <Compile Include="Model\CodeGenerated\EventItemOccurrenceChannelItemService.cs" />
    <Compile Include="Model\CodeGenerated\EventItemOccurrenceGroupMapService.cs" />
    <Compile Include="Model\CodeGenerated\EventItemOccurrenceService.cs" />
    <Compile Include="Model\CodeGenerated\EventItemService.cs" />
    <Compile Include="Model\CodeGenerated\ExceptionLogService.cs" />
    <Compile Include="Model\CodeGenerated\FieldTypeService.cs" />
    <Compile Include="Model\CodeGenerated\FinancialAccountService.cs" />
    <Compile Include="Model\CodeGenerated\FinancialBatchService.cs" />
    <Compile Include="Model\CodeGenerated\FinancialGatewayService.cs" />
    <Compile Include="Model\CodeGenerated\FinancialPaymentDetailService.cs" />
    <Compile Include="Model\CodeGenerated\FinancialPersonBankAccountService.cs" />
    <Compile Include="Model\CodeGenerated\FinancialPersonSavedAccountService.cs" />
    <Compile Include="Model\CodeGenerated\FinancialPledgeService.cs" />
    <Compile Include="Model\CodeGenerated\FinancialScheduledTransactionDetailService.cs" />
    <Compile Include="Model\CodeGenerated\FinancialScheduledTransactionService.cs" />
    <Compile Include="Model\CodeGenerated\FinancialTransactionDetailService.cs" />
    <Compile Include="Model\CodeGenerated\FinancialTransactionImageService.cs" />
    <Compile Include="Model\CodeGenerated\FinancialTransactionRefundService.cs" />
    <Compile Include="Model\CodeGenerated\FinancialTransactionService.cs" />
    <Compile Include="Model\CodeGenerated\FollowingEventNotificationService.cs" />
    <Compile Include="Model\CodeGenerated\FollowingEventSubscriptionService.cs" />
    <Compile Include="Model\CodeGenerated\FollowingEventTypeService.cs" />
    <Compile Include="Model\CodeGenerated\FollowingService.cs" />
    <Compile Include="Model\CodeGenerated\FollowingSuggestedService.cs" />
    <Compile Include="Model\CodeGenerated\FollowingSuggestionTypeService.cs" />
    <Compile Include="Model\CodeGenerated\GroupLocationService.cs" />
    <Compile Include="Model\CodeGenerated\GroupMemberRequirementService.cs" />
    <Compile Include="Model\CodeGenerated\GroupMemberService.cs" />
    <Compile Include="Model\CodeGenerated\GroupMemberWorkflowTriggerService.cs" />
    <Compile Include="Model\CodeGenerated\GroupRequirementService.cs" />
    <Compile Include="Model\CodeGenerated\GroupRequirementTypeService.cs" />
    <Compile Include="Model\CodeGenerated\GroupScheduleExclusionService.cs" />
    <Compile Include="Model\CodeGenerated\GroupService.cs" />
    <Compile Include="Model\CodeGenerated\GroupTypeRoleService.cs" />
    <Compile Include="Model\CodeGenerated\GroupTypeService.cs" />
    <Compile Include="Model\CodeGenerated\HistoryService.cs" />
    <Compile Include="Model\CodeGenerated\HtmlContentService.cs" />
    <Compile Include="Model\CodeGenerated\InteractionChannelService.cs" />
    <Compile Include="Model\CodeGenerated\InteractionComponentService.cs" />
    <Compile Include="Model\CodeGenerated\InteractionDeviceTypeService.cs" />
    <Compile Include="Model\CodeGenerated\InteractionService.cs" />
    <Compile Include="Model\CodeGenerated\InteractionSessionService.cs" />
    <Compile Include="Model\CodeGenerated\LayoutService.cs" />
    <Compile Include="Model\CodeGenerated\LocationService.cs" />
    <Compile Include="Model\CodeGenerated\MergeTemplateService.cs" />
    <Compile Include="Model\CodeGenerated\MetricCategoryService.cs" />
    <Compile Include="Model\CodeGenerated\MetricPartitionService.cs" />
    <Compile Include="Model\CodeGenerated\MetricService.cs" />
    <Compile Include="Model\CodeGenerated\MetricValuePartitionService.cs" />
    <Compile Include="Model\CodeGenerated\MetricValueService.cs" />
    <Compile Include="Model\CodeGenerated\NoteService.cs" />
    <Compile Include="Model\CodeGenerated\NoteTypeService.cs" />
    <Compile Include="Model\CodeGenerated\NotificationRecipientService.cs" />
    <Compile Include="Model\CodeGenerated\NotificationService.cs" />
    <Compile Include="Model\CodeGenerated\PageContextService.cs" />
    <Compile Include="Model\CodeGenerated\PageRouteService.cs" />
    <Compile Include="Model\CodeGenerated\PageService.cs" />
    <Compile Include="Model\CodeGenerated\PersonAliasService.cs" />
    <Compile Include="Model\CodeGenerated\BadgeService.cs" />
    <Compile Include="Model\CodeGenerated\PersonDuplicateService.cs" />
    <Compile Include="Model\CodeGenerated\PersonPreviousNameService.cs" />
    <Compile Include="Model\CodeGenerated\PersonService.cs" />
    <Compile Include="Model\CodeGenerated\PersonViewedService.cs" />
    <Compile Include="Model\CodeGenerated\PhoneNumberService.cs" />
    <Compile Include="Model\CodeGenerated\PluginMigrationService.cs" />
    <Compile Include="Model\CodeGenerated\PrayerRequestService.cs" />
    <Compile Include="Model\CodeGenerated\RegistrationInstanceService.cs" />
    <Compile Include="Model\CodeGenerated\RegistrationRegistrantFeeService.cs" />
    <Compile Include="Model\CodeGenerated\RegistrationRegistrantService.cs" />
    <Compile Include="Model\CodeGenerated\RegistrationService.cs" />
    <Compile Include="Model\CodeGenerated\RegistrationTemplateDiscountService.cs" />
    <Compile Include="Model\CodeGenerated\RegistrationTemplateFeeService.cs" />
    <Compile Include="Model\CodeGenerated\RegistrationTemplateFormFieldService.cs" />
    <Compile Include="Model\CodeGenerated\RegistrationTemplateFormService.cs" />
    <Compile Include="Model\CodeGenerated\RegistrationTemplateService.cs" />
    <Compile Include="Model\CodeGenerated\ReportFieldService.cs" />
    <Compile Include="Model\CodeGenerated\ReportService.cs" />
    <Compile Include="Model\CodeGenerated\RestActionService.cs" />
    <Compile Include="Model\CodeGenerated\RestControllerService.cs" />
    <Compile Include="Model\CodeGenerated\ScheduleCategoryExclusionService.cs" />
    <Compile Include="Model\CodeGenerated\ScheduleService.cs" />
    <Compile Include="Model\CodeGenerated\ServiceJobService.cs" />
    <Compile Include="Model\CodeGenerated\ServiceLogService.cs" />
    <Compile Include="Model\CodeGenerated\SignatureDocumentService.cs" />
    <Compile Include="Model\CodeGenerated\SignatureDocumentTemplateService.cs" />
    <Compile Include="Model\CodeGenerated\SiteDomainService.cs" />
    <Compile Include="Model\CodeGenerated\SiteService.cs" />
    <Compile Include="Model\CodeGenerated\SystemEmailService.cs" />
    <Compile Include="Model\SystemEmailService.Partial.cs" />
    <Compile Include="Model\CodeGenerated\TaggedItemService.cs" />
    <Compile Include="Model\CodeGenerated\TagService.cs" />
    <Compile Include="Model\CodeGenerated\UserLoginService.cs" />
    <Compile Include="Model\CodeGenerated\WorkflowActionFormAttributeService.cs" />
    <Compile Include="Model\CodeGenerated\WorkflowActionFormService.cs" />
    <Compile Include="Model\CodeGenerated\WorkflowActionService.cs" />
    <Compile Include="Model\CodeGenerated\WorkflowActionTypeService.cs" />
    <Compile Include="Model\CodeGenerated\WorkflowActivityService.cs" />
    <Compile Include="Model\CodeGenerated\WorkflowActivityTypeService.cs" />
    <Compile Include="Model\CodeGenerated\WorkflowLogService.cs" />
    <Compile Include="Model\CodeGenerated\WorkflowService.cs" />
    <Compile Include="Model\CodeGenerated\WorkflowTriggerService.cs" />
    <Compile Include="Model\CodeGenerated\WorkflowTypeService.cs" />
    <Compile Include="Model\Communication.cs" />
    <Compile Include="Model\CommunicationRecipient.cs" />
    <Compile Include="Model\CommunicationRecipientService.Partial.cs" />
    <Compile Include="Model\CommunicationService.Partial.cs" />
    <Compile Include="Model\CommunicationTemplate.cs" />
    <Compile Include="Model\ConnectionActivityType.cs" />
    <Compile Include="Model\ConnectionOpportunityGroupConfig.cs" />
    <Compile Include="Model\ConnectionOpportunity.cs" />
    <Compile Include="Model\ConnectionOpportunityCampus.cs" />
    <Compile Include="Model\ConnectionOpportunityConnectorGroup.cs" />
    <Compile Include="Model\ConnectionOpportunityGroup.cs" />
    <Compile Include="Model\ConnectionRequest.cs" />
    <Compile Include="Model\ConnectionRequestActivity.cs" />
    <Compile Include="Model\ConnectionRequestWorkflow.cs" />
    <Compile Include="Model\ConnectionStatus.cs" />
    <Compile Include="Model\ConnectionType.cs" />
    <Compile Include="Model\ConnectionWorkflow.cs" />
    <Compile Include="Model\ConnectionWorkflowService.Partial.cs" />
    <Compile Include="Model\ContentChannel.cs" />
    <Compile Include="Model\ContentChannelItem.cs" />
    <Compile Include="Model\ContentChannelType.cs" />
    <Compile Include="Model\DataView.cs" />
    <Compile Include="Model\DataViewFilter.cs" />
    <Compile Include="Model\DataViewService.Partial.cs" />
    <Compile Include="Model\DbGeographyConverter.cs" />
    <Compile Include="Model\DefinedType.cs" />
    <Compile Include="Model\DefinedTypeService.Partial.cs" />
    <Compile Include="Model\DefinedValue.cs" />
    <Compile Include="Model\DefinedValueService.Partial.cs" />
    <Compile Include="Model\Device.cs" />
    <Compile Include="Model\DeviceService.Partial.cs" />
    <Compile Include="Model\DiscService.cs" />
    <Compile Include="Model\EntitySet.cs" />
    <Compile Include="Model\EntitySetItem.cs" />
    <Compile Include="Model\EntitySetItemService.Partial.cs" />
    <Compile Include="Model\EntitySetService.Partial.cs" />
    <Compile Include="Model\EntityType.cs" />
    <Compile Include="Model\EntityTypeService.Partial.cs" />
    <Compile Include="Model\EventCalendar.cs" />
    <Compile Include="Model\EventCalendarContentChannel.cs" />
    <Compile Include="Model\EventCalendarItem.cs" />
    <Compile Include="Model\EventItem.cs" />
    <Compile Include="Model\EventItemAudience.cs" />
    <Compile Include="Model\EventItemOccurrence.cs" />
    <Compile Include="Model\EventItemOccurrenceChannelItem.cs" />
    <Compile Include="Model\EventItemOccurrenceGroupMap.cs" />
    <Compile Include="Model\ExceptionLog.cs" />
    <Compile Include="Model\ExceptionLogService.Partial.cs" />
    <Compile Include="Model\FieldType.cs" />
    <Compile Include="Model\FieldTypeService.Partial.cs" />
    <Compile Include="Model\FinancialAccount.cs" />
    <Compile Include="Model\FinancialBatch.cs" />
    <Compile Include="Model\FinancialBatchService.Partial.cs" />
    <Compile Include="Model\FinancialGateway.cs" />
    <Compile Include="Model\FinancialPaymentDetail.cs" />
    <Compile Include="Model\FinancialPersonBankAccount.cs" />
    <Compile Include="Model\FinancialPersonBankAccountService.Partial.cs" />
    <Compile Include="Model\FinancialPersonSavedAccount.cs" />
    <Compile Include="Model\FinancialPersonSavedAccountService.Partial.cs" />
    <Compile Include="Model\FinancialPledge.cs" />
    <Compile Include="Model\FinancialPledgeService.Partial.cs" />
    <Compile Include="Model\FinancialScheduledTransaction.cs" />
    <Compile Include="Model\FinancialScheduledTransactionDetail.cs" />
    <Compile Include="Model\FinancialScheduledTransactionService.Partial.cs" />
    <Compile Include="Model\FinancialTransaction.cs" />
    <Compile Include="Model\FinancialTransactionDetail.cs" />
    <Compile Include="Model\FinancialTransactionDetailService.Partial.cs" />
    <Compile Include="Model\ContentChannelItemAssociation.cs" />
    <Compile Include="Model\FinancialTransactionImage.cs" />
    <Compile Include="Model\FinancialTransactionRefund.cs" />
    <Compile Include="Model\FinancialTransactionService.Partial.cs" />
    <Compile Include="Model\Following.cs" />
    <Compile Include="Model\FollowingEventNotification.cs" />
    <Compile Include="Model\FollowingEventSubscription.cs" />
    <Compile Include="Model\FollowingEventType.cs" />
    <Compile Include="Model\FollowingService.partial.cs" />
    <Compile Include="Model\FollowingSuggested.cs" />
    <Compile Include="Model\FollowingSuggestionType.cs" />
    <Compile Include="Model\Group.cs" />
    <Compile Include="Model\GroupLocation.cs" />
    <Compile Include="Model\GroupLocationService.Partial.cs" />
    <Compile Include="Model\GroupMember.cs" />
    <Compile Include="Model\GroupMemberRequirement.cs" />
    <Compile Include="Model\GroupMemberService.Partial.cs" />
    <Compile Include="Model\GroupMemberWorkflowTrigger.cs" />
    <Compile Include="Model\GroupMemberWorkflowTrigger.Partial.cs" />
    <Compile Include="Model\GroupRequirement.cs" />
    <Compile Include="Model\GroupRequirementType.cs" />
    <Compile Include="Model\GroupScheduleExclusion.cs" />
    <Compile Include="Model\GroupService.Partial.cs" />
    <Compile Include="Model\GroupType.cs" />
    <Compile Include="Model\GroupTypeLocationType.cs" />
    <Compile Include="Model\GroupTypeRole.cs" />
    <Compile Include="Model\GroupTypeRoleService.Partial.cs" />
    <Compile Include="Model\ContentChannelService.Partial.cs" />
    <Compile Include="Model\GroupTypeService.Partial.cs" />
    <Compile Include="Model\History.cs" />
    <Compile Include="Model\HistoryService.Partial.cs" />
    <Compile Include="Model\HtmlContent.cs" />
    <Compile Include="Model\HtmlContentService.Partial.cs" />
    <Compile Include="Model\Interaction.cs" />
    <Compile Include="Model\InteractionChannel.cs" />
    <Compile Include="Model\InteractionComponent.cs" />
    <Compile Include="Model\InteractionDeviceType.cs" />
    <Compile Include="Model\InteractionSession.cs" />
    <Compile Include="Model\Layout.cs" />
    <Compile Include="Model\LayoutService.Partial.cs" />
    <Compile Include="Model\Location.cs" />
    <Compile Include="Model\LocationService.Partial.cs" />
    <Compile Include="Model\MergeTemplate.cs" />
    <Compile Include="Model\Metaphone.cs" />
    <Compile Include="Model\Metric.cs" />
    <Compile Include="Model\MetricCategory.cs" />
    <Compile Include="Model\MetricPartition.cs" />
    <Compile Include="Model\MetricValue.cs" />
    <Compile Include="Model\MetricValuePartition.cs" />
    <Compile Include="Model\NcoaHistory.cs" />
    <Compile Include="Model\NcoaHistoryService.Partial.cs" />
    <Compile Include="Model\Note.cs" />
    <Compile Include="Model\NoteService.Partial.cs" />
    <Compile Include="Model\NoteType.cs" />
    <Compile Include="Model\NoteTypeService.Partial.cs" />
    <Compile Include="Model\NoteWatch.cs" />
    <Compile Include="Model\Notification.cs" />
    <Compile Include="Model\NotificationRecipient.cs" />
    <Compile Include="Model\Page.cs" />
    <Compile Include="Model\PageContext.cs" />
    <Compile Include="Model\PageContextService.Partial.cs" />
    <Compile Include="Model\PageRoute.cs" />
    <Compile Include="Model\PageRouteService.Partial.cs" />
    <Compile Include="Model\PageService.Partial.cs" />
    <Compile Include="Model\Person.cs" />
    <Compile Include="Model\PersonalDevice.cs" />
    <Compile Include="Model\PersonAlias.cs" />
    <Compile Include="Model\PersonalDeviceService.Partial.cs" />
    <Compile Include="Model\PersonAliasService.Partial.cs" />
    <Compile Include="Model\Badge.cs" />
    <Compile Include="Model\BadgeService.partial.cs" />
    <Compile Include="Model\PersonDuplicate.cs" />
    <Compile Include="Model\PersonPreviousName.cs" />
    <Compile Include="Model\PersonSearchKey.cs" />
    <Compile Include="Model\PersonSearchKeyService.Partial.cs" />
    <Compile Include="Model\PersonService.Partial.cs" />
    <Compile Include="Model\PersonSignal.cs" />
    <Compile Include="Model\PersonToken.cs" />
    <Compile Include="Model\PersonTokenService.Partial.cs" />
    <Compile Include="Model\PersonViewed.cs" />
    <Compile Include="Model\PersonViewedService.Partial.cs" />
    <Compile Include="Model\PhoneNumber.cs" />
    <Compile Include="Model\PhoneNumberService.Partial.cs" />
    <Compile Include="Model\PluginMigration.cs" />
    <Compile Include="Model\PrayerRequest.cs" />
    <Compile Include="Model\PrayerRequestService.partial.cs" />
    <Compile Include="Model\RangeValue.cs" />
    <Compile Include="Model\Registration.cs" />
    <Compile Include="Model\RegistrationInstance.cs" />
    <Compile Include="Model\RegistrationRegistrant.cs" />
    <Compile Include="Model\RegistrationRegistrantFee.cs" />
    <Compile Include="Model\RegistrationService.partial.cs" />
    <Compile Include="Model\RegistrationTemplate.cs" />
    <Compile Include="Model\RegistrationTemplateDiscount.cs" />
    <Compile Include="Model\RegistrationTemplateFee.cs" />
    <Compile Include="Model\RegistrationTemplateDiscountService.Partial.cs" />
    <Compile Include="Model\RegistrationTemplateForm.cs" />
    <Compile Include="Model\RegistrationTemplateFormField.cs" />
    <Compile Include="Model\Report.cs" />
    <Compile Include="Model\ScheduleCategoryExclusion.cs" />
    <Compile Include="Model\ReportField.cs" />
    <Compile Include="Model\ReportService.partial.cs" />
    <Compile Include="Model\RestAction.cs" />
    <Compile Include="Model\RestActionService.partial.cs" />
    <Compile Include="Model\RestController.cs" />
    <Compile Include="Model\RestControllerService.Partial.cs" />
    <Compile Include="Model\Schedule.cs" />
    <Compile Include="Model\ScheduleService.Partial.cs" />
    <Compile Include="Model\ServiceJobHistory.cs" />
    <Compile Include="Model\ServiceJobHistoryService.Partial.cs" />
    <Compile Include="Model\SignalType.cs" />
    <Compile Include="Model\SiteDomain.cs" />
    <Compile Include="Model\LavaShortCode.cs" />
    <Compile Include="Model\PageShortLinkService.Partial.cs" />
    <Compile Include="Model\WorkflowActionService.Partial.cs" />
    <Compile Include="Pbx\CdrRecord.cs" />
    <Compile Include="Pbx\PbxComponent.cs" />
    <Compile Include="Pbx\PbxContainer.cs" />
    <Compile Include="Badge\Component\Giving.cs" />
    <Compile Include="Badge\Component\GroupTypeAttendance.cs" />
    <Compile Include="Badge\Component\InDataView.cs" />
    <Compile Include="Badge\Component\TopPersonSignal.cs" />
    <Compile Include="Badge\Component\PersonalDevice.cs" />
    <Compile Include="Badge\Component\InteractionsInRange.cs" />
    <Compile Include="Plugin\HotFixes\038_LabelFieldType.cs" />
    <Compile Include="Plugin\HotFixes\046_EnableSmartyStreetsIfNoActiveLocationSrv.cs" />
    <Compile Include="Plugin\HotFixes\045_FamilyRegistration.cs" />
    <Compile Include="Plugin\HotFixes\044_EnsureCommunicationMigration.cs" />
    <Compile Include="Plugin\HotFixes\043_MoreMigrationRollupsForV7_3.cs" />
    <Compile Include="Plugin\HotFixes\041_MigrationRollupsForV7_3.cs" />
    <Compile Include="Plugin\HotFixes\040_BusinessTransactionDetailLinks.cs" />
    <Compile Include="Plugin\HotFixes\039_MigrationRollupsForV7_2.cs" />
    <Compile Include="Plugin\HotFixes\042_FixShortLinkUrlInteractionChannel.cs" />
    <Compile Include="Plugin\HotFixes\048_InteractionSessionPerformance.cs" />
    <Compile Include="Plugin\HotFixes\047_DataAutomation.cs" />
    <Compile Include="Plugin\HotFixes\049_UpdateGivingAnalyticsAccounts.cs" />
    <Compile Include="Reporting\DataFilter\Person\AttendanceCampusFilter.cs" />
    <Compile Include="Plugin\HotFixes\050_MigrationRollupsForV7_4.cs" />
    <Compile Include="Reporting\DataFilter\FinancialScheduledTransactionDetail\AccountFilter.cs" />
    <Compile Include="Reporting\DataFilter\BenevolenceRequest\CampusActiveFilter.cs" />
    <Compile Include="Reporting\DataFilter\BenevolenceRequest\CampusesActiveFilter.cs" />
    <Compile Include="Reporting\DataFilter\BenevolenceRequest\CampusesFilter.cs" />
    <Compile Include="Reporting\DataFilter\BenevolenceRequest\CampusFilter.cs" />
    <Compile Include="Reporting\DataFilter\BenevolenceRequest\TotalBenevolenceFilter.cs" />
    <Compile Include="Reporting\DataFilter\Person\BenevolenceRequestDataViewFilter.cs" />
    <Compile Include="Reporting\DataFilter\Person\CommunicationStatusFilter.cs" />
    <Compile Include="Reporting\DataFilter\Person\ConnectionRequestDataViewFilter.cs" />
    <Compile Include="Reporting\DataFilter\Person\FinancialPledgeDataViewFilter.cs" />
    <Compile Include="Reporting\DataFilter\Person\FinancialScheduledTransactionDataViewFilter.cs" />
    <Compile Include="Reporting\DataFilter\Person\FinancialTransactionDataViewFilter.cs" />
    <Compile Include="Reporting\DataFilter\Person\HasPhoneFilter.cs" />
    <Compile Include="Reporting\DataFilter\Person\HasSignalFilter.cs" />
    <Compile Include="Reporting\DataFilter\Person\InRegistrationInstanceRegistrationTemplateFilter.cs" />
    <Compile Include="Reporting\DataFilter\Person\InLocationGeofenceFilter.cs" />
    <Compile Include="Reporting\DataFilter\Person\LocationFilter.cs" />
    <Compile Include="Reporting\DataFilter\Person\PersonalDeviceDataViewFilter.cs" />
    <Compile Include="Reporting\DataFilter\Person\PostalCodeFilter.cs" />
    <Compile Include="Reporting\DataFilter\Person\HasNoteFilter.cs" />
    <Compile Include="Reporting\DataFilter\Person\PrayerRequestDataViewFilter.cs" />
    <Compile Include="Reporting\DataFilter\Person\UserLoginDataViewFilter.cs" />
    <Compile Include="Reporting\DataFilter\PrayerRequest\CampusActiveFilter.cs" />
    <Compile Include="Reporting\DataFilter\PrayerRequest\CampusesActiveFilter.cs" />
    <Compile Include="Reporting\DataFilter\PrayerRequest\CampusesFilter.cs" />
    <Compile Include="Reporting\DataFilter\PrayerRequest\CampusFilter.cs" />
    <Compile Include="Reporting\DataFilter\PrayerRequest\ContainsPeopleFilter.cs" />
    <Compile Include="Reporting\DataFilter\UserLogin\LoginTypeFilter.cs" />
    <Compile Include="Reporting\DataSelect\BenevolenceRequest\CampusSelect.cs" />
    <Compile Include="Reporting\DataSelect\BenevolenceRequest\TotalBenevolenceSelect.cs" />
    <Compile Include="Reporting\DataSelect\FormattedFieldSelect.cs" />
    <Compile Include="Reporting\DataSelect\GroupMember\GroupLinkSelect.cs" />
    <Compile Include="Reporting\DataSelect\GroupMember\GroupAttributeSelect.cs" />
    <Compile Include="Reporting\DataSelect\Group\GroupFormattedFieldSelect.cs" />
    <Compile Include="Reporting\DataSelect\Group\ScheduleSelect.cs" />
    <Compile Include="Reporting\DataSelect\Person\PersonFormattedFieldSelect.cs" />
    <Compile Include="Reporting\DataSelect\Person\SignalSelect.cs" />
    <Compile Include="Reporting\DataSelect\PrayerRequest\CampusSelect.cs" />
    <Compile Include="Reporting\DataSelect\PrayerRequest\CategorySelect.cs" />
    <Compile Include="Reporting\DataSelect\PrayerRequest\PersonLinkSelect.cs" />
    <Compile Include="Reporting\DataTransform\Person\FamilyMembersTransform.cs" />
    <Compile Include="Reporting\DataTransform\Person\FatherTransform.cs" />
    <Compile Include="Reporting\DataTransform\Person\GrandchildTransform.cs" />
    <Compile Include="Reporting\DataTransform\Person\GrandparentTransform.cs" />
    <Compile Include="Reporting\DataTransform\Person\MotherTransform.cs" />
    <Compile Include="Reporting\DataTransform\Person\SpouseTransform.cs" />
    <Compile Include="Reporting\IRecipientDataSelect.cs" />
    <Compile Include="Reporting\PowerBiUtilities.cs" />
    <Compile Include="Search\Other\Universal.cs" />
    <Compile Include="Reporting\DataFilter\Person\InRegistrationInstanceFilter.cs" />
    <Compile Include="Security\Role.cs" />
    <Compile Include="SqlServerTypes\Loader.cs" />
    <Compile Include="Storage\AssetStorage\AmazonS3Component.cs" />
    <Compile Include="Storage\AssetStorage\Asset.cs" />
    <Compile Include="Storage\AssetStorage\AssetStorageComponent.cs" />
    <Compile Include="Storage\AssetStorage\AssetStorageContainer.cs" />
    <Compile Include="Storage\AssetStorage\FileSystemComponent.cs" />
    <Compile Include="SystemGuid\Block.cs" />
    <Compile Include="SystemGuid\Communication.cs" />
    <Compile Include="SystemGuid\InteractionChannel.cs" />
    <Compile Include="SystemGuid\WorkflowType.cs" />
    <Compile Include="SystemKey\SystemSetting.cs" />
    <Compile Include="SystemKey\UserPreference.cs" />
    <Compile Include="Transactions\DeleteIndexEntityTransaction.cs" />
    <Compile Include="Transactions\IndexEntityTransaction.cs" />
    <Compile Include="Transactions\BulkIndexEntityTypeTransaction.cs" />
    <Compile Include="Transactions\LaunchWorkflowsTransaction.cs" />
    <Compile Include="Transactions\InteractionTransaction.cs" />
    <Compile Include="Transactions\ShortLinkTransaction.cs" />
    <Compile Include="Transactions\SendPaymentReceipts.cs" />
    <Compile Include="Transactions\UpdatePersonsTopSignal.cs" />
    <Compile Include="UniversalSearch\Crawler\Crawler.cs" />
    <Compile Include="UniversalSearch\Crawler\CrawledPage.cs" />
    <Compile Include="UniversalSearch\Crawler\RobotsTxt\AccessRule.cs" />
    <Compile Include="UniversalSearch\Crawler\RobotsTxt\CrawlDelayRule.cs" />
    <Compile Include="UniversalSearch\Crawler\RobotsTxt\Enums\AllowRuleImplementation.cs" />
    <Compile Include="UniversalSearch\Crawler\RobotsTxt\Enums\LineType.cs" />
    <Compile Include="UniversalSearch\Crawler\RobotsTxt\Helpers\EnumHelper.cs" />
    <Compile Include="UniversalSearch\Crawler\RobotsTxt\Line.cs" />
    <Compile Include="UniversalSearch\Crawler\RobotsTxt\Robots.cs" />
    <Compile Include="UniversalSearch\Crawler\RobotsTxt\Rule.cs" />
    <Compile Include="UniversalSearch\Crawler\RobotsTxt\Sitemap.cs" />
    <Compile Include="Net\RockWebRequest.cs" />
    <Compile Include="Badge\Component\GeofencedByGroup.cs" />
    <Compile Include="Plugin\HotFixes\001_FixPhoneCountryCode.cs" />
    <Compile Include="Reporting\ComparisonHelper.cs" />
    <Compile Include="Reporting\DataFilter\NotInOtherDataViewFilter.cs" />
    <Compile Include="Reporting\DataFilter\GroupMembers\GroupMemberAttributesFilter.cs" />
    <Compile Include="Model\ServiceJob.cs" />
    <Compile Include="Model\ServiceJobService.Partial.cs" />
    <Compile Include="Model\ServiceLog.cs" />
    <Compile Include="Model\SignatureDocument.cs" />
    <Compile Include="Model\SignatureDocumentService.Partial.cs" />
    <Compile Include="Model\SignatureDocumentTemplate.cs" />
    <Compile Include="Model\SignatureDocumentTemplateService.Partial.cs" />
    <Compile Include="Model\Site.cs" />
    <Compile Include="Model\PageShortLink.cs" />
    <Compile Include="Model\SiteDomainService.Partial.cs" />
    <Compile Include="Model\SiteService.Partial.cs" />
    <Compile Include="Model\SystemEmail.cs" />
    <Compile Include="Model\Tag.cs" />
    <Compile Include="Model\TaggedItem.cs" />
    <Compile Include="Model\TaggedItemService.Partial.cs" />
    <Compile Include="Model\TagService.Partial.cs" />
    <Compile Include="Model\UserLogin.cs" />
    <Compile Include="Model\UserLoginService.Partial.cs" />
    <Compile Include="Model\Workflow.cs" />
    <Compile Include="Model\WorkflowAction.cs" />
    <Compile Include="Model\WorkflowActionForm.cs" />
    <Compile Include="Model\WorkflowActionFormAttribute.cs" />
    <Compile Include="Model\WorkflowActionType.cs" />
    <Compile Include="Model\WorkflowActivity.cs" />
    <Compile Include="Model\WorkflowActivityType.cs" />
    <Compile Include="Model\WorkflowLog.cs" />
    <Compile Include="Model\WorkflowService.Partial.cs" />
    <Compile Include="Model\WorkflowTrigger.cs" />
    <Compile Include="Model\WorkflowTriggerService.Partial.cs" />
    <Compile Include="Model\WorkflowType.cs" />
    <Compile Include="PersonProfile\BadgeComponent.cs" />
    <Compile Include="PersonProfile\BadgeContainer.cs" />
    <Compile Include="Badge\Component\AlertNote.cs" />
    <Compile Include="Badge\Component\AttendingDuration.cs" />
    <Compile Include="Badge\Component\Campus.cs" />
    <Compile Include="Badge\Component\DISC.cs" />
    <Compile Include="Badge\Component\FamilyAttendance.cs" />
    <Compile Include="Badge\Component\FamilyWeeksAttendedInDuration.cs" />
    <Compile Include="Badge\Component\InGroupOfType.cs" />
    <Compile Include="Badge\Component\InGroupWithPurpose.cs" />
    <Compile Include="Badge\Component\LastVisitOnSite.cs" />
    <Compile Include="Badge\Component\Liquid.cs" />
    <Compile Include="PersonProfile\HighlightLabelBadge.cs" />
    <Compile Include="PersonProfile\IconBadge.cs" />
    <Compile Include="Plugin\HotFixes\002_CheckinGradeRequired.cs" />
    <Compile Include="Plugin\HotFixes\003_FixSystemEmailQuote.cs" />
    <Compile Include="Plugin\HotFixes\004_FixGradeRequiredAttribute.cs" />
    <Compile Include="Plugin\HotFixes\005_FixCheckinAdminRoute.cs" />
    <Compile Include="Plugin\HotFixes\006_FixCheckinPrevPages.cs" />
    <Compile Include="Plugin\HotFixes\023_SecurityCodeLength.cs" />
    <Compile Include="Plugin\HotFixes\022_Fundraising.cs" />
    <Compile Include="Plugin\HotFixes\017_FixBackgroundCheckOptionalCampus.cs" />
    <Compile Include="Plugin\HotFixes\016_SetInactiveFamilies.cs" />
    <Compile Include="Plugin\HotFixes\015_CheckinByBirthdate.cs" />
    <Compile Include="Plugin\HotFixes\009_FixCheckinAttributes.cs" />
    <Compile Include="Plugin\HotFixes\008_FamilyAnalyticsUpdate.cs" />
    <Compile Include="Plugin\HotFixes\007_FixGroupAndBenevolenceSecurity.cs" />
    <Compile Include="Plugin\HotFixes\014_FixEraGiveAttribValues.cs" />
    <Compile Include="Plugin\HotFixes\013_FixSystemEmailTo_1828.cs" />
    <Compile Include="Plugin\HotFixes\012_FixAttendanceAnalyticsScript.cs" />
    <Compile Include="Plugin\HotFixes\011_FixNameProfileChangeRequest.cs" />
    <Compile Include="Plugin\HotFixes\010_FixGetSpouse.cs" />
    <Compile Include="Plugin\HotFixes\020_FixCommunicationTemplate.cs" />
    <Compile Include="Plugin\HotFixes\021_UpdateCheckInMergefieldDebugInfo.cs" />
    <Compile Include="Plugin\HotFixes\019_FixIpadClientPrinting.cs" />
    <Compile Include="Plugin\HotFixes\018_RestrictGroupRegistrationGroupTypes.cs" />
    <Compile Include="Plugin\HotFixes\024_PrayerRequestAttributes.cs" />
    <Compile Include="Plugin\HotFixes\030_MyConnectionOpportunitiesLava.cs" />
    <Compile Include="Plugin\HotFixes\031_AttendanceAnalyticsGivingId.cs" />
    <Compile Include="Plugin\HotFixes\032_MigrationRollupsForV6_9.cs" />
    <Compile Include="Plugin\HotFixes\029_BatchDetailReopenBatchSecurity.cs" />
    <Compile Include="Plugin\HotFixes\025_PersonGivingEnvelopeAttribute.cs" />
    <Compile Include="Plugin\HotFixes\026_PersonEditConnectionRecordStatus.cs" />
    <Compile Include="Plugin\HotFixes\027_AddCheckinFeatures.cs" />
    <Compile Include="Plugin\HotFixes\028_CheckinTextSettings.cs" />
    <Compile Include="Plugin\HotFixes\033_ConnectionOpportunityCounts.cs" />
    <Compile Include="Plugin\HotFixes\034_FinancialSecurityActions.cs" />
    <Compile Include="Plugin\HotFixes\035_TransactionListSummary.cs" />
    <Compile Include="Plugin\HotFixes\036_PrayerRequestFollowingEvent.cs" />
    <Compile Include="Plugin\HotFixes\037_MigrationRollupsForV6_10.cs" />
    <Compile Include="Plugin\Migration.cs" />
    <Compile Include="Plugin\VersionAttribute.cs" />
    <Compile Include="Properties\AssemblyInfo.cs" />
    <Compile Include="Reporting\Dashboard\DashboardWidget.cs">
      <SubType>ASPXCodeBehind</SubType>
    </Compile>
    <Compile Include="Reporting\Dashboard\LineBarPointsChartDashboardWidget.cs">
      <SubType>ASPXCodeBehind</SubType>
    </Compile>
    <Compile Include="Reporting\DataComponentSettingsHelper.cs" />
    <Compile Include="Reporting\DataFilterComponent.cs" />
    <Compile Include="Reporting\DataFilterContainer.cs" />
    <Compile Include="Reporting\DataFilter\BaseAccountFilter.cs" />
    <Compile Include="Reporting\DataFilter\ContentChannelItem\ContentChannel.cs" />
    <Compile Include="Reporting\DataFilter\ContentChannelItem\ContentChannelItemAttributesFilter.cs" />
    <Compile Include="Reporting\DataFilter\ContentChannelItem\ContentChannelType.cs" />
    <Compile Include="Reporting\DataFilter\EntityFieldFilter.cs" />
    <Compile Include="Reporting\DataFilter\FinancialPledge\AccountFilter.cs" />
    <Compile Include="Reporting\DataFilter\FinancialTransactionDetail\AccountFilter.cs" />
    <Compile Include="Reporting\DataFilter\FinancialTransaction\TotalAmountFilter.cs" />
    <Compile Include="Reporting\DataFilter\GroupMembers\ContainsPeopleFilter.cs" />
    <Compile Include="Reporting\DataFilter\GroupMembers\GroupDataViewFilter.cs" />
    <Compile Include="Reporting\DataFilter\Group\CampusFilter.cs" />
    <Compile Include="Reporting\DataFilter\Group\ContainsGroupMembersFilter.cs" />
    <Compile Include="Reporting\DataFilter\Group\ContainsPeopleFilter.cs" />
    <Compile Include="Reporting\DataFilter\Group\DistanceFromFilter.cs" />
    <Compile Include="Reporting\DataFilter\Group\GroupAttributesFilter.cs" />
    <Compile Include="Reporting\DataFilter\Group\GroupBranchFilter.cs" />
    <Compile Include="Reporting\DataFilter\Group\GroupTypeDataViewFilter.cs" />
    <Compile Include="Reporting\DataFilter\Group\GroupTypeFilter.cs" />
    <Compile Include="Reporting\DataFilter\Group\MemberCountFilter.cs" />
    <Compile Include="Reporting\DataFilter\Group\SimpleMemberCountFilter.cs" />
    <Compile Include="Reporting\DataFilter\IUpdateSelectionFromPageParameters.cs" />
    <Compile Include="Reporting\DataFilter\OtherDataViewFilter.cs" />
    <Compile Include="Reporting\DataFilter\Person\AgeFilter.cs" />
    <Compile Include="Reporting\DataFilter\Person\CampusesActiveFilter.cs" />
    <Compile Include="Reporting\DataFilter\Person\CampusesFilter.cs" />
    <Compile Include="Reporting\DataFilter\Person\CampusActiveFilter.cs" />
    <Compile Include="Reporting\DataFilter\Person\CampusFilter.cs" />
    <Compile Include="Reporting\DataFilter\Person\DistanceFromFilter.cs" />
    <Compile Include="Reporting\DataFilter\Person\FirstContributionDateFilter.cs" />
    <Compile Include="Reporting\DataFilter\Person\GivingAmountFilter.cs" />
    <Compile Include="Reporting\DataFilter\Person\GradeFilter.cs" />
    <Compile Include="Reporting\DataFilter\Person\GroupAttendanceFilter.cs" />
    <Compile Include="Reporting\DataFilter\Person\GroupDataViewFilter.cs" />
    <Compile Include="Reporting\DataFilter\Person\GroupMemberDataViewFilter.cs" />
    <Compile Include="Reporting\DataFilter\Person\GroupTypeAttendanceFilter.cs" />
    <Compile Include="Reporting\DataFilter\Person\HasPictureFilter.cs" />
    <Compile Include="Reporting\DataFilter\Person\HistoryDataViewFilter.cs" />
    <Compile Include="Reporting\DataFilter\Person\InGroupFilter.cs" />
    <Compile Include="Reporting\DataFilter\Person\InGroupGeofenceFilter.cs" />
    <Compile Include="Reporting\DataFilter\Person\InGroupGroupTypeFilter.cs" />
    <Compile Include="Reporting\DataFilter\Person\InGroupSimpleFilter.cs" />
    <Compile Include="Reporting\DataFilter\Person\LocationDataViewFilter.cs" />
    <Compile Include="Reporting\DataFilter\Person\NotInGroupFilter.cs" />
    <Compile Include="Reporting\DataFilter\Person\NotInGroupGroupTypeFilter.cs" />
    <Compile Include="Reporting\DataFilter\Person\TagFilter.cs" />
    <Compile Include="Reporting\DataFilter\PropertyFilter.cs" />
    <Compile Include="Reporting\DataFilter\Workflow\WorkflowAttributesFilter.cs" />
    <Compile Include="Reporting\DataFilter\Workflow\WorkflowTypeFilter.cs" />
    <Compile Include="Reporting\DataSelectComponent.cs" />
    <Compile Include="Reporting\DataSelectContainer.cs" />
    <Compile Include="Reporting\DataSelect\FinancialTransaction\TotalAmountSelect.cs" />
    <Compile Include="Reporting\DataSelect\GroupMember\GroupCampus.cs" />
    <Compile Include="Reporting\DataSelect\GroupMember\GroupMemberAttributeSelect.cs" />
    <Compile Include="Reporting\DataSelect\GroupMember\GroupRoleSelect.cs" />
    <Compile Include="Reporting\DataSelect\GroupMember\GroupStatusSelect.cs" />
    <Compile Include="Reporting\DataSelect\GroupMember\PersonLinkSelect.cs" />
    <Compile Include="Reporting\DataSelect\Group\CampusSelect.cs" />
    <Compile Include="Reporting\DataSelect\Group\DistanceFromSelect.cs" />
    <Compile Include="Reporting\DataSelect\Group\GroupLinkSelect.cs" />
    <Compile Include="Reporting\DataSelect\Group\GroupTypeSelect.cs" />
    <Compile Include="Reporting\DataSelect\Group\LocationSelect.cs" />
    <Compile Include="Reporting\DataSelect\Group\MemberCountSelect.cs" />
    <Compile Include="Reporting\DataSelect\Group\MemberListSelect.cs" />
    <Compile Include="Reporting\DataSelect\Group\ParentGroupMemberListSelect.cs" />
    <Compile Include="Reporting\DataSelect\Group\ParentGroupSelect.cs" />
    <Compile Include="Reporting\DataSelect\Group\ParticipationRateSelect.cs" />
    <Compile Include="Reporting\DataSelect\LiquidSelect.cs" />
    <Compile Include="Reporting\DataSelect\Person\AddressSelect.cs" />
    <Compile Include="Reporting\DataSelect\Person\AgeSelect.cs" />
    <Compile Include="Reporting\DataSelect\Person\CampusSelect.cs" />
    <Compile Include="Reporting\DataSelect\Person\ChildNamesSelect.cs" />
    <Compile Include="Reporting\DataSelect\Person\DistanceFromSelect.cs" />
    <Compile Include="Reporting\DataSelect\Person\FamilyNameSelect.cs" />
    <Compile Include="Reporting\DataSelect\Person\FirstLastContributionSelect.cs" />
    <Compile Include="Reporting\DataSelect\Person\GradeSelect.cs" />
    <Compile Include="Reporting\DataSelect\Person\GroupParticipationSelect.cs" />
    <Compile Include="Reporting\DataSelect\Person\InGroupGeofenceGroupTypeSelect.cs" />
    <Compile Include="Reporting\DataSelect\Person\InGroupGroupTypeSelect.cs" />
    <Compile Include="Reporting\DataSelect\Person\LastAttendedGroupOfType.cs" />
    <Compile Include="Reporting\DataSelect\Person\LastLoginSelect.cs" />
    <Compile Include="Reporting\DataSelect\Person\LastNoteSelect.cs" />
    <Compile Include="Reporting\DataSelect\Person\ParentEmailSelect.cs" />
    <Compile Include="Reporting\DataSelect\Person\ParentPhoneNumberSelect.cs" />
    <Compile Include="Reporting\DataSelect\Person\ParentsNamesSelect.cs" />
    <Compile Include="Reporting\DataSelect\Person\PersonLinkSelect.cs" />
    <Compile Include="Reporting\DataSelect\Person\PhoneNumberSelect.cs" />
    <Compile Include="Reporting\DataSelect\Person\PhotoSelect.cs" />
    <Compile Include="Reporting\DataSelect\Person\RelatedPeopleSelect.cs" />
    <Compile Include="Reporting\DataSelect\Person\SpouseNameSelect.cs" />
    <Compile Include="Reporting\DataSelect\Person\TotalGivingAmountSelect.cs" />
    <Compile Include="Reporting\DataTransformComponent.cs" />
    <Compile Include="Reporting\DataTransformContainer.cs" />
    <Compile Include="Reporting\DataTransform\Person\ChildrenTransform.cs" />
    <Compile Include="Reporting\DataTransform\Person\ParentTransform.cs" />
    <Compile Include="Reporting\EntityHelper.cs" />
    <Compile Include="Reporting\FilterExpressionExtractor.cs" />
    <Compile Include="Reporting\IDataFilterWithOverrides.cs" />
    <Compile Include="Reporting\ReportingHelper.cs" />
    <Compile Include="Reporting\SelectExpressionExtractor.cs" />
    <Compile Include="Scripting.evaluator.cs" />
    <Compile Include="Scripting.Extensions.cs" />
    <Compile Include="Scripting.native.cs" />
    <Compile Include="Search\Group\Name.cs" />
    <Compile Include="Search\Person\Address.cs" />
    <Compile Include="Search\Person\BirthDate.cs" />
    <Compile Include="Search\Person\BusinessName.cs" />
    <Compile Include="Security\Authentication\Twitter.cs" />
    <Compile Include="Transactions\SaveCommunicationTransaction.cs" />
    <Compile Include="UniversalSearch\FormattedSearchResult.cs" />
    <Compile Include="UniversalSearch\IndexComponents\Elasticsearch.cs" />
    <Compile Include="UniversalSearch\IndexComponents\Lucene.cs" />
    <Compile Include="UniversalSearch\IndexContainer.cs" />
    <Compile Include="UniversalSearch\IndexComponent.cs" />
    <Compile Include="UniversalSearch\IndexModels\Attributes\RockIndexField.cs" />
    <Compile Include="UniversalSearch\IndexModels\BusinessIndex.cs" />
    <Compile Include="UniversalSearch\IndexModels\PersonIndex.cs" />
    <Compile Include="UniversalSearch\IndexModels\ContentChannelItemIndex.cs" />
    <Compile Include="UniversalSearch\IndexModels\IndexModelBase.cs" />
    <Compile Include="UniversalSearch\IndexModels\GroupIndex.cs" />
    <Compile Include="UniversalSearch\IndexModels\SitePageIndex.cs" />
    <Compile Include="UniversalSearch\IndexModels\StringAttribute.cs" />
    <Compile Include="UniversalSearch\IRockIndexable.cs" />
    <Compile Include="UniversalSearch\SearchFieldCriteria.cs" />
    <Compile Include="UniversalSearch\ModelFieldFilterConfig.cs" />
    <Compile Include="UniversalSearch\SearchResultModel.cs" />
    <Compile Include="Utility\Async.cs" />
    <Compile Include="Utility\DebugHelper.cs" />
    <Compile Include="Utility\ExcelHelper.cs" />
    <Compile Include="Utility\ExtensionMethods\DataTable.cs" />
    <Compile Include="Utility\ExtensionMethods\IntegerExtensions.cs" />
    <Compile Include="Utility\ExtensionMethods\IRockTransactionExtensions.cs" />
    <Compile Include="Utility\ExtensionMethods\QuartzExtensions.cs" />
    <Compile Include="Utility\FileUtilities.cs" />
    <Compile Include="Utility\FontAwesomeHelper.cs" />
    <Compile Include="Utility\IRockOwinStartup.cs" />
    <Compile Include="Utility\Ncoa.cs" />
    <Compile Include="Utility\SparkDataApi\PersonAddressItem.cs" />
    <Compile Include="Utility\SparkDataApi\NcoaApi.cs" />
    <Compile Include="Utility\SparkDataApi\NcoaReturnRecord.cs" />
    <Compile Include="Utility\SparkDataApi\NcoaResponse.cs" />
    <Compile Include="Utility\SparkDataApi\GroupNameTransactionKey.cs" />
    <Compile Include="Utility\SparkDataApi\UsernamePassword.cs" />
    <Compile Include="Utility\Settings\DataAutomation\InactivatePeople.cs" />
    <Compile Include="Utility\Settings\DataAutomation\InteractionItem.cs" />
    <Compile Include="Utility\Settings\DataAutomation\MoveAdultChildren.cs" />
    <Compile Include="Utility\Settings\DataAutomation\ReactivatePeople.cs" />
    <Compile Include="Utility\Settings\DataAutomation\UpdateFamilyStatus.cs" />
    <Compile Include="Utility\Settings\DataAutomation\UpdatePersonConnectionStatus.cs" />
    <Compile Include="Utility\Settings\DataAutomation\UpdateFamilyCampus.cs" />
    <Compile Include="Utility\Settings\SparkData\NcoaSettings.cs" />
    <Compile Include="Utility\Settings\SparkData\SparkDataConfig.cs" />
    <Compile Include="Utility\SparkDataApi\SparkDataApi.cs" />
    <Compile Include="Utility\TextToWorkflow.cs" />
    <Compile Include="Utility\ZebraPrint.cs" />
    <Compile Include="Web\HttpModules\ResponseHeaders.cs" />
    <Compile Include="Web\HttpModules\HttpModuleComponent.cs" />
    <Compile Include="Web\HttpModules\HttpModuleContainer.cs" />
    <Compile Include="Blocks\IRockBlockType.cs" />
    <Compile Include="Web\UI\Adapters\ListControlAdaptor.cs" />
    <Compile Include="Web\UI\Adapters\CheckBoxListAdapter.cs" />
    <Compile Include="Web\UI\Controls\Badges\PersonProfileBadgeList.cs" />
    <Compile Include="Web\UI\Controls\Badges\PersonProfileBadge.cs" />
    <Compile Include="Web\UI\Controls\Grid\CustomActionConfig.cs" />
    <Compile Include="Web\UI\Controls\DefinedValueEditor.cs" />
    <Compile Include="Web\UI\Controls\Pickers\DefinedValuePickerWithAdd.cs" />
    <Compile Include="Web\UI\Controls\Pickers\DefinedValuePickerWithAddSingleSelect.cs" />
    <Compile Include="Web\UI\Controls\JsonFieldsBuilder.cs" />
    <Compile Include="Web\UI\Controls\PersonBasicEditor.cs" />
    <Compile Include="Web\UI\Controls\Pickers\AchievementComponentPicker.cs" />
    <Compile Include="Web\UI\Controls\Pickers\BadgeComponentPicker.cs" />
    <Compile Include="Web\UI\Controls\Pickers\AssessmentTypePicker.cs" />
    <Compile Include="Web\UI\Controls\Pickers\BlockTemplatePicker.cs" />
    <Compile Include="Web\UI\Controls\Pickers\DefinedValuePickerWithAddMultipleSelect.cs" />
    <Compile Include="Web\UI\Controls\Pickers\MetricItemPicker.cs" />
    <Compile Include="Web\UI\Controls\Pickers\InteractionChannelPicker.cs" />
    <Compile Include="Web\UI\Controls\Pickers\InteractionComponentPicker.cs" />
    <Compile Include="Web\UI\Controls\Pickers\InteractionChannelInteractionComponentPicker.cs" />
    <Compile Include="Web\UI\Controls\Pickers\StreakTypeAchievementTypePicker.cs" />
    <Compile Include="Web\UI\Controls\Pickers\StreakTypePicker.cs" />
    <Compile Include="Web\UI\Controls\Pickers\StepProgramStepStatusPicker.cs" />
    <Compile Include="Web\UI\Controls\Pickers\StepProgramStepTypePicker.cs" />
    <Compile Include="Web\UI\Controls\Pickers\StepProgramPicker.cs" />
    <Compile Include="Web\UI\Controls\Pickers\StepTypePicker.cs" />
    <Compile Include="Web\UI\Controls\StructureContentEditor.cs" />
    <Compile Include="Web\UI\Controls\Switch.cs">
      <SubType>Code</SubType>
    </Compile>
    <Compile Include="Web\UI\RockBlockNotificationManager.cs" />
    <Compile Include="Web\UI\Controls\AccordionPanel.cs" />
    <Compile Include="Web\UI\Controls\AttributeValuesContainer.cs" />
    <Compile Include="Web\UI\Controls\CampusAccountAmountPicker.cs" />
    <Compile Include="Web\UI\Controls\FieldVisibilityWrapper.cs" />
    <Compile Include="Web\UI\Controls\Captcha.cs" />
    <Compile Include="Web\UI\Controls\Communication\PushNotification.cs" />
    <Compile Include="Web\UI\Controls\AttributeMatrixEditor.cs" />
    <Compile Include="Web\UI\Controls\DynamicPlaceholder.cs" />
    <Compile Include="Web\UI\Controls\FieldVisibilityRulesEditor.cs" />
    <Compile Include="Web\UI\Controls\Grid\PersonMergeField.cs" />
    <Compile Include="Web\UI\Controls\ScreenKeyboard.cs" />
    <Compile Include="Web\UI\Controls\Pickers\SingleEntityPicker.cs" />
    <Compile Include="Web\UI\Controls\Pickers\StepStatusPicker.cs" />
    <Compile Include="Web\UI\Controls\RegistryEntry.cs" />
    <Compile Include="Web\UI\Controls\ValueFilter.cs" />
    <Compile Include="Web\UI\Controls\Grid\EncryptedField.cs" />
    <Compile Include="Web\UI\Controls\Grid\HtmlField.cs" />
    <Compile Include="Web\UI\Controls\Grid\LavaField.cs" />
    <Compile Include="Web\UI\Controls\HiddenFieldRangeValidator.cs" />
    <Compile Include="Web\UI\Controls\HiddenFieldWithValidationProperty.cs" />
    <Compile Include="Web\UI\Controls\IHasRequired.cs" />
    <Compile Include="Web\UI\Controls\IRockChangeHandlerControl.cs" />
    <Compile Include="Web\UI\Controls\NewFamily\AdvanceInfo.cs" />
    <Compile Include="Web\UI\Controls\NewFamily\AdvanceInfoRow.cs" />
    <Compile Include="Web\UI\Controls\NoteEditor.cs" />
    <Compile Include="Web\UI\Controls\NoteOptions.cs" />
    <Compile Include="Web\UI\Controls\ControlMirror.cs" />
    <Compile Include="Web\UI\Controls\Lava.cs" />
    <Compile Include="Web\UI\Controls\ListItems.cs" />
    <Compile Include="Web\UI\Controls\NumberBoxBase.cs" />
    <Compile Include="Web\UI\Controls\NumberUpDownGroup.cs" />
    <Compile Include="Web\UI\Controls\Pickers\AssetStorageProviderPicker.cs" />
    <Compile Include="Web\UI\Controls\Pickers\ContentChannelItemPicker.cs" />
    <Compile Include="Web\UI\Controls\Pickers\ItemFromBlockPicker.cs" />
    <Compile Include="Web\UI\Controls\Pickers\ReportPicker.cs" />
    <Compile Include="Web\UI\Controls\Pickers\DataViewItemPicker.cs" />
    <Compile Include="Web\UI\Controls\Pickers\RegistrationInstancePicker.cs" />
    <Compile Include="Web\UI\Controls\PreRegistration\Children.cs" />
    <Compile Include="Web\UI\Controls\PreRegistration\ChildRow.cs" />
    <Compile Include="Web\UI\Controls\Pickers\DataViewsPicker.cs" />
    <Compile Include="Web\UI\Controls\Pickers\DatePartsPicker.cs" />
    <Compile Include="Web\UI\Controls\Pickers\FieldTypePicker.cs" />
    <Compile Include="Web\UI\Controls\Pickers\GroupMemberPicker.cs" />
    <Compile Include="Web\UI\Controls\Pickers\GroupMembersPicker.cs" />
    <Compile Include="Web\UI\Controls\Pickers\LavaCommandsPicker.cs" />
    <Compile Include="Web\UI\Controls\BackgroundCheckDocument.cs" />
    <Compile Include="Web\UI\Controls\SSNBox.cs" />
    <Compile Include="Web\UI\Controls\ButtonGroup.cs" />
    <Compile Include="Web\UI\ICustomGridColumns.cs" />
    <Compile Include="Web\UI\ICustomGridOptions.cs" />
    <Compile Include="Web\UI\IPickerBlock.cs" />
    <Compile Include="Web\UI\IIdleRedirectBlock.cs" />
    <Compile Include="Web\UI\RockBlockTypeWrapper.cs">
      <SubType>ASPXCodeBehind</SubType>
    </Compile>
    <Compile Include="Web\UI\RockHiddenFieldPageStatePersister.cs" />
    <Compile Include="Web\UI\Controls\Grid\LavaBoundField.cs" />
    <Compile Include="Web\UI\Controls\Pickers\DefinedValuesPickerEnhanced.cs" />
    <Compile Include="Web\UI\Controls\Pickers\RegistrationTemplatePicker.cs" />
    <Compile Include="Web\UI\Controls\RockListBox.cs" />
    <Compile Include="Web\UI\IDynamicAttributesBlock.cs" />
    <Compile Include="Web\UI\RockTheme.cs" />
    <Compile Include="Web\UI\Controls\WarningBlock.cs" />
    <Compile Include="Web\UI\Controls\Pickers\WorkflowActionTypePicker.cs" />
    <Compile Include="Web\UI\Controls\Pickers\ConnectionRequestPicker.cs" />
    <Compile Include="Web\UI\Controls\RangeSlider.cs" />
    <Compile Include="Security\Authentication\Facebook.cs">
      <SubType>Code</SubType>
    </Compile>
    <Compile Include="Search\Person\Email.cs" />
    <Compile Include="Search\Person\Name.cs" />
    <Compile Include="Search\Person\Phone.cs" />
    <Compile Include="Search\SearchComponent.cs" />
    <Compile Include="Search\SearchContainer.cs" />
    <Compile Include="Security\AuthenticationComponent.cs" />
    <Compile Include="Security\AuthenticationContainer.cs" />
    <Compile Include="Security\Authentication\ActiveDirectory.cs" />
    <Compile Include="Security\Authentication\Database.cs" />
    <Compile Include="Security\Authentication\Google.cs" />
    <Compile Include="Security\Authentication\PINAuthentication.cs" />
    <Compile Include="Security\Authorization.cs" />
    <Compile Include="Security\BackgroundCheckComponent.cs" />
    <Compile Include="Security\BackgroundCheckContainer.cs" />
    <Compile Include="Security\BackgroundCheck\ProtectMyMinistry.cs" />
    <Compile Include="Security\DigitalSignatureComponent.cs" />
    <Compile Include="Security\DigitalSignatureContainer.cs" />
    <Compile Include="Security\Encryption.cs" />
    <Compile Include="Security\GlobalDefault.cs" />
    <Compile Include="Security\ISecured.cs" />
    <Compile Include="Security\LoginParameters.cs" />
    <Compile Include="Security\SecurityActionAttribute.cs" />
    <Compile Include="Service References\MelissaData.AddressCheck\Reference.cs">
      <SubType>code</SubType>
    </Compile>
    <Compile Include="Service References\ServiceObjects.GeoCoder\Reference.cs" />
    <Compile Include="Services\NuGet\NuGetExtensionsMethods.cs" />
    <Compile Include="Services\NuGet\PackageService.cs" />
    <Compile Include="Services\NuGet\RockPackagePathResolver.cs" />
    <Compile Include="Services\NuGet\RockProjectManager.cs" />
    <Compile Include="Services\NuGet\WebProjectManager.cs" />
    <Compile Include="Services\NuGet\WebProjectSystem.cs" />
    <Compile Include="Storage\ProviderComponent.cs" />
    <Compile Include="Storage\ProviderContainer.cs" />
    <Compile Include="Storage\Provider\Database.cs" />
    <Compile Include="Storage\Provider\FileSystem.cs" />
    <Compile Include="Store\InstalledPackage.cs" />
    <Compile Include="Store\InstalledPackageService.cs" />
    <Compile Include="Store\Organization.cs" />
    <Compile Include="Store\OrganizationService.cs" />
    <Compile Include="Store\Package.cs" />
    <Compile Include="Store\PackageCategory.cs" />
    <Compile Include="Store\PackageCategoryService.cs" />
    <Compile Include="Store\PackageInstallStep.cs" />
    <Compile Include="Store\PackageService.cs" />
    <Compile Include="Store\PackageVersion.cs" />
    <Compile Include="Store\PackageVersionRating.cs" />
    <Compile Include="Store\PackageVersionRatingService.cs" />
    <Compile Include="Store\PackageVersionService.cs" />
    <Compile Include="Store\Promo.cs" />
    <Compile Include="Store\PromoService.cs" />
    <Compile Include="Store\PurchaseResponse.cs" />
    <Compile Include="Store\StoreImage.cs" />
    <Compile Include="Store\StoreModel.cs" />
    <Compile Include="Store\StoreService.cs" />
    <Compile Include="Store\StoreServiceBase.cs" />
    <Compile Include="SystemGuid\Attribute.cs" />
    <Compile Include="SystemGuid\BinaryFileType.cs" />
    <Compile Include="SystemGuid\BlockType.cs" />
    <Compile Include="SystemGuid\Category.cs" />
    <Compile Include="SystemGuid\ConnectionActivityType.cs" />
    <Compile Include="SystemGuid\DefinedType.cs" />
    <Compile Include="SystemGuid\DefinedValue.cs" />
    <Compile Include="SystemGuid\EntityType.cs" />
    <Compile Include="SystemGuid\FieldType.cs" />
    <Compile Include="SystemGuid\FinancialAccount.cs" />
    <Compile Include="SystemGuid\Group.cs" />
    <Compile Include="SystemGuid\GroupRole.cs" />
    <Compile Include="SystemGuid\GroupType.cs" />
    <Compile Include="SystemGuid\NoteType.cs" />
    <Compile Include="SystemGuid\Page.cs" />
    <Compile Include="SystemGuid\ServiceJob.cs" />
    <Compile Include="SystemGuid\Site.cs" />
    <Compile Include="SystemGuid\SystemEmail.cs" />
    <Compile Include="Transactions\AuditTransaction.cs" />
    <Compile Include="Transactions\ConnectionRequestActivityChangeTransaction.cs" />
    <Compile Include="Transactions\ConnectionRequestChangeTransaction.cs" />
    <Compile Include="Transactions\DeleteAttributeBinaryFile.cs" />
    <Compile Include="Transactions\GroupAttendedTransaction.cs" />
    <Compile Include="Transactions\GroupMemberChangeTransaction.cs" />
    <Compile Include="Transactions\GroupMemberPlacedElsewhereTransaction.cs" />
    <Compile Include="Transactions\ITransaction.cs" />
    <Compile Include="Transactions\LaunchWorkflowTransaction.cs" />
    <Compile Include="Transactions\PageViewTransaction.cs" />
    <Compile Include="Transactions\PersonViewTransaction.cs" />
    <Compile Include="Transactions\RockQueue.cs" />
    <Compile Include="Transactions\RunJobNowTransaction.cs" />
    <Compile Include="Transactions\SaveMetaphoneTransaction.cs" />
    <Compile Include="Transactions\SendCommunicationApprovalEmail.cs" />
    <Compile Include="Transactions\SendCommunicationTransaction.cs" />
    <Compile Include="Transactions\UpdateDigitalSignatureDocumentTransaction.cs" />
    <Compile Include="Transactions\SendDigitalSignatureRequestTransaction.cs" />
    <Compile Include="Transactions\SendRegistrationConfirmationTransaction.cs" />
    <Compile Include="Transactions\SendRegistrationNotificationTransaction.cs" />
    <Compile Include="Transactions\UpdateFacebookFriends.cs" />
    <Compile Include="Transactions\UpdatePaymentStatusTransaction.cs" />
    <Compile Include="Transactions\UserLastActivityTransaction.cs" />
    <Compile Include="Transactions\WorkflowTriggerTransaction.cs" />
    <Compile Include="Utility\AttributeCacheJsonConverter.cs" />
    <Compile Include="Utility\AttributeValueJsonConverter.cs" />
    <Compile Include="Utility\BlockStateContractResolver.cs" />
    <Compile Include="Utility\DateRange.cs" />
    <Compile Include="Utility\DoubleMetaphone.cs" />
    <Compile Include="Utility\EnumAsStringJsonConverter.cs" />
    <Compile Include="Utility\ExpressionHelper.cs" />
    <Compile Include="Utility\ExtensionMethods\AttributesExtensions.cs" />
    <Compile Include="Utility\ExtensionMethods\BooleanExtensions.cs" />
    <Compile Include="Utility\ExtensionMethods\ColorExtensions.cs" />
    <Compile Include="Utility\ExtensionMethods\ControlExtensions.cs" />
    <Compile Include="Utility\ExtensionMethods\CurrencyExtensions.cs" />
    <Compile Include="Utility\ExtensionMethods\DateTimeExtensions.cs" />
    <Compile Include="Utility\ExtensionMethods\DecimalExtensions.cs" />
    <Compile Include="Utility\ExtensionMethods\DefinedValueExtensions.cs" />
    <Compile Include="Utility\ExtensionMethods\EntityExtensions.cs" />
    <Compile Include="Utility\ExtensionMethods\EnumExtensions.cs" />
    <Compile Include="Utility\ExtensionMethods\ExceptionExtensions.cs" />
    <Compile Include="Utility\ExtensionMethods\GridExtensions.cs" />
    <Compile Include="Utility\ExtensionMethods\JsonExtensions.cs" />
    <Compile Include="Utility\ExtensionMethods\LavaExtensions.cs" />
    <Compile Include="Utility\ExtensionMethods\LinqExtensions.cs" />
    <Compile Include="Utility\ExtensionMethods\LocationExtensions.cs" />
    <Compile Include="Utility\ExtensionMethods\ObjectExtensions.cs" />
    <Compile Include="Utility\ExtensionMethods\PageRouteExtensions.cs" />
    <Compile Include="Utility\ExtensionMethods\ReportingExtensions.cs" />
    <Compile Include="Utility\ExtensionMethods\StringExtensions.cs" />
    <Compile Include="Utility\ExtensionMethods\StringHtmlExtensions.cs" />
    <Compile Include="Utility\ExtensionMethods\StringHumanizerExtensions.cs" />
    <Compile Include="Utility\ExtensionMethods\StringPluralizationExtensions.cs" />
    <Compile Include="Utility\IgnoreUrlEncodedKeyContractResolver.cs" />
    <Compile Include="Utility\IRockStartup.cs" />
    <Compile Include="Utility\NotNullJsonConverter.cs" />
    <Compile Include="Utility\Reflection.cs" />
    <Compile Include="Utility\RockDateTime.cs" />
    <Compile Include="Utility\RockJsonMediaTypeFormatter.cs" />
    <Compile Include="Utility\RockJsonTextReader.cs" />
    <Compile Include="Utility\RockJsonTextWriter.cs" />
    <Compile Include="Utility\RockSemanticVersion.cs" />
    <Compile Include="Utility\SettingsStringBase.cs" />
    <Compile Include="Utility\SimpleModeJsonConverter.cs" />
    <Compile Include="Utility\SparkLinkHelper.cs" />
    <Compile Include="Utility\StringAsLiteralJavascriptJsonConverter.cs" />
    <Compile Include="Web\DescriptionList.cs" />
    <Compile Include="Web\FileUploadException.cs" />
    <Compile Include="Web\Fingerprint.cs" />
    <Compile Include="Web\FingerprintExpressionBuilder.cs" />
    <Compile Include="Web\HttpModule.cs" />
    <Compile Include="Web\InternalContext.cs" />
    <Compile Include="Web\PageReference.cs" />
    <Compile Include="Web\RequestValidator.cs" />
    <Compile Include="Web\RockRouteHandler.cs" />
    <Compile Include="Web\SystemSettings.cs" />
    <Compile Include="Web\UI\Adapters\CheckBoxAdapter.cs" />
    <Compile Include="Web\UI\Adapters\DropDownListAdapter.cs" />
    <Compile Include="Web\UI\Adapters\RadioButtonAdapter.cs" />
    <Compile Include="Web\UI\Adapters\RadioButtonListAdapter.cs" />
    <Compile Include="Web\UI\BreadCrumb.cs" />
    <Compile Include="Web\UI\ContextAttribute.cs" />
    <Compile Include="Web\UI\Controls\AddressControl.cs" />
    <Compile Include="Web\UI\Controls\AttributeEditor.cs" />
    <Compile Include="Web\UI\Controls\Badge.cs" />
    <Compile Include="Web\UI\Controls\BootstrapButton.cs" />
    <Compile Include="Web\UI\Controls\ButtonDropDownList.cs" />
    <Compile Include="Web\UI\Controls\Chart\BarChart.cs" />
    <Compile Include="Web\UI\Controls\Chart\ChartClickArgs.cs" />
    <Compile Include="Web\UI\Controls\Chart\ChartOptions.cs" />
    <Compile Include="Web\UI\Controls\Chart\ChartStyle.cs" />
    <Compile Include="Web\UI\Controls\Chart\FlotChart.cs" />
    <Compile Include="Web\UI\Controls\Chart\LineChart.cs" />
    <Compile Include="Web\UI\Controls\Chart\PieChart.cs" />
    <Compile Include="Web\UI\Controls\Checkin Configuration Controls\CheckinArea.cs" />
    <Compile Include="Web\UI\Controls\Checkin Configuration Controls\CheckinAreaRow.cs" />
    <Compile Include="Web\UI\Controls\Checkin Configuration Controls\CheckinGroup.cs" />
    <Compile Include="Web\UI\Controls\Checkin Configuration Controls\CheckinGroupRow.cs" />
    <Compile Include="Web\UI\Controls\CodeEditor.cs" />
    <Compile Include="Web\UI\Controls\ColorPicker.cs" />
    <Compile Include="Web\UI\Controls\Communication\ChannelControl.cs" />
    <Compile Include="Web\UI\Controls\Communication\Email.cs" />
    <Compile Include="Web\UI\Controls\Communication\Sms.cs" />
    <Compile Include="Web\UI\Controls\ConfirmPageUnload.cs" />
    <Compile Include="Web\UI\Controls\CurrencyBox.cs" />
    <Compile Include="Web\UI\Controls\Data Fields\DataDropDownList.cs" />
    <Compile Include="Web\UI\Controls\Data Fields\DataTextBox.cs" />
    <Compile Include="Web\UI\Controls\Data View Filters\FilterField.cs" />
    <Compile Include="Web\UI\Controls\Data View Filters\FilterGroup.cs" />
    <Compile Include="Web\UI\Controls\DynamicControlsHtmlGenericControl.cs" />
    <Compile Include="Web\UI\Controls\DynamicControlsPanel.cs" />
    <Compile Include="Web\UI\Controls\EmailBox.cs" />
    <Compile Include="Web\UI\Controls\Event\RegistrationInstanceEditor.cs" />
    <Compile Include="Web\UI\Controls\Event\RegistrationTemplateFormEditor.cs" />
    <Compile Include="Web\UI\Controls\FileUploader.cs" />
    <Compile Include="Web\UI\Controls\FollowingsHelper.cs" />
    <Compile Include="Web\UI\Controls\Grid\AttributeField.cs" />
    <Compile Include="Web\UI\Controls\Grid\BadgeField.cs" />
    <Compile Include="Web\UI\Controls\Grid\BoolField.cs" />
    <Compile Include="Web\UI\Controls\Grid\BoolFromArrayField.cs" />
    <Compile Include="Web\UI\Controls\Grid\CallbackField.cs" />
    <Compile Include="Web\UI\Controls\Grid\CampusField.cs" />
    <Compile Include="Web\UI\Controls\Grid\CheckBoxEditableField.cs" />
    <Compile Include="Web\UI\Controls\Grid\ColorField.cs" />
    <Compile Include="Web\UI\Controls\Grid\CurrencyField.cs" />
    <Compile Include="Web\UI\Controls\Grid\DateField.cs" />
    <Compile Include="Web\UI\Controls\Grid\DateTimeField.cs" />
    <Compile Include="Web\UI\Controls\Grid\DefinedValueField.cs" />
    <Compile Include="Web\UI\Controls\Grid\DeleteField.cs" />
    <Compile Include="Web\UI\Controls\Grid\EditField.cs" />
    <Compile Include="Web\UI\Controls\Grid\EnumField.cs" />
    <Compile Include="Web\UI\Controls\Grid\FieldTypeField.cs" />
    <Compile Include="Web\UI\Controls\Grid\Grid.cs" />
    <Compile Include="Web\UI\Controls\Grid\GridActions.cs" />
    <Compile Include="Web\UI\Controls\Grid\GridFilter.cs" />
    <Compile Include="Web\UI\Controls\Grid\GroupPickerField.cs" />
    <Compile Include="Web\UI\Controls\Grid\INotRowSelectedField.cs" />
    <Compile Include="Web\UI\Controls\Grid\IPriorityColumn.cs" />
    <Compile Include="Web\UI\Controls\Grid\IRockGridField.cs" />
    <Compile Include="Web\UI\Controls\Grid\LinkButtonField.cs" />
    <Compile Include="Web\UI\Controls\Grid\ListDelimitedField.cs" />
    <Compile Include="Web\UI\Controls\Grid\PersonField.cs" />
    <Compile Include="Web\UI\Controls\Grid\MergePersonField.cs" />
    <Compile Include="Web\UI\Controls\Grid\PhoneNumbersField.cs" />
    <Compile Include="Web\UI\Controls\Grid\ReorderField.cs" />
    <Compile Include="Web\UI\Controls\Grid\RockBoundField.cs" />
    <Compile Include="Web\UI\Controls\Grid\RockLiteralField.cs" />
    <Compile Include="Web\UI\Controls\Grid\RockTemplateField.cs" />
    <Compile Include="Web\UI\Controls\Grid\RockTemplateFieldUnselected.cs" />
    <Compile Include="Web\UI\Controls\Grid\RowEventArgs.cs" />
    <Compile Include="Web\UI\Controls\Grid\SecurityField.cs" />
    <Compile Include="Web\UI\Controls\Grid\SelectField.cs" />
    <Compile Include="Web\UI\Controls\Grid\TimeField.cs" />
    <Compile Include="Web\UI\Controls\Grid\ToggleField.cs" />
    <Compile Include="Web\UI\Controls\HelpBlock.cs" />
    <Compile Include="Web\UI\Controls\HiddenFieldValidator.cs" />
    <Compile Include="Web\UI\Controls\HiddenFieldWithClass.cs" />
    <Compile Include="Web\UI\Controls\HighlightLabel.cs" />
    <Compile Include="Web\UI\Controls\HtmlEditor.cs" />
    <Compile Include="Web\UI\Controls\HtmlGenericContainer.cs" />
    <Compile Include="Web\UI\Controls\IDisplayRequiredIndicator.cs" />
    <Compile Include="Web\UI\Controls\IHasValidationGroup.cs" />
    <Compile Include="Web\UI\Controls\ImageEditor.cs" />
    <Compile Include="Web\UI\Controls\ImageUploader.cs" />
    <Compile Include="Web\UI\Controls\IRockControl.cs" />
    <Compile Include="Web\UI\Controls\IRockControlAdditionalRendering.cs" />
    <Compile Include="Web\UI\Controls\KeyValueList.cs" />
    <Compile Include="Web\UI\Controls\MarkdownEditor.cs" />
    <Compile Include="Web\UI\Controls\ModalAlert.cs" />
    <Compile Include="Web\UI\Controls\ModalDialog.cs" />
    <Compile Include="Web\UI\Controls\ModalIFrameDialog.cs" />
    <Compile Include="Web\UI\Controls\NewFamily\Attributes.cs" />
    <Compile Include="Web\UI\Controls\NewFamily\AttributesRow.cs" />
    <Compile Include="Web\UI\Controls\NewFamily\ContactInfo.cs" />
    <Compile Include="Web\UI\Controls\NewFamily\ContactInfoRow.cs" />
    <Compile Include="Web\UI\Controls\NewFamily\Members.cs" />
    <Compile Include="Web\UI\Controls\NewFamily\MembersRow.cs" />
    <Compile Include="Web\UI\Controls\NoteContainer.cs" />
    <Compile Include="Web\UI\Controls\NoteControl.cs" />
    <Compile Include="Web\UI\Controls\NotificationBox.cs" />
    <Compile Include="Web\UI\Controls\NumberBox.cs" />
    <Compile Include="Web\UI\Controls\NumberRangeEditor.cs" />
    <Compile Include="Web\UI\Controls\NumberUpDown.cs" />
    <Compile Include="Web\UI\Controls\PageBreadCrumbs.cs" />
    <Compile Include="Web\UI\Controls\PageDescription.cs" />
    <Compile Include="Web\UI\Controls\PageIcon.cs" />
    <Compile Include="Web\UI\Controls\PageTitle.cs" />
    <Compile Include="Web\UI\Controls\PanelDrawer.cs" />
    <Compile Include="Web\UI\Controls\PanelWidget.cs" />
    <Compile Include="Web\UI\Controls\PersonLink.cs" />
    <Compile Include="Web\UI\Controls\Badges\BadgeControl.cs" />
    <Compile Include="Web\UI\Controls\Badges\BadgeListControl.cs" />
    <Compile Include="Web\UI\Controls\PhoneNumberBox.cs" />
    <Compile Include="Web\UI\Controls\Pickers\AccountPicker.cs" />
    <Compile Include="Web\UI\Controls\Pickers\BinaryFilePicker.cs" />
    <Compile Include="Web\UI\Controls\Pickers\BinaryFileTypePicker.cs" />
    <Compile Include="Web\UI\Controls\Pickers\BirthdayPicker.cs" />
    <Compile Include="Web\UI\Controls\Pickers\CampusesPicker.cs" />
    <Compile Include="Web\UI\Controls\Pickers\CampusPicker.cs" />
    <Compile Include="Web\UI\Controls\Pickers\CategoryPicker.cs" />
    <Compile Include="Web\UI\Controls\Pickers\ComponentPicker.cs" />
    <Compile Include="Web\UI\Controls\Pickers\ComponentsPicker.cs" />
    <Compile Include="Web\UI\Controls\Pickers\DataViewPicker.cs" />
    <Compile Include="Web\UI\Controls\Pickers\DatePicker.cs" />
    <Compile Include="Web\UI\Controls\Pickers\DateRangePicker.cs" />
    <Compile Include="Web\UI\Controls\Pickers\DateTimePicker.cs" />
    <Compile Include="Web\UI\Controls\Pickers\DayOfWeekPicker.cs" />
    <Compile Include="Web\UI\Controls\Pickers\DaysOfWeekPicker.cs" />
    <Compile Include="Web\UI\Controls\Pickers\DefinedValuePicker.cs" />
    <Compile Include="Web\UI\Controls\Pickers\DefinedValuesPicker.cs" />
    <Compile Include="Web\UI\Controls\Pickers\EntityPicker.cs" />
    <Compile Include="Web\UI\Controls\Pickers\EntityTypePicker.cs" />
    <Compile Include="Web\UI\Controls\Pickers\EventCalendarPicker.cs" />
    <Compile Include="Web\UI\Controls\Pickers\EventItemPicker.cs" />
    <Compile Include="Web\UI\Controls\Pickers\FinancialGatewayPicker.cs" />
    <Compile Include="Web\UI\Controls\Pickers\GeoPicker.cs" />
    <Compile Include="Web\UI\Controls\Pickers\GradePicker.cs" />
    <Compile Include="Web\UI\Controls\Pickers\GroupAndRolePicker.cs" />
    <Compile Include="Web\UI\Controls\Pickers\GroupPicker.cs" />
    <Compile Include="Web\UI\Controls\Pickers\WorkflowPicker.cs" />
    <Compile Include="Web\UI\Controls\Pickers\GroupRolePicker.cs" />
    <Compile Include="Web\UI\Controls\Pickers\GroupTypeGroupPicker.cs" />
    <Compile Include="Web\UI\Controls\Pickers\GroupTypePicker.cs" />
    <Compile Include="Web\UI\Controls\Pickers\GroupTypesPicker.cs" />
    <Compile Include="Web\UI\Controls\Pickers\ItemPicker.cs" />
    <Compile Include="Web\UI\Controls\Pickers\LocationAddressPicker.cs" />
    <Compile Include="Web\UI\Controls\Pickers\LocationItemPicker.cs" />
    <Compile Include="Web\UI\Controls\Pickers\LocationPicker.cs" />
    <Compile Include="Web\UI\Controls\Pickers\MergeFieldPicker.cs" />
    <Compile Include="Web\UI\Controls\Pickers\MergeTemplatePicker.cs" />
    <Compile Include="Web\UI\Controls\Pickers\MetricCategoryPicker.cs" />
    <Compile Include="Web\UI\Controls\Pickers\MonthDayPicker.cs" />
    <Compile Include="Web\UI\Controls\Pickers\MonthYearPicker.cs" />
    <Compile Include="Web\UI\Controls\Pickers\PagePicker.cs" />
    <Compile Include="Web\UI\Controls\Pickers\PersonPicker.cs" />
    <Compile Include="Web\UI\Controls\Pickers\RemoteAuthsPicker.cs" />
    <Compile Include="Web\UI\Controls\Pickers\SchedulePicker.cs" />
    <Compile Include="Web\UI\Controls\Pickers\SlidingDateRangePicker.cs" />
    <Compile Include="Web\UI\Controls\Pickers\TimePicker.cs" />
    <Compile Include="Web\UI\Controls\Pickers\TreeViewItem.cs" />
    <Compile Include="Web\UI\Controls\Pickers\WorkflowTypePicker.cs" />
    <Compile Include="Web\UI\Controls\Pickers\YearPicker.cs" />
    <Compile Include="Web\UI\Controls\RockBulletedList.cs" />
    <Compile Include="Web\UI\Controls\RockCheckBox.cs" />
    <Compile Include="Web\UI\Controls\RockCheckBoxList.cs" />
    <Compile Include="Web\UI\Controls\RockControlHelper.cs" />
    <Compile Include="Web\UI\Controls\RockControlWrapper.cs" />
    <Compile Include="Web\UI\Controls\RockDropDownList.cs" />
    <Compile Include="Web\UI\Controls\RockLiteral.cs" />
    <Compile Include="Web\UI\Controls\RockRadioButton.cs" />
    <Compile Include="Web\UI\Controls\RockRadioButtonList.cs" />
    <Compile Include="Web\UI\Controls\RockRating.cs" />
    <Compile Include="Web\UI\Controls\RockTextBox.cs" />
    <Compile Include="Web\UI\Controls\RockTextOrDropDownList.cs" />
    <Compile Include="Web\UI\Controls\RockUpdatePanel.cs" />
    <Compile Include="Web\UI\Controls\ScheduleBuilder.cs" />
    <Compile Include="Web\UI\Controls\SearchField.cs" />
    <Compile Include="Web\UI\Controls\SecurityButton.cs" />
    <Compile Include="Web\UI\Controls\StateDropDownList.cs" />
    <Compile Include="Web\UI\Controls\TagList.cs" />
    <Compile Include="Web\UI\Controls\TermDescription.cs" />
    <Compile Include="Web\UI\Controls\Toggle.cs" />
    <Compile Include="Web\UI\Controls\UrlLinkBox.cs" />
    <Compile Include="Web\UI\Controls\ValueList.cs" />
    <Compile Include="Web\UI\Controls\Workflow Controls\WorkflowActionEditor.cs" />
    <Compile Include="Web\UI\Controls\Workflow Controls\WorkflowActionTypeEditor.cs" />
    <Compile Include="Web\UI\Controls\Workflow Controls\WorkflowActivityEditor.cs" />
    <Compile Include="Web\UI\Controls\Workflow Controls\WorkflowActivityTypeEditor.cs" />
    <Compile Include="Web\UI\Controls\Workflow Controls\WorkflowFormActionList.cs" />
    <Compile Include="Web\UI\Controls\Workflow Controls\WorkflowFormAttributeRow.cs" />
    <Compile Include="Web\UI\Controls\Workflow Controls\WorkflowFormEditor.cs" />
    <Compile Include="Web\UI\Controls\Zone.cs" />
    <Compile Include="Web\UI\DialogPage.cs">
      <SubType>ASPXCodeBehind</SubType>
    </Compile>
    <Compile Include="Web\UI\IDetailBlock.cs" />
    <Compile Include="Web\UI\ISecondaryBlock.cs" />
    <Compile Include="Web\UI\PersonBlock.cs">
      <SubType>ASPXCodeBehind</SubType>
    </Compile>
    <Compile Include="Web\UI\ContextEntityBlock.cs">
      <SubType>ASPXCodeBehind</SubType>
    </Compile>
    <Compile Include="Web\UI\RockBlock.cs">
      <SubType>ASPXCodeBehind</SubType>
    </Compile>
    <Compile Include="Web\UI\RockBlockCustomSettings.cs">
      <SubType>ASPXCodeBehind</SubType>
    </Compile>
    <Compile Include="Web\UI\RockBlockWrapper.cs" />
    <Compile Include="Web\UI\RockMasterPage.cs">
      <SubType>ASPXCodeBehind</SubType>
    </Compile>
    <Compile Include="Web\UI\RockPage.cs">
      <SubType>ASPXCodeBehind</SubType>
    </Compile>
    <Compile Include="Web\UI\RouteUtils.cs" />
    <Compile Include="Web\UI\Validation\DataAnnotationValidator.cs" />
    <Compile Include="Web\Utilities\HtmlSanitizer.cs" />
    <Compile Include="Web\Utilities\RockUpdateHelper.cs" />
    <Compile Include="Web\Utilities\WebControlHelper.cs" />
    <Compile Include="Web\BrowserClient.cs" />
    <Compile Include="Workflow\ActionCategoryAttribute.cs" />
    <Compile Include="Workflow\ActionComponent.cs" />
    <Compile Include="Workflow\ActionContainer.cs" />
    <Compile Include="Workflow\Action\Assessments\CreateAssessmentRequest.cs" />
    <Compile Include="Workflow\Action\BackgroundCheck\BackgroundCheckRequest.cs" />
    <Compile Include="Workflow\Action\CheckIn\CalculateLastAttended.cs" />
    <Compile Include="Workflow\Action\CheckIn\CheckInActionComponent.cs" />
    <Compile Include="Workflow\Action\CheckIn\CreateCheckoutLabels.cs" />
    <Compile Include="Workflow\Action\CheckIn\CreateLabels.cs" />
    <Compile Include="Workflow\Action\CheckIn\FilterActiveLocations.cs" />
    <Compile Include="Workflow\Action\CheckIn\FilterByAge.cs" />
    <Compile Include="Workflow\Action\CheckIn\FilterByGrade.cs" />
    <Compile Include="Workflow\Action\CheckIn\FilterGroupsByAbilityLevel.cs" />
    <Compile Include="Workflow\Action\CheckIn\FilterGroupsByAge.cs" />
    <Compile Include="Workflow\Action\CheckIn\FilterGroupsByDataView.cs" />
    <Compile Include="Workflow\Action\CheckIn\FilterGroupsByGrade.cs" />
    <Compile Include="Workflow\Action\CheckIn\FilterGroupsByGradeAndAge.cs" />
    <Compile Include="Workflow\Action\CheckIn\FilterGroupsByGender.cs" />
    <Compile Include="Workflow\Action\CheckIn\FilterGroupsByLastName.cs" />
    <Compile Include="Workflow\Action\CheckIn\FilterGroupsBySpecialNeeds.cs" />
    <Compile Include="Workflow\Action\CheckIn\FilterLocationsBySchedule.cs" />
    <Compile Include="Workflow\Action\CheckIn\FilterByPreviousCheckin.cs" />
    <Compile Include="Workflow\Action\CheckIn\FilterLocationsByThreshold.cs" />
    <Compile Include="Workflow\Action\CheckIn\FindFamilies.cs" />
    <Compile Include="Workflow\Action\CheckIn\FindFamilyMembers.cs" />
    <Compile Include="Workflow\Action\CheckIn\FindRelationships.cs" />
    <Compile Include="Workflow\Action\CheckIn\LoadGroups.cs" />
    <Compile Include="Workflow\Action\CheckIn\LoadGroupTypes.cs" />
    <Compile Include="Workflow\Action\CheckIn\LoadLocations.cs" />
    <Compile Include="Workflow\Action\CheckIn\LoadSchedules.cs" />
    <Compile Include="Workflow\Action\CheckIn\ParseZebraLabel.cs" />
    <Compile Include="Workflow\Action\CheckIn\PreSelectRecentAttendance.cs" />
    <Compile Include="Workflow\Action\CheckIn\RemoveEmptyGroups.cs" />
    <Compile Include="Workflow\Action\CheckIn\RemoveEmptyGroupTypes.cs" />
    <Compile Include="Workflow\Action\CheckIn\RemoveEmptyLocations.cs" />
    <Compile Include="Workflow\Action\CheckIn\RemoveEmptyPeople.cs" />
    <Compile Include="Workflow\Action\CheckIn\SaveAttendance.cs" />
    <Compile Include="Workflow\Action\CheckIn\SetAvailableSchedules.cs" />
    <Compile Include="Workflow\Action\Cms\AddContentChannelItem.cs" />
    <Compile Include="Workflow\Action\Communications\SmsCommunicationProcessResponse.cs" />
    <Compile Include="Workflow\Action\Communications\SendEmail.cs" />
    <Compile Include="Workflow\Action\Communications\SendEmailWithEvents.cs" />
    <Compile Include="Workflow\Action\Communications\SendNotification.cs" />
    <Compile Include="Workflow\Action\Communications\SendSms.cs" />
    <Compile Include="Workflow\Action\Communications\SendSystemEmail.cs" />
    <Compile Include="Workflow\Action\Connections\AddConnectionRequestActivity.cs" />
    <Compile Include="Workflow\Action\Connections\CreateConnectionRequest.cs" />
    <Compile Include="Workflow\Action\Connections\SetConnectionRequestState.cs" />
    <Compile Include="Workflow\Action\Connections\SetConnectionRequestConnector.cs" />
    <Compile Include="Workflow\Action\Connections\SetConnectionRequestStatus.cs" />
    <Compile Include="Workflow\Action\Connections\TransferConnectionRequest.cs" />
    <Compile Include="Workflow\Action\Finance\GetSavedAccount.cs" />
    <Compile Include="Workflow\Action\Finance\ProcessPayment.cs" />
    <Compile Include="Workflow\Action\Finance\BenevolenceRequestAdd.cs" />
    <Compile Include="Workflow\Action\Finance\BenevolenceRequestAddDocument.cs" />
    <Compile Include="Workflow\Action\Finance\BenevolenceRequestSetAttribute.cs" />
    <Compile Include="Workflow\Action\Finance\BenevolenceResultAdd.cs" />
    <Compile Include="Workflow\Action\Groups\AddNoteToGroupMember.cs" />
    <Compile Include="Workflow\Action\Groups\AddPersonToGroup.cs" />
    <Compile Include="Workflow\Action\Groups\AddPersonToGroupAttribute.cs" />
    <Compile Include="Workflow\Action\Groups\GroupGetChildGroupForCampus.cs" />
    <Compile Include="Workflow\Action\Groups\PostAttendanceToGroup.cs" />
    <Compile Include="Workflow\Action\Groups\RemovePersonFromGroup.cs" />
    <Compile Include="Workflow\Action\Groups\RemovePersonFromGroupAttribute.cs" />
    <Compile Include="Workflow\Action\Groups\SetAttributeToRandomGroupMember.cs" />
    <Compile Include="Workflow\Action\Groups\SetGroupAttribute.cs" />
    <Compile Include="Workflow\Action\Groups\SetGroupMemberAttribute.cs" />
    <Compile Include="Workflow\Action\Groups\SetGroupMemberNote.cs" />
    <Compile Include="Workflow\Action\Groups\UpdateGroupMemberStatus.cs" />
    <Compile Include="Workflow\Action\People\GetPersonFromFields.cs" />
    <Compile Include="Workflow\Action\People\PersonAddressUpdate.cs" />
    <Compile Include="Workflow\Action\People\PersonFollowAdd.cs" />
    <Compile Include="Workflow\Action\People\PersonGetCampusTeamMember.cs" />
    <Compile Include="Workflow\Action\People\PersonGetHeadOfHousehold.cs" />
    <Compile Include="Workflow\Action\People\PersonGetSpouse.cs" />
    <Compile Include="Workflow\Action\People\PersonInDataView.cs" />
    <Compile Include="Workflow\Action\People\PersonNoteAdd.cs" />
    <Compile Include="Workflow\Action\People\PersonPhoneUpdate.cs" />
    <Compile Include="Workflow\Action\People\PersonPropertyUpdate.cs" />
    <Compile Include="Workflow\Action\People\PersonTagAdd.cs" />
    <Compile Include="Workflow\Action\People\PersonTagRemove.cs" />
    <Compile Include="Workflow\Action\People\SetPersonAttribute.cs" />
    <Compile Include="Workflow\Action\Registrations\GenerateDiscountCode.cs" />
    <Compile Include="Workflow\Action\Registrations\UpdateDiscountCode.cs" />
    <Compile Include="Workflow\Action\Steps\AddStep.cs" />
    <Compile Include="Workflow\Action\Utility\InteractionAdd.cs" />
    <Compile Include="Workflow\Action\Utility\CreateShortLink.cs" />
    <Compile Include="Workflow\Action\Utility\LavaRun.cs" />
    <Compile Include="Workflow\Action\Utility\SetEntityAttribute.cs" />
    <Compile Include="Workflow\Action\Utility\SetEntityProperty.cs" />
    <Compile Include="Workflow\Action\WorkflowAttributes\SetFileAttributeFromLava.cs" />
    <Compile Include="Workflow\Action\WorkflowControl\Redirect.cs" />
    <Compile Include="Workflow\Action\Utility\RunJob.cs" />
    <Compile Include="Workflow\Action\Utility\RunSQL.cs" />
    <Compile Include="Workflow\Action\WorkflowControl\ShowHtml.cs" />
    <Compile Include="Workflow\Action\WorkflowAttributes\SetAttributeFromEntity.cs" />
    <Compile Include="Workflow\Action\WorkflowAttributes\SetAttributeFromPerson.cs" />
    <Compile Include="Workflow\Action\WorkflowAttributes\SetAttributeToCurrentPerson.cs" />
    <Compile Include="Workflow\Action\WorkflowAttributes\SetAttributeToGroupLeader.cs" />
    <Compile Include="Workflow\Action\WorkflowAttributes\SetAttributeToInitiator.cs" />
    <Compile Include="Workflow\Action\WorkflowAttributes\SetAttributeValue.cs" />
    <Compile Include="Workflow\Action\WorkflowControl\SetStatusInOtherWorkflow.cs" />
    <Compile Include="Workflow\Action\WorkflowControl\ActivateActivityinOtherWorkflow.cs" />
    <Compile Include="Workflow\Action\WorkflowControl\ActivateActivityInOtherWorkflowOnMatch.cs" />
    <Compile Include="Workflow\Action\WorkflowControl\ActivateWorkflow.cs" />
    <Compile Include="Workflow\Action\WorkflowControl\ActivateActions.cs" />
    <Compile Include="Workflow\Action\WorkflowControl\ActivateActivity.cs" />
    <Compile Include="Workflow\Action\WorkflowControl\AddWorkflowNote.cs" />
    <Compile Include="Workflow\Action\WorkflowControl\AssignActivityFromAttributeValue.cs" />
    <Compile Include="Workflow\Action\WorkflowControl\AssignActivityToGroup.cs" />
    <Compile Include="Workflow\Action\WorkflowControl\AssignActivityToPerson.cs" />
    <Compile Include="Workflow\Action\WorkflowControl\AssignActivityToSecurityRole.cs" />
    <Compile Include="Workflow\Action\WorkflowControl\CompleteActivity.cs" />
    <Compile Include="Workflow\Action\WorkflowControl\CompleteWorkflow.cs" />
    <Compile Include="Workflow\Action\WorkflowControl\Delay.cs" />
    <Compile Include="Workflow\Action\WorkflowControl\DeleteWorkflow.cs" />
    <Compile Include="Workflow\Action\WorkflowControl\LogError.cs" />
    <Compile Include="Workflow\Action\WorkflowControl\PersistWorkflow.cs" />
    <Compile Include="Workflow\Action\WorkflowControl\SetInitiatorFromAttribute.cs" />
    <Compile Include="Workflow\Action\WorkflowControl\SetStatus.cs" />
    <Compile Include="Workflow\Action\WorkflowControl\SetWorkflowName.cs" />
    <Compile Include="Workflow\Action\WorkflowControl\UserForm.cs" />
    <Compile Include="Workflow\Action\Utility\WebRequest.cs" />
    <Compile Include="Workflow\Action\WorkflowControl\WriteToLog.cs" />
    <Compile Include="Workflow\TriggerCache.cs" />
  </ItemGroup>
  <ItemGroup>
    <Content Include="..\packages\Microsoft.SqlServer.Types.11.0.2\nativeBinaries\x64\msvcr100.dll">
      <Link>SqlServerTypes\x64\msvcr100.dll</Link>
      <CopyToOutputDirectory>PreserveNewest</CopyToOutputDirectory>
    </Content>
    <Content Include="..\packages\Microsoft.SqlServer.Types.11.0.2\nativeBinaries\x64\SqlServerSpatial110.dll">
      <Link>SqlServerTypes\x64\SqlServerSpatial110.dll</Link>
      <CopyToOutputDirectory>PreserveNewest</CopyToOutputDirectory>
    </Content>
    <Content Include="..\packages\Microsoft.SqlServer.Types.11.0.2\nativeBinaries\x86\msvcr100.dll">
      <Link>SqlServerTypes\x86\msvcr100.dll</Link>
      <CopyToOutputDirectory>PreserveNewest</CopyToOutputDirectory>
    </Content>
    <Content Include="..\packages\Microsoft.SqlServer.Types.11.0.2\nativeBinaries\x86\SqlServerSpatial110.dll">
      <Link>SqlServerTypes\x86\SqlServerSpatial110.dll</Link>
      <CopyToOutputDirectory>PreserveNewest</CopyToOutputDirectory>
    </Content>
    <Content Include="LICENSE.txt" />
    <Content Include="Plugin\HotFixes\039_MigrationRollupsForV7_2 - Copy_UpdateCheckInMergefieldDebugInfo.sql">
      <DependentUpon>040_BusinessTransactionDetailLinks.cs</DependentUpon>
    </Content>
    <Content Include="Plugin\HotFixes\039_MigrationRollupsForV7_2_UpdateCheckInMergefieldDebugInfo.sql">
      <DependentUpon>039_MigrationRollupsForV7_2.cs</DependentUpon>
    </Content>
    <Content Include="Plugin\HotFixes\041_MigrationRollupsForV7_3_UpdateWizardCommunicationDetailApprovers.sql">
      <DependentUpon>041_MigrationRollupsForV7_3.cs</DependentUpon>
    </Content>
    <Content Include="Plugin\HotFixes\043_MoreMigrationRollupsForV7_3_spCrm_PersonDuplicateFinder.sql">
      <DependentUpon>043_MoreMigrationRollupsForV7_3.cs</DependentUpon>
    </Content>
    <Content Include="Plugin\HotFixes\043_MoreMigrationRollupsForV7_3_ufnUtility_CsvToTable.sql">
      <DependentUpon>043_MoreMigrationRollupsForV7_3.cs</DependentUpon>
    </Content>
    <Content Include="Plugin\HotFixes\047_DataAutomation_FixBenevolenceCaseWorker.sql">
      <DependentUpon>047_DataAutomation.cs</DependentUpon>
    </Content>
    <Content Include="Plugin\HotFixes\047_DataAutomation_ShortLinkInteractionFix.sql">
      <DependentUpon>047_DataAutomation.cs</DependentUpon>
    </Content>
    <Content Include="Plugin\HotFixes\049_GivingAnalyticsAccounts_AccountTotals.sql">
      <DependentUpon>049_UpdateGivingAnalyticsAccounts.cs</DependentUpon>
    </Content>
    <Content Include="Plugin\HotFixes\049_GivingAnalyticsAccounts_PersonSummary.sql">
      <DependentUpon>049_UpdateGivingAnalyticsAccounts.cs</DependentUpon>
    </Content>
    <Content Include="Plugin\HotFixes\049_GivingAnalyticsAccounts_TransactionData.sql">
      <DependentUpon>049_UpdateGivingAnalyticsAccounts.cs</DependentUpon>
    </Content>
    <Content Include="Plugin\HotFixes\050_MigrationRollupsForV7_4_AddVimeoShortCode.sql">
      <DependentUpon>050_MigrationRollupsForV7_4.cs</DependentUpon>
    </Content>
    <Content Include="Plugin\HotFixes\050_MigrationRollupsForV7_4_FixAccordionShortCode.sql">
      <DependentUpon>050_MigrationRollupsForV7_4.cs</DependentUpon>
    </Content>
    <Content Include="Plugin\HotFixes\050_MigrationRollupsForV7_4_FixThankyouAndOngoingHyphenations.sql">
      <DependentUpon>050_MigrationRollupsForV7_4.cs</DependentUpon>
    </Content>
    <Content Include="Plugin\HotFixes\050_MigrationRollupsForV7_4_spAnalytics_ETL_Campus.sql">
      <DependentUpon>050_MigrationRollupsForV7_4.cs</DependentUpon>
    </Content>
    <Content Include="Plugin\HotFixes\050_MigrationRollupsForV7_4_spCrm_PersonDuplicateFinder.sql">
      <DependentUpon>050_MigrationRollupsForV7_4.cs</DependentUpon>
    </Content>
    <Content Include="Plugin\HotFixes\050_MigrationRollupsForV7_4_spCrm_PersonMerge.sql">
      <DependentUpon>050_MigrationRollupsForV7_4.cs</DependentUpon>
    </Content>
    <Content Include="Plugin\HotFixes\052_MigrationRollupsForV8_1_spCrm_FamilyAnalyticsGiving.sql">
      <DependentUpon>052_MigrationRollupsForV8_1.cs</DependentUpon>
    </Content>
    <Content Include="Plugin\HotFixes\052_MigrationRollupsForV8_1_ufnCrm_GetFamilyTitle.sql">
      <DependentUpon>052_MigrationRollupsForV8_1.cs</DependentUpon>
    </Content>
    <Content Include="Plugin\HotFixes\052_MigrationRollupsForV8_1_ufnCrm_GetFamilyTitleIncludeInactive.sql">
      <DependentUpon>052_MigrationRollupsForV8_1.cs</DependentUpon>
    </Content>
    <Content Include="Plugin\HotFixes\056_MigrationRollupsForV8_4_spCrm_FamilyAnalyticsEraDataset.sql">
      <DependentUpon>056_MigrationRollupsForV8_4.cs</DependentUpon>
    </Content>
    <Content Include="Plugin\HotFixes\057_MigrationRollupsForV8_5_AddCheck-inLabelToInstallIconFont.sql">
      <DependentUpon>057_MigrationRollupsForV8_5.cs</DependentUpon>
    </Content>
    <Content Include="Plugin\HotFixes\057_MigrationRollupsForV8_5_spCheckin_BadgeAttendance.sql">
      <DependentUpon>057_MigrationRollupsForV8_5.cs</DependentUpon>
    </Content>
    <Content Include="Plugin\HotFixes\057_MigrationRollupsForV8_5_spCrm_FamilyAnalyticsFirstVisitsAttributeUpdate.sql">
      <DependentUpon>057_MigrationRollupsForV8_5.cs</DependentUpon>
    </Content>
    <Content Include="Plugin\HotFixes\059_MigrationRollupsForV8_5_2_spCheckin_AttendanceAnalyticsQuery_NonAttendees.sql">
      <DependentUpon>059_MigrationRollupsForV8_5_2.cs</DependentUpon>
    </Content>
    <Content Include="Plugin\HotFixes\060_MigrationRollupsForV8_6_FixChartShortcode.sql">
      <DependentUpon>060_MigrationRollupsForV8_6.cs</DependentUpon>
    </Content>
    <Content Include="Plugin\HotFixes\060_MigrationRollupsForV8_6_spFinance_PledgeAnalyticsQuery_Down.sql">
      <DependentUpon>060_MigrationRollupsForV8_6.cs</DependentUpon>
    </Content>
    <Content Include="Plugin\HotFixes\060_MigrationRollupsForV8_6_spFinance_PledgeAnalyticsQuery_Up.sql">
      <DependentUpon>060_MigrationRollupsForV8_6.cs</DependentUpon>
    </Content>
    <Content Include="Plugin\HotFixes\096_MigrationRollupsForV9_5_chartjsfix.sql">
      <DependentUpon>096_MigrationRollupsForV9_5.cs</DependentUpon>
    </Content>
    <Content Include="Plugin\HotFixes\097_FamilyAnalyticsProcChange_spCrm_FamilyAnalyticsEraDataset.sql">
      <DependentUpon>097_FamilyAnalyticsProcChange.cs</DependentUpon>
    </Content>
    <Content Include="Plugin\HotFixes\104_MigrationRollupsFor10_3_0_spCheckin_AttendanceAnalyticsQuery_AttendeeLastAttendance.sql">
      <DependentUpon>104_MigrationRollupsFor10_3_0.cs</DependentUpon>
    </Content>
    <Content Include="Plugin\HotFixes\104_MigrationRollupsFor10_3_0_spCheckin_AttendanceAnalyticsQuery_NonAttendees.sql">
      <DependentUpon>104_MigrationRollupsFor10_3_0.cs</DependentUpon>
    </Content>
    <Content Include="Plugin\HotFixes\104_MigrationRollupsFor10_3_0_spFinance_PledgeAnalyticsQuery.sql">
      <DependentUpon>104_MigrationRollupsFor10_3_0.cs</DependentUpon>
    </Content>
    <Content Include="Scripts\jquery-1.12.4.intellisense.js" />
    <Content Include="Scripts\jquery-1.12.4.js" />
    <Content Include="Scripts\jquery-1.12.4.min.js" />
    <Content Include="Scripts\jquery.signalR-2.2.0.js" />
    <Content Include="Scripts\jquery.signalR-2.2.0.min.js" />
    <Content Include="Service References\MelissaData.AddressCheck\configuration.svcinfo" />
    <Content Include="Service References\MelissaData.AddressCheck\configuration91.svcinfo" />
    <Content Include="Service References\MelissaData.AddressCheck\Reference.svcmap">
      <LastGenOutput>Reference.cs</LastGenOutput>
    </Content>
    <Content Include="Service References\MelissaData.AddressCheck\Service.disco" />
    <Content Include="Service References\ServiceObjects.GeoCoder\configuration.svcinfo" />
    <Content Include="Service References\ServiceObjects.GeoCoder\configuration91.svcinfo" />
    <Content Include="Service References\ServiceObjects.GeoCoder\GeoCoder.disco" />
    <Content Include="Service References\ServiceObjects.GeoCoder\Reference.svcmap">
      <LastGenOutput>Reference.cs</LastGenOutput>
    </Content>
    <Content Include="SqlServerTypes\readme.htm" />
  </ItemGroup>
  <ItemGroup>
    <None Include=".editorconfig" />
    <None Include="App.config" />
    <Compile Include="Model\RegistrationTemplateFeeService.Partial.cs" />
    <None Include="CheckIn\_DiagramCheckInClasses.cd" />
    <None Include="packages.config">
      <SubType>Designer</SubType>
    </None>
    <None Include="Service References\MelissaData.AddressCheck\Rock.MelissaData.AddressCheck.ResponseArray.datasource" />
    <None Include="Service References\MelissaData.AddressCheck\Service.wsdl" />
    <None Include="Service References\MelissaData.AddressCheck\Service.xsd">
      <SubType>Designer</SubType>
    </None>
    <None Include="Service References\MelissaData.AddressCheck\Service1.xsd">
      <SubType>Designer</SubType>
    </None>
    <None Include="Service References\ServiceObjects.GeoCoder\GeoCoder.wsdl" />
    <None Include="Service References\ServiceObjects.GeoCoder\Rock.ServiceObjects.GeoCoder.DistanceBetweenInfo.datasource" />
    <None Include="Service References\ServiceObjects.GeoCoder\Rock.ServiceObjects.GeoCoder.DistanceToWaterInfo.datasource" />
    <None Include="Service References\ServiceObjects.GeoCoder\Rock.ServiceObjects.GeoCoder.GeocodeCityWorldwideInfo.datasource" />
    <None Include="Service References\ServiceObjects.GeoCoder\Rock.ServiceObjects.GeoCoder.Location.datasource" />
    <None Include="Service References\ServiceObjects.GeoCoder\Rock.ServiceObjects.GeoCoder.Location_V3.datasource" />
    <None Include="Service References\ServiceObjects.GeoCoder\Rock.ServiceObjects.GeoCoder.ReverseAddress.datasource" />
    <None Include="Service References\ServiceObjects.GeoCoder\Rock.ServiceObjects.GeoCoder.ZipCodeInfo.datasource" />
  </ItemGroup>
  <ItemGroup>
    <Folder Include="bin\Auth\" />
    <Folder Include="Pbx\Provider\" />
    <Folder Include="Web\UI\Controls\Finance\" />
  </ItemGroup>
  <ItemGroup>
    <ProjectReference Include="..\DotLiquid\DotLiquid.csproj">
      <Project>{00edcb8d-ef33-459c-ad62-02876bd24dff}</Project>
      <Name>DotLiquid</Name>
    </ProjectReference>
    <ProjectReference Include="..\Rock.DownhillCss\Rock.DownhillCss.csproj">
      <Project>{cadd9206-2c6b-42e4-b20b-2dfc3eb4d6d4}</Project>
      <Name>Rock.DownhillCss</Name>
    </ProjectReference>
    <ProjectReference Include="..\Rock.Version\Rock.Version.csproj">
      <Project>{6fe0930c-6832-4c2f-8a76-d4e4a2d80ddf}</Project>
      <Name>Rock.Version</Name>
    </ProjectReference>
  </ItemGroup>
  <ItemGroup>
    <WCFMetadata Include="Service References\" />
  </ItemGroup>
  <ItemGroup>
    <EmbeddedResource Include="Plugin\HotFixes\HotFixMigrationResource.resx">
      <Generator>PublicResXFileCodeGenerator</Generator>
      <SubType>Designer</SubType>
      <LastGenOutput>HotFixMigrationResource.Designer.cs</LastGenOutput>
    </EmbeddedResource>
  </ItemGroup>
  <ItemGroup>
    <Analyzer Include="..\packages\AWSSDK.S3.3.3.21.1\analyzers\dotnet\cs\AWSSDK.S3.CodeAnalysis.dll" />
  </ItemGroup>
  <ItemGroup>
    <Service Include="{508349B6-6B84-4DF5-91F0-309BEEBAD82D}" />
  </ItemGroup>
  <Import Project="$(MSBuildToolsPath)\Microsoft.CSharp.targets" />
  <PropertyGroup>
    <PreBuildEvent>REM Sets vbcscompiler.exe time to live to 10 seconds. Dev environment defaults to 600 secs which can cause issues when switching branches
REM In a production environment, it will be 10 seconds, even without the VBCSCOMPILER_TTL environment variable
if "$(ConfigurationName)" == "Debug" (
 echo "setting VBCSCOMPILER_TTL to 10 seconds"
 call "$(SolutionDir)Dev Tools\VBCS_Compiler\setVBCSCOMPILER_TTL.bat"
)

REM delete build artifacts from stuff that is no longer part of Rock (InteractivePreGeneratedViews and React)
if Exist "$(SolutionDir)\RockWeb\Bin\ru-ru\JavaScriptEngineSwitcher.Core.resources.dll" del "$(SolutionDir)\RockWeb\Bin\ru-ru\JavaScriptEngineSwitcher.Core.resources.dll"
if Exist "$(SolutionDir)\RockWeb\Bin\ru-ru\JavaScriptEngineSwitcher.V8.resources.dll" del "$(SolutionDir)\RockWeb\Bin\ru-ru\JavaScriptEngineSwitcher.V8.resources.dll"
if Exist "$(SolutionDir)\RockWeb\Bin\ru-ru\MsieJavaScriptEngine.resources.dll" del "$(SolutionDir)\RockWeb\Bin\ru-ru\MsieJavaScriptEngine.resources.dll"
if Exist "$(SolutionDir)\RockWeb\Bin\InteractivePreGeneratedViews.dll" del "$(SolutionDir)\RockWeb\Bin\InteractivePreGeneratedViews.dll"
if Exist "$(SolutionDir)\RockWeb\Bin\JavaScriptEngineSwitcher.Core.dll" del "$(SolutionDir)\RockWeb\Bin\JavaScriptEngineSwitcher.Core.dll"
if Exist "$(SolutionDir)\RockWeb\Bin\JavaScriptEngineSwitcher.Msie.dll" del "$(SolutionDir)\RockWeb\Bin\JavaScriptEngineSwitcher.Msie.dll"
if Exist "$(SolutionDir)\RockWeb\Bin\JavaScriptEngineSwitcher.V8.dll" del "$(SolutionDir)\RockWeb\Bin\JavaScriptEngineSwitcher.V8.dll"
if Exist "$(SolutionDir)\RockWeb\Bin\JSPool.dll" del "$(SolutionDir)\RockWeb\Bin\JSPool.dll"
if Exist "$(SolutionDir)\RockWeb\Bin\MsieJavaScriptEngine.dll" del "$(SolutionDir)\RockWeb\Bin\MsieJavaScriptEngine.dll"
if Exist "$(SolutionDir)\RockWeb\Bin\React.Core.dll" del "$(SolutionDir)\RockWeb\Bin\React.Core.dll"
if Exist "$(SolutionDir)\RockWeb\Bin\React.Web.dll" del "$(SolutionDir)\RockWeb\Bin\React.Web.dll"
if Exist "$(SolutionDir)\RockWeb\Bin\React.Web.Mvc4.dll" del "$(SolutionDir)\RockWeb\Bin\React.Web.Mvc4.dll"
if Exist "$(SolutionDir)\RockWeb\Bin\System.Web.Helpers.dll" del "$(SolutionDir)\RockWeb\Bin\System.Web.Helpers.dll"
if Exist "$(SolutionDir)\RockWeb\Bin\System.Web.Mvc.dll" del "$(SolutionDir)\RockWeb\Bin\System.Web.Mvc.dll"
if Exist "$(SolutionDir)\RockWeb\Bin\System.Web.Razor.dll" del "$(SolutionDir)\RockWeb\Bin\System.Web.Razor.dll"
if Exist "$(SolutionDir)\RockWeb\Bin\System.Web.WebPages.Deployment.dll" del "$(SolutionDir)\RockWeb\Bin\System.Web.WebPages.Deployment.dll"
if Exist "$(SolutionDir)\RockWeb\Bin\System.Web.WebPages.dll" del "$(SolutionDir)\RockWeb\Bin\System.Web.WebPages.dll"
if Exist "$(SolutionDir)\RockWeb\Bin\System.Web.WebPages.Razor.dll" del "$(SolutionDir)\RockWeb\Bin\System.Web.WebPages.Razor.dll"
if Exist "$(SolutionDir)\RockWeb\Bin\VroomJs.dll" del "$(SolutionDir)\RockWeb\Bin\VroomJs.dll"
if Exist "$(SolutionDir)\RockWeb\Bin\WebActivatorEx.dll" del "$(SolutionDir)\RockWeb\Bin\WebActivatorEx.dll"
if Exist "$(SolutionDir)\RockWeb\Bin\Rock.TransNational.Pi.dll" del "$(SolutionDir)\RockWeb\Bin\Rock.TransNational.Pi.dll"</PreBuildEvent>
  </PropertyGroup>
  <PropertyGroup>
    <PostBuildEvent>
    </PostBuildEvent>
  </PropertyGroup>
  <!-- To modify your build process, add your task inside one of the targets below and uncomment it. 
       Other similar extension points exist, see Microsoft.Common.targets.
  <Target Name="BeforeBuild">
  </Target>
  <Target Name="AfterBuild">
  </Target>
  -->
</Project><|MERGE_RESOLUTION|>--- conflicted
+++ resolved
@@ -784,11 +784,8 @@
     <Compile Include="Reporting\DataFilter\Person\StepDataViewFilter.cs" />
     <Compile Include="Reporting\DataSelect\Person\InteractionCountSelect.cs" />
     <Compile Include="Reporting\DataSelect\Person\InteractionDateSelect.cs" />
-<<<<<<< HEAD
+    <Compile Include="Security\Authentication\SMSAuthentication.cs" />
     <Compile Include="SystemGuid\AssessmentType.cs" />
-=======
-    <Compile Include="Security\Authentication\SMSAuthentication.cs" />
->>>>>>> 306e297f
     <Compile Include="SystemGuid\ContentChannelType.cs" />
     <Compile Include="SystemGuid\Layout.cs" />
     <Compile Include="SystemGuid\PageRoute.cs" />
