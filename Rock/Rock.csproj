--- conflicted
+++ resolved
@@ -2629,8 +2629,6 @@
     <Content Include="Plugin\HotFixes\060_MigrationRollupsForV8_6_spFinance_PledgeAnalyticsQuery_Up.sql">
       <DependentUpon>060_MigrationRollupsForV8_6.cs</DependentUpon>
     </Content>
-<<<<<<< HEAD
-=======
     <Content Include="Plugin\HotFixes\096_MigrationRollupsForV9_5_chartjsfix.sql">
       <DependentUpon>096_MigrationRollupsForV9_5.cs</DependentUpon>
     </Content>
@@ -2639,7 +2637,6 @@
     <Content Include="Scripts\jquery-1.12.4.min.js" />
     <Content Include="Scripts\jquery.signalR-2.2.0.js" />
     <Content Include="Scripts\jquery.signalR-2.2.0.min.js" />
->>>>>>> 333a483d
     <Content Include="Service References\MelissaData.AddressCheck\configuration.svcinfo" />
     <Content Include="Service References\MelissaData.AddressCheck\configuration91.svcinfo" />
     <Content Include="Service References\MelissaData.AddressCheck\Reference.svcmap">
