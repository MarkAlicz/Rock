﻿<?xml version="1.0" encoding="utf-8"?>
<Project ToolsVersion="14.0" DefaultTargets="Build" xmlns="http://schemas.microsoft.com/developer/msbuild/2003">
  <Import Project="$(MSBuildExtensionsPath)\$(MSBuildToolsVersion)\Microsoft.Common.props" Condition="Exists('$(MSBuildExtensionsPath)\$(MSBuildToolsVersion)\Microsoft.Common.props')" />
  <PropertyGroup>
    <Configuration Condition=" '$(Configuration)' == '' ">Debug</Configuration>
    <Platform Condition=" '$(Platform)' == '' ">AnyCPU</Platform>
    <ProjectGuid>{185A31D7-3037-4DAE-8797-0459849A84BD}</ProjectGuid>
    <OutputType>Library</OutputType>
    <AppDesignerFolder>Properties</AppDesignerFolder>
    <RootNamespace>Rock</RootNamespace>
    <AssemblyName>Rock</AssemblyName>
    <TargetFrameworkVersion>v4.5.2</TargetFrameworkVersion>
    <FileAlignment>512</FileAlignment>
    <TargetFrameworkProfile />
    <NuGetPackageImportStamp>
    </NuGetPackageImportStamp>
    <WebGreaseLibPath>..\packages\WebGrease.1.5.2\lib</WebGreaseLibPath>
  </PropertyGroup>
  <PropertyGroup Condition=" '$(Configuration)|$(Platform)' == 'Debug|AnyCPU' ">
    <DebugSymbols>true</DebugSymbols>
    <DebugType>full</DebugType>
    <Optimize>false</Optimize>
    <OutputPath>bin\Debug\</OutputPath>
    <DefineConstants>DEBUG;TRACE</DefineConstants>
    <ErrorReport>prompt</ErrorReport>
    <WarningLevel>4</WarningLevel>
    <LangVersion>7.3</LangVersion>
    <DocumentationFile>bin\Debug\Rock.xml</DocumentationFile>
  </PropertyGroup>
  <PropertyGroup Condition=" '$(Configuration)|$(Platform)' == 'Release|AnyCPU' ">
    <DebugType>pdbonly</DebugType>
    <Optimize>true</Optimize>
    <OutputPath>bin\Release\</OutputPath>
    <DefineConstants>TRACE</DefineConstants>
    <ErrorReport>prompt</ErrorReport>
    <WarningLevel>4</WarningLevel>
    <DocumentationFile>bin\Release\Rock.XML</DocumentationFile>
    <LangVersion>7.3</LangVersion>
  </PropertyGroup>
  <ItemGroup>
    <Reference Include="AngleSharp, Version=0.9.9.0, Culture=neutral, PublicKeyToken=e83494dcdc6d31ea, processorArchitecture=MSIL">
      <HintPath>..\packages\AngleSharp.0.9.9.2\lib\net45\AngleSharp.dll</HintPath>
    </Reference>
    <Reference Include="Antlr3.Runtime, Version=3.5.0.2, Culture=neutral, PublicKeyToken=eb42632606e9261f, processorArchitecture=MSIL">
      <HintPath>..\packages\Antlr3.Runtime.3.5.1\lib\net40-client\Antlr3.Runtime.dll</HintPath>
    </Reference>
    <Reference Include="AWSSDK.Core, Version=3.3.0.0, Culture=neutral, PublicKeyToken=885c28607f98e604, processorArchitecture=MSIL">
      <HintPath>..\packages\AWSSDK.Core.3.3.25.1\lib\net45\AWSSDK.Core.dll</HintPath>
    </Reference>
    <Reference Include="AWSSDK.S3, Version=3.3.0.0, Culture=neutral, PublicKeyToken=885c28607f98e604, processorArchitecture=MSIL">
      <HintPath>..\packages\AWSSDK.S3.3.3.21.1\lib\net45\AWSSDK.S3.dll</HintPath>
    </Reference>
    <Reference Include="BCrypt.Net, Version=0.1.5073.29922, Culture=neutral, PublicKeyToken=6bcd409ee6bc9292, processorArchitecture=MSIL">
      <HintPath>..\packages\BCrypt-Official.0.1.109\lib\BCrypt.Net.dll</HintPath>
    </Reference>
    <Reference Include="CacheManager.Core, Version=1.1.2.0, Culture=neutral, PublicKeyToken=5b450b4fb65c4cdb, processorArchitecture=MSIL">
      <HintPath>..\packages\CacheManager.Core.1.1.2\lib\net45\CacheManager.Core.dll</HintPath>
    </Reference>
    <Reference Include="CacheManager.Serialization.Json, Version=1.1.2.0, Culture=neutral, PublicKeyToken=5b450b4fb65c4cdb, processorArchitecture=MSIL">
      <HintPath>..\packages\CacheManager.Serialization.Json.1.1.2\lib\net45\CacheManager.Serialization.Json.dll</HintPath>
    </Reference>
    <Reference Include="CacheManager.StackExchange.Redis, Version=1.1.2.0, Culture=neutral, PublicKeyToken=5b450b4fb65c4cdb, processorArchitecture=MSIL">
      <HintPath>..\packages\CacheManager.StackExchange.Redis.1.1.2\lib\net45\CacheManager.StackExchange.Redis.dll</HintPath>
    </Reference>
    <Reference Include="CacheManager.SystemRuntimeCaching, Version=1.1.2.0, Culture=neutral, PublicKeyToken=5b450b4fb65c4cdb, processorArchitecture=MSIL">
      <HintPath>..\packages\CacheManager.SystemRuntimeCaching.1.1.2\lib\net45\CacheManager.SystemRuntimeCaching.dll</HintPath>
    </Reference>
    <Reference Include="CommonMark, Version=0.1.0.0, Culture=neutral, PublicKeyToken=001ef8810438905d, processorArchitecture=MSIL">
      <HintPath>..\packages\CommonMark.NET.0.13.2\lib\net45\CommonMark.dll</HintPath>
    </Reference>
    <Reference Include="CronExpressionDescriptor, Version=1.19.0.0, Culture=neutral, PublicKeyToken=a2ab0e0f73f9b037, processorArchitecture=MSIL">
      <HintPath>..\packages\CronExpressionDescriptor.1.19.0\lib\net45\CronExpressionDescriptor.dll</HintPath>
    </Reference>
    <Reference Include="CSScriptLibrary, Version=3.13.2.0, Culture=neutral, PublicKeyToken=70fcc3d18c749033, processorArchitecture=MSIL">
      <HintPath>..\packages\CS-Script.bin.3.13.2.0\lib\net45\CSScriptLibrary.dll</HintPath>
    </Reference>
    <Reference Include="DDay.iCal, Version=1.0.2.575, Culture=neutral, processorArchitecture=MSIL">
      <HintPath>..\packages\DDay.iCal.1.0.2.575\lib\DDay.iCal.dll</HintPath>
    </Reference>
    <Reference Include="DocumentFormat.OpenXml, Version=2.6.0.0, Culture=neutral, processorArchitecture=MSIL">
      <HintPath>..\packages\OpenXMLSDK-MOT.2.6.0.0\lib\DocumentFormat.OpenXml.dll</HintPath>
    </Reference>
    <Reference Include="dotless.Core, Version=1.5.2.0, Culture=neutral, PublicKeyToken=96b446c9e63eae34, processorArchitecture=MSIL">
      <HintPath>..\packages\dotless.1.5.2\lib\dotless.Core.dll</HintPath>
    </Reference>
    <Reference Include="Elasticsearch.Net, Version=2.0.0.0, Culture=neutral, PublicKeyToken=96c599bbe3e70f5d, processorArchitecture=MSIL">
      <HintPath>..\packages\Elasticsearch.Net.2.4.6\lib\net45\Elasticsearch.Net.dll</HintPath>
    </Reference>
    <Reference Include="EntityFramework, Version=6.0.0.0, Culture=neutral, PublicKeyToken=b77a5c561934e089, processorArchitecture=MSIL">
      <HintPath>..\packages\EntityFramework.6.1.3\lib\net45\EntityFramework.dll</HintPath>
    </Reference>
    <Reference Include="EntityFramework.SqlServer, Version=6.0.0.0, Culture=neutral, PublicKeyToken=b77a5c561934e089, processorArchitecture=MSIL">
      <HintPath>..\packages\EntityFramework.6.1.3\lib\net45\EntityFramework.SqlServer.dll</HintPath>
    </Reference>
    <Reference Include="EntityFramework.Utilities">
      <HintPath>..\libs\EFUtilities\EntityFramework.Utilities.dll</HintPath>
    </Reference>
    <Reference Include="EPPlus">
      <HintPath>..\libs\EPPlus\EPPlus.dll</HintPath>
    </Reference>
    <Reference Include="EXIFextractor">
      <HintPath>..\libs\Goheer EXIFExtractor\EXIFextractor.dll</HintPath>
    </Reference>
    <Reference Include="FCM.Net, Version=1.0.0.0, Culture=neutral, processorArchitecture=MSIL">
      <SpecificVersion>False</SpecificVersion>
      <HintPath>..\libs\FCM\FCM.Net.dll</HintPath>
    </Reference>
    <Reference Include="Google.Apis, Version=1.25.0.0, Culture=neutral, PublicKeyToken=4b01fa6e34db77ab, processorArchitecture=MSIL">
      <HintPath>..\packages\Google.Apis.1.25.0\lib\net45\Google.Apis.dll</HintPath>
    </Reference>
    <Reference Include="Google.Apis.Auth, Version=1.25.0.0, Culture=neutral, PublicKeyToken=4b01fa6e34db77ab, processorArchitecture=MSIL">
      <HintPath>..\packages\Google.Apis.Auth.1.25.0\lib\net45\Google.Apis.Auth.dll</HintPath>
    </Reference>
    <Reference Include="Google.Apis.Auth.PlatformServices, Version=1.25.0.0, Culture=neutral, PublicKeyToken=4b01fa6e34db77ab, processorArchitecture=MSIL">
      <HintPath>..\packages\Google.Apis.Auth.1.25.0\lib\net45\Google.Apis.Auth.PlatformServices.dll</HintPath>
    </Reference>
    <Reference Include="Google.Apis.Core, Version=1.25.0.0, Culture=neutral, PublicKeyToken=4b01fa6e34db77ab, processorArchitecture=MSIL">
      <HintPath>..\packages\Google.Apis.Core.1.25.0\lib\net45\Google.Apis.Core.dll</HintPath>
    </Reference>
    <Reference Include="Google.Apis.PlatformServices, Version=1.25.0.0, Culture=neutral, PublicKeyToken=4b01fa6e34db77ab, processorArchitecture=MSIL">
      <HintPath>..\packages\Google.Apis.1.25.0\lib\net45\Google.Apis.PlatformServices.dll</HintPath>
    </Reference>
    <Reference Include="Google.Apis.Storage.v1, Version=1.25.0.854, Culture=neutral, PublicKeyToken=4b01fa6e34db77ab, processorArchitecture=MSIL">
      <HintPath>..\packages\Google.Apis.Storage.v1.1.25.0.854\lib\net45\Google.Apis.Storage.v1.dll</HintPath>
    </Reference>
    <Reference Include="HtmlAgilityPack, Version=1.4.9.5, Culture=neutral, PublicKeyToken=bd319b19eaf3b43a, processorArchitecture=MSIL">
      <HintPath>..\packages\HtmlAgilityPack.1.4.9.5\lib\Net45\HtmlAgilityPack.dll</HintPath>
    </Reference>
    <Reference Include="Humanizer">
      <HintPath>..\libs\Humanizer.2.1.0\Humanizer.dll</HintPath>
    </Reference>
    <Reference Include="ImageResizer, Version=4.0.0.0, Culture=neutral, processorArchitecture=MSIL">
      <HintPath>..\packages\ImageResizer.4.0.5\lib\net45\ImageResizer.dll</HintPath>
    </Reference>
    <Reference Include="Lucene.Net, Version=4.0.0.0, Culture=neutral, processorArchitecture=MSIL">
      <HintPath>..\packages\Lucene.Net.4.8.0-beta00005\lib\net45\Lucene.Net.dll</HintPath>
    </Reference>
    <Reference Include="Lucene.Net.Analysis.Common, Version=4.0.0.0, Culture=neutral, processorArchitecture=MSIL">
      <HintPath>..\packages\Lucene.Net.Analysis.Common.4.8.0-beta00005\lib\net45\Lucene.Net.Analysis.Common.dll</HintPath>
    </Reference>
    <Reference Include="Lucene.Net.Expressions, Version=4.0.0.0, Culture=neutral, processorArchitecture=MSIL">
      <HintPath>..\packages\Lucene.Net.Expressions.4.8.0-beta00005\lib\net45\Lucene.Net.Expressions.dll</HintPath>
    </Reference>
    <Reference Include="Lucene.Net.Queries, Version=4.0.0.0, Culture=neutral, processorArchitecture=MSIL">
      <HintPath>..\packages\Lucene.Net.Queries.4.8.0-beta00005\lib\net45\Lucene.Net.Queries.dll</HintPath>
    </Reference>
    <Reference Include="Lucene.Net.QueryParser, Version=4.0.0.0, Culture=neutral, processorArchitecture=MSIL">
      <HintPath>..\packages\Lucene.Net.QueryParser.4.8.0-beta00005\lib\net45\Lucene.Net.QueryParser.dll</HintPath>
    </Reference>
    <Reference Include="Lucene.Net.Sandbox, Version=4.0.0.0, Culture=neutral, processorArchitecture=MSIL">
      <HintPath>..\packages\Lucene.Net.Sandbox.4.8.0-beta00005\lib\net45\Lucene.Net.Sandbox.dll</HintPath>
    </Reference>
    <Reference Include="Microsoft.AspNet.SignalR.Core, Version=2.2.0.0, Culture=neutral, PublicKeyToken=31bf3856ad364e35, processorArchitecture=MSIL">
      <HintPath>..\packages\Microsoft.AspNet.SignalR.Core.2.2.0\lib\net45\Microsoft.AspNet.SignalR.Core.dll</HintPath>
    </Reference>
    <Reference Include="Microsoft.AspNet.SignalR.SystemWeb, Version=2.2.0.0, Culture=neutral, PublicKeyToken=31bf3856ad364e35, processorArchitecture=MSIL">
      <HintPath>..\packages\Microsoft.AspNet.SignalR.SystemWeb.2.2.0\lib\net45\Microsoft.AspNet.SignalR.SystemWeb.dll</HintPath>
    </Reference>
    <Reference Include="Microsoft.IdentityModel.Clients.ActiveDirectory, Version=2.21.0.0, Culture=neutral, PublicKeyToken=31bf3856ad364e35, processorArchitecture=MSIL">
      <HintPath>..\packages\Microsoft.IdentityModel.Clients.ActiveDirectory.2.21.301221612\lib\net45\Microsoft.IdentityModel.Clients.ActiveDirectory.dll</HintPath>
    </Reference>
    <Reference Include="Microsoft.IdentityModel.Clients.ActiveDirectory.WindowsForms, Version=2.21.0.0, Culture=neutral, PublicKeyToken=31bf3856ad364e35, processorArchitecture=MSIL">
      <HintPath>..\packages\Microsoft.IdentityModel.Clients.ActiveDirectory.2.21.301221612\lib\net45\Microsoft.IdentityModel.Clients.ActiveDirectory.WindowsForms.dll</HintPath>
    </Reference>
    <Reference Include="Microsoft.IdentityModel.Logging, Version=1.1.5.0, Culture=neutral, PublicKeyToken=31bf3856ad364e35, processorArchitecture=MSIL">
      <HintPath>..\packages\Microsoft.IdentityModel.Logging.1.1.5\lib\net451\Microsoft.IdentityModel.Logging.dll</HintPath>
    </Reference>
    <Reference Include="Microsoft.IdentityModel.Tokens, Version=5.1.5.0, Culture=neutral, PublicKeyToken=31bf3856ad364e35, processorArchitecture=MSIL">
      <HintPath>..\packages\Microsoft.IdentityModel.Tokens.5.1.5\lib\net451\Microsoft.IdentityModel.Tokens.dll</HintPath>
    </Reference>
    <Reference Include="Microsoft.Owin, Version=2.1.0.0, Culture=neutral, PublicKeyToken=31bf3856ad364e35, processorArchitecture=MSIL">
      <HintPath>..\packages\Microsoft.Owin.2.1.0\lib\net45\Microsoft.Owin.dll</HintPath>
    </Reference>
    <Reference Include="Microsoft.Owin.Host.SystemWeb, Version=2.1.0.0, Culture=neutral, PublicKeyToken=31bf3856ad364e35, processorArchitecture=MSIL">
      <HintPath>..\packages\Microsoft.Owin.Host.SystemWeb.2.1.0\lib\net45\Microsoft.Owin.Host.SystemWeb.dll</HintPath>
    </Reference>
    <Reference Include="Microsoft.Owin.Security, Version=2.1.0.0, Culture=neutral, PublicKeyToken=31bf3856ad364e35, processorArchitecture=MSIL">
      <HintPath>..\packages\Microsoft.Owin.Security.2.1.0\lib\net45\Microsoft.Owin.Security.dll</HintPath>
    </Reference>
    <Reference Include="Microsoft.SqlServer.Types, Version=11.0.0.0, Culture=neutral, PublicKeyToken=89845dcd8080cc91, processorArchitecture=MSIL">
      <HintPath>..\packages\Microsoft.SqlServer.Types.11.0.2\lib\net20\Microsoft.SqlServer.Types.dll</HintPath>
    </Reference>
    <Reference Include="Microsoft.Web.Infrastructure, Version=1.0.0.0, Culture=neutral, PublicKeyToken=31bf3856ad364e35, processorArchitecture=MSIL">
      <HintPath>..\packages\Microsoft.Web.Infrastructure.1.0.0.0\lib\net40\Microsoft.Web.Infrastructure.dll</HintPath>
    </Reference>
    <Reference Include="Microsoft.Web.XmlTransform, Version=2.1.0.0, Culture=neutral, PublicKeyToken=b03f5f7f11d50a3a, processorArchitecture=MSIL">
      <HintPath>..\packages\Microsoft.Web.Xdt.2.1.1\lib\net40\Microsoft.Web.XmlTransform.dll</HintPath>
    </Reference>
    <Reference Include="Mono.CSharp, Version=4.0.0.0, Culture=neutral, PublicKeyToken=0738eb9f132ed756, processorArchitecture=MSIL">
      <HintPath>..\packages\CS-Script.bin.3.13.2.0\lib\net45\Mono.CSharp.dll</HintPath>
    </Reference>
    <Reference Include="Nest, Version=2.0.0.0, Culture=neutral, PublicKeyToken=96c599bbe3e70f5d, processorArchitecture=MSIL">
      <HintPath>..\packages\NEST.2.4.3\lib\net45\Nest.dll</HintPath>
    </Reference>
    <Reference Include="Newtonsoft.Json, Version=9.0.0.0, Culture=neutral, PublicKeyToken=30ad4fe6b2a6aeed, processorArchitecture=MSIL">
      <HintPath>..\packages\Newtonsoft.Json.9.0.1\lib\net45\Newtonsoft.Json.dll</HintPath>
    </Reference>
    <Reference Include="NuGet.Core, Version=2.11.1.812, Culture=neutral, PublicKeyToken=31bf3856ad364e35, processorArchitecture=MSIL">
      <HintPath>..\packages\NuGet.Core.2.11.1\lib\net40-Client\NuGet.Core.dll</HintPath>
    </Reference>
    <Reference Include="OpenXmlPowerTools, Version=4.2.0.0, Culture=neutral, processorArchitecture=MSIL">
      <HintPath>..\packages\OpenXmlPowerTools.4.2\lib\OpenXmlPowerTools.dll</HintPath>
    </Reference>
    <Reference Include="Owin, Version=1.0.0.0, Culture=neutral, PublicKeyToken=f0ebd12fd5e55cc5, processorArchitecture=MSIL">
      <HintPath>..\packages\Owin.1.0\lib\net40\Owin.dll</HintPath>
    </Reference>
    <Reference Include="PreMailer.Net, Version=1.5.5.0, Culture=neutral, processorArchitecture=MSIL">
      <HintPath>..\packages\PreMailer.Net.1.5.5\lib\net45\PreMailer.Net.dll</HintPath>
    </Reference>
    <Reference Include="Quartz">
      <HintPath>..\libs\Quartz\Quartz.dll</HintPath>
    </Reference>
    <Reference Include="RestSharp, Version=105.2.3.0, Culture=neutral, processorArchitecture=MSIL">
      <HintPath>..\packages\RestSharp.105.2.3\lib\net452\RestSharp.dll</HintPath>
    </Reference>
    <Reference Include="Rock.Common.Mobile, Version=0.3.5.0, Culture=neutral, processorArchitecture=MSIL">
      <HintPath>..\packages\Rock.Common.Mobile.0.3.5\lib\net452\Rock.Common.Mobile.dll</HintPath>
    </Reference>
    <Reference Include="StackExchange.Redis.StrongName, Version=1.2.6.0, Culture=neutral, PublicKeyToken=c219ff1ca8c2ce46, processorArchitecture=MSIL">
      <HintPath>..\packages\StackExchange.Redis.StrongName.1.2.6\lib\net45\StackExchange.Redis.StrongName.dll</HintPath>
    </Reference>
    <Reference Include="System" />
    <Reference Include="System.ComponentModel.Composition" />
    <Reference Include="System.ComponentModel.DataAnnotations" />
    <Reference Include="System.configuration" />
    <Reference Include="System.Core" />
    <Reference Include="System.Data.Entity.Design" />
    <Reference Include="System.Data.Services" />
    <Reference Include="System.DirectoryServices" />
    <Reference Include="System.DirectoryServices.AccountManagement" />
    <Reference Include="System.Drawing" />
    <Reference Include="System.IdentityModel.Tokens.Jwt, Version=5.1.5.0, Culture=neutral, PublicKeyToken=31bf3856ad364e35, processorArchitecture=MSIL">
      <HintPath>..\packages\System.IdentityModel.Tokens.Jwt.5.1.5\lib\net451\System.IdentityModel.Tokens.Jwt.dll</HintPath>
    </Reference>
    <Reference Include="System.IO.Compression" />
    <Reference Include="System.IO.Compression.FileSystem" />
    <Reference Include="System.IO.Packaging, Version=1.0.0.0, Culture=neutral, processorArchitecture=MSIL">
      <HintPath>..\packages\OpenXMLSDK-MOT.2.6.0.0\lib\System.IO.Packaging.dll</HintPath>
    </Reference>
    <Reference Include="System.Linq.Dynamic, Version=1.0.5840.25917, Culture=neutral, processorArchitecture=MSIL">
      <HintPath>..\packages\System.Linq.Dynamic.1.0.6\lib\net40\System.Linq.Dynamic.dll</HintPath>
    </Reference>
    <Reference Include="System.Management.Automation, Version=1.0.0.0, Culture=neutral, PublicKeyToken=31bf3856ad364e35, processorArchitecture=MSIL">
      <HintPath>..\packages\System.Management.Automation.6.1.7601.17515\lib\net45\System.Management.Automation.dll</HintPath>
    </Reference>
    <Reference Include="System.Net.Http.Formatting, Version=5.2.3.0, Culture=neutral, PublicKeyToken=31bf3856ad364e35, processorArchitecture=MSIL">
      <HintPath>..\packages\Microsoft.AspNet.WebApi.Client.5.2.3\lib\net45\System.Net.Http.Formatting.dll</HintPath>
    </Reference>
    <Reference Include="System.Net.Http.WebRequest" />
    <Reference Include="System.Runtime.Caching" />
    <Reference Include="System.Runtime.Serialization" />
    <Reference Include="System.ServiceModel" />
    <Reference Include="System.ServiceModel.Web" />
    <Reference Include="System.Web" />
    <Reference Include="System.Web.Extensions" />
    <Reference Include="System.Web.Http, Version=5.2.3.0, Culture=neutral, PublicKeyToken=31bf3856ad364e35, processorArchitecture=MSIL">
      <HintPath>..\packages\Microsoft.AspNet.WebApi.Core.5.2.3\lib\net45\System.Web.Http.dll</HintPath>
    </Reference>
    <Reference Include="System.Web.Http.WebHost, Version=5.2.3.0, Culture=neutral, PublicKeyToken=31bf3856ad364e35, processorArchitecture=MSIL">
      <HintPath>..\packages\Microsoft.AspNet.WebApi.WebHost.5.2.3\lib\net45\System.Web.Http.WebHost.dll</HintPath>
    </Reference>
    <Reference Include="System.Web.Optimization, Version=1.1.0.0, Culture=neutral, PublicKeyToken=31bf3856ad364e35, processorArchitecture=MSIL">
      <HintPath>..\packages\Microsoft.AspNet.Web.Optimization.1.1.3\lib\net40\System.Web.Optimization.dll</HintPath>
    </Reference>
    <Reference Include="System.Xml.Linq" />
    <Reference Include="System.Data.DataSetExtensions" />
    <Reference Include="Microsoft.CSharp" />
    <Reference Include="System.Data" />
    <Reference Include="System.Net.Http" />
    <Reference Include="System.Xml" />
    <Reference Include="Twilio, Version=0.0.0.0, Culture=neutral, processorArchitecture=MSIL">
      <HintPath>..\packages\Twilio.5.1.0\lib\net451\Twilio.dll</HintPath>
    </Reference>
    <Reference Include="UAParser, Version=2.1.0.0, Culture=neutral, PublicKeyToken=f7377bf021646069, processorArchitecture=MSIL">
      <HintPath>..\packages\UAParser.2.1.0.0\lib\net40-Client\UAParser.dll</HintPath>
    </Reference>
    <Reference Include="WebGrease, Version=1.5.2.14234, Culture=neutral, PublicKeyToken=31bf3856ad364e35, processorArchitecture=MSIL">
      <HintPath>..\packages\WebGrease.1.5.2\lib\WebGrease.dll</HintPath>
    </Reference>
    <Reference Include="Z.EntityFramework.Plus.EF6, Version=1.8.6.0, Culture=neutral, PublicKeyToken=59b66d028979105b, processorArchitecture=MSIL">
      <HintPath>..\packages\Z.EntityFramework.Plus.EF6.1.8.6\lib\net45\Z.EntityFramework.Plus.EF6.dll</HintPath>
    </Reference>
    <Reference Include="Zlib.Portable, Version=1.11.0.0, Culture=neutral, PublicKeyToken=431cba815f6a8b5b, processorArchitecture=MSIL">
      <HintPath>..\packages\Zlib.Portable.Signed.1.11.0\lib\portable-net4+sl5+wp8+win8+wpa81+MonoTouch+MonoAndroid\Zlib.Portable.dll</HintPath>
    </Reference>
  </ItemGroup>
  <ItemGroup>
    <Compile Include="..\Rock.Version\AssemblySharedInfo.cs">
      <Link>AssemblySharedInfo.cs</Link>
    </Compile>
    <Compile Include="Achievement\AchievementComponent.cs" />
    <Compile Include="Achievement\AchievementContainer.cs" />
    <Compile Include="Achievement\Component\AccumulativeAchievement.cs" />
    <Compile Include="Achievement\Component\StreakAchievement.cs" />
    <Compile Include="Address\Bing.cs" />
    <Compile Include="Address\MelissaData.cs" />
    <Compile Include="Address\ServiceObjects.cs" />
    <Compile Include="Address\SmartyStreets.cs" />
    <Compile Include="Address\VerificationComponent.cs" />
    <Compile Include="Address\VerificationContainer.cs" />
    <Compile Include="Attribute\AccountFieldAttribute.cs" />
    <Compile Include="Attribute\AccountsFieldAttribute.cs" />
    <Compile Include="Attribute\AddressFieldAttribute.cs" />
    <Compile Include="Attribute\AssetStorageSystemFieldAttribute.cs" />
    <Compile Include="Attribute\AttributeCategoryFieldAttribute.cs" />
    <Compile Include="Attribute\AttributeFieldAttribute.cs" />
    <Compile Include="Attribute\AssessmentTypesFieldAttribute.cs" />
    <Compile Include="Attribute\BlockTemplateFieldAttribute.cs" />
    <Compile Include="Attribute\CheckListFieldAttribute.cs" />
    <Compile Include="Attribute\ColorFieldAttribute.cs" />
    <Compile Include="Attribute\ComparisonFieldAttribute.cs" />
    <Compile Include="Attribute\ContentChannelsFieldAttribute.cs" />
    <Compile Include="Attribute\MetricFieldAttribute.cs" />
    <Compile Include="Attribute\StepProgramStepStatusFieldAttribute.cs" />
    <Compile Include="Attribute\StepProgramStepTypeFieldAttribute.cs" />
    <Compile Include="Attribute\StreakTypeFieldAttribute.cs" />
    <Compile Include="Attribute\StepProgramFieldAttribute.cs" />
    <Compile Include="Attribute\ContentChannelTypeFieldAttribute.cs" />
    <Compile Include="Attribute\ContentChannelItemFieldAttribute.cs" />
    <Compile Include="Attribute\BackgroundCheckFieldAttribute.cs" />
    <Compile Include="Attribute\GenderFieldAttribute.cs" />
    <Compile Include="Attribute\IHasAttributes.cs" />
    <Compile Include="Attribute\InteractionChannelFieldAttribute.cs" />
    <Compile Include="Attribute\InteractionChannelsFieldAttribute.cs" />
    <Compile Include="Attribute\LabelFieldAttribute.cs" />
    <Compile Include="Attribute\LavaFieldAttribute.cs" />
    <Compile Include="Attribute\RegistrationInstanceFieldAttribute.cs" />
    <Compile Include="Attribute\RegistrationTemplateFieldAttribute.cs" />
    <Compile Include="Attribute\RegistrationTemplatesFieldAttribute.cs" />
    <Compile Include="Attribute\RegistryEntryFieldAttribute.cs" />
    <Compile Include="Attribute\ReportFieldAttribute.cs" />
    <Compile Include="Attribute\SelectFieldAttribute.cs" />
    <Compile Include="Attribute\PersistedDatasetFieldAttribute.cs" />
    <Compile Include="Attribute\StructureContentEditorFieldAttribute.cs" />
    <Compile Include="Attribute\SystemCommunicationFieldAttribute.cs" />
    <Compile Include="Attribute\TextValueFilterFieldAttribute.cs" />
    <Compile Include="Attribute\TimeZoneFieldAttribute.cs" />
    <Compile Include="Attribute\FileFieldAttribute.cs" />
    <Compile Include="Attribute\BinaryFileFieldAttribute.cs" />
    <Compile Include="Attribute\BinaryFileTypeFieldAttribute.cs" />
    <Compile Include="Attribute\BinaryFileTypesFieldAttribute.cs" />
    <Compile Include="Attribute\BooleanFieldAttribute.cs" />
    <Compile Include="Attribute\CampusesFieldAttribute.cs" />
    <Compile Include="Attribute\CampusFieldAttribute.cs" />
    <Compile Include="Attribute\GroupCategoryFieldAttribute.cs" />
    <Compile Include="Attribute\CategoryFieldAttribute.cs" />
    <Compile Include="Attribute\CodeEditorFieldAttribute.cs" />
    <Compile Include="Attribute\CommunicationTemplateFieldAttribute .cs" />
    <Compile Include="Attribute\ComponentFieldAttribute.cs" />
    <Compile Include="Attribute\ComponentsFieldAttribute.cs" />
    <Compile Include="Attribute\ConnectionActivityTypeFieldAttribute.cs" />
    <Compile Include="Attribute\ConnectionOpportunityFieldAttribute.cs" />
    <Compile Include="Attribute\ConnectionRequestFieldAttribute.cs" />
    <Compile Include="Attribute\ConnectionStateFieldAttribute.cs" />
    <Compile Include="Attribute\ConnectionStatusFieldAttribute.cs" />
    <Compile Include="Attribute\ConnectionTypeFieldAttribute.cs" />
    <Compile Include="Attribute\ConnectionTypesFieldAttribute.cs" />
    <Compile Include="Attribute\ContentChannelFieldAttribute.cs" />
    <Compile Include="Attribute\ContentChannelTypesFieldAttribute.cs" />
    <Compile Include="Attribute\CurrencyFieldAttribute.cs" />
    <Compile Include="Attribute\CustomEnhancedListFieldAttribute.cs" />
    <Compile Include="Attribute\CustomCheckboxListFieldAttribute.cs" />
    <Compile Include="Attribute\CustomDropdownListFieldAttribute.cs" />
    <Compile Include="Attribute\CustomRadioListFieldAttribute.cs" />
    <Compile Include="Attribute\DataViewFieldAttribute.cs" />
    <Compile Include="Attribute\DataViewsFieldAttribute.cs" />
    <Compile Include="Attribute\DateFieldAttribute.cs" />
    <Compile Include="Attribute\DateRangeFieldAttribute.cs" />
    <Compile Include="Attribute\DateTimeFieldAttribute.cs" />
    <Compile Include="Attribute\DayOfWeekFieldAttribute.cs" />
    <Compile Include="Attribute\DaysOfWeekFieldAttribute.cs" />
    <Compile Include="Attribute\DecimalFieldAttribute.cs" />
    <Compile Include="Attribute\DecimalRangeFieldAttribute.cs" />
    <Compile Include="Attribute\DefinedTypeFieldAttribute.cs" />
    <Compile Include="Attribute\DefinedValueFieldAttribute.cs" />
    <Compile Include="Attribute\DefinedValueRangeFieldAttribute.cs" />
    <Compile Include="Attribute\EmailFieldAttribute.cs" />
    <Compile Include="Attribute\GroupMemberFieldAttribute.cs" />
    <Compile Include="Attribute\IHasInheritedAttributes.cs" />
    <Compile Include="Attribute\MatrixFieldAttribute.cs" />
    <Compile Include="Attribute\SocialMediaAccountFieldAttribute.cs" />
    <Compile Include="Attribute\SSNFieldAttribute.cs" />
    <Compile Include="Attribute\WorkflowFieldAttribute.cs" />
    <Compile Include="Attribute\EncryptedTextFieldAttribute.cs" />
    <Compile Include="Attribute\EntityFieldAttribute.cs" />
    <Compile Include="Attribute\EntityTypeFieldAttribute.cs" />
    <Compile Include="Attribute\EnumFieldAttribute.cs" />
    <Compile Include="Attribute\EnumsFieldAttribute.cs" />
    <Compile Include="Attribute\EventCalendarFieldAttribute.cs" />
    <Compile Include="Attribute\EventItemFieldAttribute.cs" />
    <Compile Include="Attribute\FieldAttribute.cs" />
    <Compile Include="Attribute\FinancialGatewayFieldAttribute.cs" />
    <Compile Include="Attribute\GroupAndRoleFieldAttribute.cs" />
    <Compile Include="Attribute\GroupFieldAttribute.cs" />
    <Compile Include="Attribute\GroupLocationTypeFieldAttribute.cs" />
    <Compile Include="Attribute\GroupRoleFieldAttribute.cs" />
    <Compile Include="Attribute\GroupTypeFieldAttribute.cs" />
    <Compile Include="Attribute\GroupTypeGroupFieldAttribute.cs" />
    <Compile Include="Attribute\GroupTypesFieldAttribute.cs" />
    <Compile Include="Attribute\Helper.cs" />
    <Compile Include="Attribute\IHasAttributesWrapper.cs" />
    <Compile Include="Attribute\InheritedAttribute.cs" />
    <Compile Include="Attribute\IntegerFieldAttribute.cs" />
    <Compile Include="Attribute\IntegerRangeFieldAttribute.cs" />
    <Compile Include="Attribute\KeyValueListFieldAttribute.cs" />
    <Compile Include="Attribute\LavaCommandsFieldAttribute.cs" />
    <Compile Include="Attribute\LinkedPageAttribute.cs" />
    <Compile Include="Attribute\LocationFieldAttribute.cs" />
    <Compile Include="Attribute\MarkdownFieldAttribute.cs" />
    <Compile Include="Attribute\MemoFieldAttribute.cs" />
    <Compile Include="Attribute\MergeTemplateFieldAttribute.cs" />
    <Compile Include="Attribute\MetricCategoriesFieldAttribute.cs" />
    <Compile Include="Attribute\NoteTypeFieldAttribute.cs" />
    <Compile Include="Attribute\BadgesFieldAttribute.cs" />
    <Compile Include="Attribute\PersonFieldAttribute.cs" />
    <Compile Include="Attribute\PhoneNumberFieldAttribute.cs" />
    <Compile Include="Attribute\RemoteAuthsFieldAttribute.cs" />
    <Compile Include="Attribute\ScheduleFieldAttribute.cs" />
    <Compile Include="Attribute\SchedulesFieldAttribute.cs" />
    <Compile Include="Attribute\SecurityRoleFieldAttribute.cs" />
    <Compile Include="Attribute\SiteFieldAttribute.cs" />
    <Compile Include="Attribute\SlidingDateRangeFieldAttribute.cs" />
    <Compile Include="Attribute\SystemEmailFieldAttribute.cs" />
    <Compile Include="Attribute\TextFieldAttribute.cs" />
    <Compile Include="Attribute\TimeFieldAttribute.cs" />
    <Compile Include="Attribute\UrlLinkFieldAttribute.cs" />
    <Compile Include="Attribute\ValueListFieldAttribute.cs" />
    <Compile Include="Attribute\WorkflowActivityTypeAttribute.cs" />
    <Compile Include="Attribute\WorkflowAttributeAttribute.cs" />
    <Compile Include="Attribute\WorkflowTextOrAttributeAttribute.cs" />
    <Compile Include="Attribute\WorkflowTypeFieldAttribute.cs" />
    <Compile Include="Badge\BadgeComponent.cs" />
    <Compile Include="Badge\BadgeContainer.cs" />
    <Compile Include="Badge\HighlightLabelBadge.cs" />
    <Compile Include="Badge\IconBadge.cs" />
    <Compile Include="Blocks\BlockActionAttribute.cs" />
    <Compile Include="Attribute\IconCssClassAttribute.cs" />
    <Compile Include="Blocks\RockMobileBlockType.cs" />
    <Compile Include="Blocks\Types\Mobile\Cms\Hero.cs" />
    <Compile Include="Blocks\Types\Mobile\Events\CalendarEventList.cs" />
    <Compile Include="Blocks\Types\Mobile\Events\CalendarView.cs" />
    <Compile Include="Blocks\Types\Mobile\Groups\GroupAttendanceEntry.cs" />
    <Compile Include="Blocks\Types\Mobile\Groups\GroupEdit.cs" />
    <Compile Include="Blocks\Types\Mobile\Groups\GroupMemberEdit.cs" />
    <Compile Include="Blocks\Types\Mobile\Groups\GroupMemberList.cs" />
    <Compile Include="Blocks\Types\Mobile\Groups\GroupMemberView.cs" />
    <Compile Include="Blocks\Types\Mobile\Groups\GroupView.cs" />
    <Compile Include="Blocks\Types\Mobile\Prayer\PrayerRequestDetails.cs" />
<<<<<<< HEAD
    <Compile Include="Blocks\Types\Mobile\Prayer\PrayerSession.cs" />
    <Compile Include="Blocks\Types\Mobile\Prayer\PrayerSessionSetup.cs" />
    <Compile Include="Plugin\HotFixes\105_PageParameterFilterBlock.cs" />
    <Compile Include="Plugin\HotFixes\104_MigrationRollupsFor10_3_0.cs" />
    <Compile Include="Utility\ExtensionMethods\ICollectionExtensions.cs" />
=======
    <Compile Include="Plugin\HotFixes\106_EnableLavaDefaultSetting.cs" />
>>>>>>> 5088eaad
    <Compile Include="Web\UI\RegistrationInstanceBlock.cs">
      <SubType>ASPXCodeBehind</SubType>
    </Compile>
    <Compile Include="Bulk\BulkImport\AttendancesImport.cs" />
    <Compile Include="Bulk\BulkImport\AttendanceImport.cs" />
    <Compile Include="CheckIn\CheckinConfigurationHelper.cs" />
    <Compile Include="Data\ICampusFilterable.cs" />
    <Compile Include="Data\RelatedEntityHelper.cs" />
    <Compile Include="Field\Types\BlockTemplateFieldType.cs" />
    <Compile Include="Field\Types\ContentChannelsFieldType.cs" />
    <Compile Include="Field\Types\MetricFieldType.cs" />
    <Compile Include="Field\Types\PersistedDatasetFieldType.cs" />
    <Compile Include="Field\Types\StepProgramStepStatusFieldType.cs" />
    <Compile Include="Field\Types\StepProgramStepTypeFieldType.cs" />
    <Compile Include="Blocks\Types\Mobile\Cms\ContentChannelItemView.cs" />
    <Compile Include="Blocks\Types\Mobile\Cms\LavaItemList.cs" />
    <Compile Include="Field\Types\StructureContentEditorFieldType.cs" />
    <Compile Include="Field\Types\SystemCommunicationFieldType.cs" />
    <Compile Include="Jobs\DataViewToWorkflow.cs" />
    <Compile Include="Jobs\SendRsvpReminders.cs" />
    <Compile Include="Jobs\PostV100DataMigrationsSundayDate.cs" />
    <Compile Include="Jobs\PostV100DataMigrationsValueAsNumeric.cs" />
    <Compile Include="Jobs\SendPrayerComments.cs" />
    <Compile Include="Mobile\AdditionalBlockSettings.cs" />
    <Compile Include="Jobs\UpdatePersistedDatasets.cs" />
    <Compile Include="Mobile\AdditionalPageSettings.cs" />
    <Compile Include="Mobile\AdditionalSiteSettings.cs" />
    <Compile Include="Mobile\JsonFields\AttributeFormat.cs" />
    <Compile Include="Mobile\JsonFields\FieldFormat.cs" />
    <Compile Include="Mobile\JsonFields\FieldSetting.cs" />
    <Compile Include="Mobile\JsonFields\FieldSource.cs" />
    <Compile Include="Mobile\JsonFields\PropertyField.cs" />
    <Compile Include="Mobile\MobileExtensions.cs" />
    <Compile Include="Mobile\TabLocation.cs" />
    <Compile Include="Model\CodeGenerated\DocumentService.cs" />
    <Compile Include="Model\CodeGenerated\DocumentTypeService.cs" />
    <Compile Include="Model\CodeGenerated\EntityCampusFilterService.cs" />
    <Compile Include="Model\CodeGenerated\GroupDemographicTypeService.cs" />
    <Compile Include="Model\CodeGenerated\GroupDemographicValueService.cs" />
    <Compile Include="Model\CodeGenerated\PersistedDatasetService.cs" />
    <Compile Include="Model\CodeGenerated\RegistrationTemplatePlacementService.cs" />
    <Compile Include="Model\CodeGenerated\RelatedEntityService.cs" />
    <Compile Include="Model\CodeGenerated\StreakAchievementAttemptService.cs" />
    <Compile Include="Model\CodeGenerated\StreakTypeAchievementTypePrerequisiteService.cs" />
    <Compile Include="Model\CodeGenerated\StreakTypeAchievementTypeService.cs" />
    <Compile Include="Model\CodeGenerated\SystemCommunicationService.cs" />
    <Compile Include="Model\EntityCampusFilter.cs" />
    <Compile Include="Model\RegistrationInstanceService.partial.cs" />
    <Compile Include="Model\RegistrationRegistrantService.partial.cs" />
    <Compile Include="Model\RegistrationTemplatePlacement.cs" />
    <Compile Include="Model\RegistrationTemplatePlacementService.partial.cs" />
    <Compile Include="Model\RelatedEntity.cs" />
    <Compile Include="Model\GroupDemographicType.cs" />
    <Compile Include="Model\GroupDemographicValue.cs" />
    <Compile Include="Model\PersistedDataset.cs" />
    <Compile Include="Model\Document.cs" />
    <Compile Include="Model\DocumentType.cs" />
    <Compile Include="Model\PersistedDatasetService.Partial.cs" />
    <Compile Include="Model\RelatedEntityService.Partial.cs" />
    <Compile Include="Model\StepTypeService.Partial.cs" />
    <Compile Include="Model\StepService.Partial.cs" />
    <Compile Include="Model\StreakAchievementAttempts.cs" />
    <Compile Include="Model\StreakTypeAchievementTypePrerequisite.cs" />
    <Compile Include="Model\StreakTypeAchievementTypeService.Partial.cs" />
    <Compile Include="Model\StreakTypeAchievementType.cs" />
    <Compile Include="Model\SystemCommunication.cs" />
    <Compile Include="Net\ClientInformation.cs" />
    <Compile Include="Badge\Component\Steps.cs" />
    <Compile Include="Plugin\HotFixes\095_PrayerRequestCommentsNotificationEmailTemplate.cs" />
    <Compile Include="Plugin\HotFixes\094_AchievementPagesAndBlocks.cs" />
    <Compile Include="Plugin\HotFixes\093_UpdateRockShopUI.cs" />
    <Compile Include="Plugin\HotFixes\100_MigrationRollupsFor10_2_1.cs" />
    <Compile Include="Plugin\HotFixes\099_MigrationRollupsFor10_2_0.cs" />
    <Compile Include="Plugin\HotFixes\102_RapidAttendanceEntry.cs" />
    <Compile Include="Plugin\HotFixes\101_RegistrationInstanceGroupPlacement.cs" />
    <Compile Include="Plugin\HotFixes\103_GroupPlacementUpdates.cs" />
    <Compile Include="Reporting\DataFilter\Group\LocationDataViewFilter.cs" />
    <Compile Include="Reporting\DataFilter\Person\PrimaryCampusesFilter.cs" />
    <Compile Include="Reporting\DataFilter\Person\PrimaryCampusFilter.cs" />
    <Compile Include="Storage\AssetStorage\ApiClient\GoogleClient.cs" />
    <Compile Include="Storage\AssetStorage\GoogleCloudStorageComponent.cs" />
    <Compile Include="SystemGuid\Person.cs" />
    <Compile Include="SystemGuid\SystemCommunication.cs" />
    <Compile Include="Transactions\ITransactionWithProgress.cs" />
    <Compile Include="Transactions\RegisterControllersTransaction.cs" />
    <Compile Include="Transactions\StreakTypeRebuildTransaction.cs" />
    <Compile Include="Transactions\StreakTypeExclusionChangeTransaction.cs" />
    <Compile Include="Transactions\StreakAchievementAttemptChangeTransaction.cs" />
    <Compile Include="UniversalSearch\IndexModels\DocumentIndex.cs" />
    <Compile Include="Reporting\ReportOutputBuilder.cs" />
    <Compile Include="Reporting\ReportTemplateBuilder.cs" />
    <Compile Include="Utility\ExtensionMethods\ExpandoObjectExtensions.cs" />
    <Compile Include="Utility\ExtensionMethods\HttpContextExtensions.cs" />
    <Compile Include="Utility\LazyDictionary.cs" />
    <Compile Include="Web\Cache\Entities\AssessmentTypeCache.cs" />
    <Compile Include="Web\Cache\Entities\ContentChannelTypeCache.cs" />
    <Compile Include="Web\Cache\Entities\DocumentTypeCache.cs" />
    <Compile Include="Web\Cache\Entities\PersistedDatasetCache.cs" />
    <Compile Include="Web\Cache\Entities\Obsolete\PersonBadgeCache.cs" />
    <Compile Include="Web\Cache\Entities\StreakTypeAchievementTypePrerequisiteCache.cs" />
    <Compile Include="Web\Cache\Entities\StreakTypeAchievementTypeCache.cs" />
    <Compile Include="Web\Cache\NonEntities\EntityDocumentTypesCache.cs" />
    <Compile Include="Web\Cache\NonEntities\PersistedDatasetValueCache.cs" />
    <Compile Include="Web\RockCustomSettingsProvider.cs" />
    <Compile Include="Web\IRockCustomSettingsUserControl.cs" />
    <Compile Include="Blocks\IRockMobileBlockType.cs" />
    <Compile Include="Blocks\RockBlockType.cs" />
    <Compile Include="Blocks\BlockActionResult.cs" />
    <Compile Include="Web\RockCustomSettingsUserControlProvider.cs" />
    <Compile Include="Net\RockRequestContext.cs" />
    <Compile Include="Attribute\TargetTypeAttribute.cs" />
    <Compile Include="Blocks\Types\Mobile\Cms\ContentChannelItemList.cs" />
    <Compile Include="Blocks\Types\Mobile\Cms\Content.cs" />
    <Compile Include="Blocks\Types\Mobile\Cms\Login.cs" />
    <Compile Include="Blocks\Types\Mobile\Cms\ProfileDetails.cs" />
    <Compile Include="Blocks\Types\Mobile\Cms\Register.cs" />
    <Compile Include="Blocks\Types\Mobile\Cms\WorkflowEntry.cs" />
    <Compile Include="Communication\RockSMSMessageRecipient.cs" />
    <Compile Include="Communication\RockPushMessageRecipient.cs" />
    <Compile Include="Communication\RockEmailMessageRecipient.cs" />
    <Compile Include="Communication\RockMessageRecipient.cs" />
    <Compile Include="Chart\ChartJsTimeSeriesDataFactory.cs" />
    <Compile Include="Chart\FlotChartDataSet.cs" />
    <Compile Include="Chart\TimeSeriesChartDataPoint.cs" />
    <Compile Include="Communication\SmsActions\SmsActionComponent.cs" />
    <Compile Include="Communication\SmsActions\SmsActionContainer.cs" />
    <Compile Include="Communication\SmsActions\SmsActionLaunchWorkflow.cs" />
    <Compile Include="Communication\SmsActions\SmsActionReply.cs" />
    <Compile Include="Communication\SmsActions\SmsActionConversations.cs" />
    <Compile Include="Communication\SmsActions\SmsActionOutcome.cs" />
    <Compile Include="Communication\SmsActions\SmsMessage.cs" />
    <Compile Include="Crm\ConnectionStatusChangeReport\ConnectionStatusChangeReportBuilder.cs" />
    <Compile Include="Crm\ConnectionStatusChangeReport\ConnectionStatusChangeReportData.cs" />
    <Compile Include="Crm\ConnectionStatusChangeReport\ConnectionStatusChangeReportSettings.cs" />
    <Compile Include="Crm\ConnectionStatusChangeReport\ConnectionStatusChangeEventInfo.cs" />
    <Compile Include="Field\FieldVisibilityRules.cs" />
    <Compile Include="Field\Types\AssetFieldType.cs" />
    <Compile Include="Field\Types\AssetStorageProviderFieldType.cs" />
    <Compile Include="Field\Types\AssessmentTypesFieldType.cs" />
    <Compile Include="Field\Types\ConditionalScaleFieldType.cs" />
    <Compile Include="Jobs\RockTriggerListener.cs" />
    <Compile Include="Jobs\GroupLeaderAbsenceNotifications.cs" />
    <Compile Include="Jobs\PostV90DataMigrationsScheduledTransactionNotesToHistory.cs" />
    <Compile Include="Jobs\SendAssessmentReminders.cs" />
    <Compile Include="Field\Types\StreakTypeFieldType.cs" />
    <Compile Include="Jobs\SendGroupScheduleNotifications.cs" />
    <Compile Include="Lava\Blocks\JsonProperty.cs" />
    <Compile Include="Model\CodeGenerated\GroupMemberAssignmentService.cs" />
    <Compile Include="Model\CodeGenerated\GroupMemberScheduleTemplateService.cs" />
    <Compile Include="Field\EntitySingleSelectionListFieldTypeBase.cs" />
    <Compile Include="Field\Types\StepProgramFieldType.cs" />
    <Compile Include="Field\Types\RegistryEntryFieldType.cs" />
    <Compile Include="Field\Types\ValueFilterFieldType.cs" />
    <Compile Include="Financial\HostedPaymentInfoControlOptions.cs" />
    <Compile Include="Financial\IGatewayComponent.cs" />
    <Compile Include="Financial\IHostedGatewayComponent.cs" />
    <Compile Include="Financial\IHostedGatewayPaymentControlTokenEvent.cs" />
    <Compile Include="Jobs\PostV90DataMigrations.cs" />
    <Compile Include="Jobs\PostV90DataMigrationsForDISC.cs" />
    <Compile Include="Financial\IWebhookGatewayComponent.cs" />
    <Compile Include="Jobs\ChargeFutureTransactions.cs" />
    <Compile Include="Lava\Shortcodes\ScheduledContent.cs" />
    <Compile Include="Financial\AutomatedPaymentProcessor.cs" />
    <Compile Include="Financial\AutomatedPaymentArgs.cs" />
    <Compile Include="Financial\IAutomatedGatewayComponent.cs" />
    <Compile Include="Financial\IThreeStepGatewayComponent.cs" />
    <Compile Include="Model\Assessment.cs" />
    <Compile Include="Model\AssessmentService.Partial.cs" />
    <Compile Include="Model\AssessmentType.cs" />
    <Compile Include="Model\CodeGenerated\AssessmentService.cs" />
    <Compile Include="Model\CodeGenerated\AssessmentTypeService.cs" />
    <Compile Include="Model\AttendanceData.cs" />
    <Compile Include="Model\CodeGenerated\CommunicationResponseService.cs" />
    <Compile Include="Model\CodeGenerated\StreakService.cs" />
    <Compile Include="Model\CodeGenerated\StreakTypeExclusionService.cs" />
    <Compile Include="Model\CodeGenerated\StreakTypeService.cs" />
    <Compile Include="Model\CodeGenerated\SmsActionService.cs" />
    <Compile Include="Model\CodeGenerated\NoteAttachmentService.cs" />
    <Compile Include="Model\CodeGenerated\PersonScheduleExclusionService.cs" />
    <Compile Include="Model\CodeGenerated\StepWorkflowService.cs" />
    <Compile Include="Model\CodeGenerated\StepWorkflowTriggerService.cs" />
    <Compile Include="Model\StreakTypeExclusionService.Partial.cs" />
    <Compile Include="Model\StreakService.Partial.cs" />
    <Compile Include="Model\StreakTypeService.Partial.cs" />
    <Compile Include="Model\GroupLocationScheduleConfig.cs" />
    <Compile Include="Model\GroupMemberAssignment.cs" />
    <Compile Include="Model\GroupMemberAssignmentService.Partial.cs" />
    <Compile Include="Model\GroupMemberScheduleTemplate.cs" />
    <Compile Include="Model\CodeGenerated\RegistrationTemplateFeeItemService.cs" />
    <Compile Include="Model\CodeGenerated\StepProgramService.cs" />
    <Compile Include="Model\CodeGenerated\StepService.cs" />
    <Compile Include="Model\CodeGenerated\StepStatusService.cs" />
    <Compile Include="Model\CodeGenerated\StepTypePrerequisiteService.cs" />
    <Compile Include="Model\CodeGenerated\StepTypeService.cs" />
    <Compile Include="Model\CommunicationResponse.cs" />
    <Compile Include="Model\CommunicationResponseService.partial.cs" />
    <Compile Include="Model\ConflictProfileService.cs" />
    <Compile Include="Model\EQInventoryService.cs" />
    <Compile Include="Model\StreakType.cs" />
    <Compile Include="Model\StreakTypeExclusion.cs" />
    <Compile Include="Model\SmsAction.cs" />
    <Compile Include="Model\SmsActionService.Partial.cs" />
    <Compile Include="Model\GroupLocationHistoricalService.Partial.cs" />
    <Compile Include="Model\MotivatorService.cs" />
    <Compile Include="Model\NoteAttachment.cs" />
    <Compile Include="Model\PersonScheduleExclusionService.Partial.cs" />
    <Compile Include="Model\PersonScheduleExclusion.cs" />
    <Compile Include="Model\RegistrationTemplateFeeItem.cs" />
    <Compile Include="Model\SpiritualGiftsService.cs" />
    <Compile Include="Bulk\BulkExport\AttributesExport.cs" />
    <Compile Include="Bulk\BulkExport\FinancialTransactionExport.cs" />
    <Compile Include="Bulk\BulkExport\FinancialTransactionExportOptions.cs" />
    <Compile Include="Bulk\BulkExport\FinancialTransactionsExport.cs" />
    <Compile Include="Bulk\BulkExport\ModelExport.cs" />
    <Compile Include="Bulk\BulkExport\ExportOptions.cs" />
    <Compile Include="Bulk\BulkExport\LocationExport.cs" />
    <Compile Include="Bulk\BulkExport\ExportResult.cs" />
    <Compile Include="Bulk\BulkExport\PeopleExport.cs" />
    <Compile Include="Bulk\BulkExport\PersonExport.cs" />
    <Compile Include="CheckIn\CheckInEditFamilyBlock.cs">
      <SubType>ASPXCodeBehind</SubType>
    </Compile>
    <Compile Include="CheckIn\CheckInMessage.cs" />
    <Compile Include="CheckIn\CheckInSearchBlock.cs">
      <SubType>ASPXCodeBehind</SubType>
    </Compile>
    <Compile Include="CheckIn\Registration\FamilyRegistrationState.cs" />
    <Compile Include="Data\NoAttributeFilterExpression.cs" />
    <Compile Include="Field\ICachedEntitiesFieldType.cs" />
    <Compile Include="Field\Types\RegistrationTemplatesFieldType.cs" />
    <Compile Include="Jobs\NoRetryAggregateException.cs" />
    <Compile Include="Jobs\NoRetryException.cs" />
    <Compile Include="Jobs\PostV84DataMigrations.cs" />
    <Compile Include="Lava\Shortcodes\Scripturize.cs" />
    <Compile Include="Lava\Shortcodes\LavaShortcodeMetaDataAttribute.cs" />
    <Compile Include="Badge\Component\Assessment.cs" />
    <Compile Include="Model\Step.cs" />
    <Compile Include="Model\Streak.cs" />
    <Compile Include="Model\StepWorkflow.cs" />
    <Compile Include="Model\StepWorkflowTrigger.cs" />
    <Compile Include="Model\StepTypePrerequisite.cs" />
    <Compile Include="Model\StepType.cs" />
    <Compile Include="Model\StepStatus.cs" />
    <Compile Include="Model\StepProgram.cs" />
    <Compile Include="Model\StepWorkflowTriggerService.Partial.cs" />
    <Compile Include="Badge\Component\StreakEngagement.cs" />
    <Compile Include="Plugin\HotFixes\051_SparkData.cs" />
    <Compile Include="Model\AttributeMatrixService.Partial.cs" />
    <Compile Include="Plugin\HotFixes\052_MigrationRollupsForV8_1.cs" />
    <Compile Include="Plugin\HotFixes\053_DuplicateDataIntegrityReports.cs" />
    <Compile Include="Plugin\HotFixes\054_MigrationRollupsForV8_2.cs" />
    <Compile Include="Plugin\HotFixes\055_MigrationRollupsForV8_3.cs" />
    <Compile Include="Plugin\HotFixes\056_MigrationRollupsForV8_4.cs" />
    <Compile Include="Plugin\HotFixes\057_MigrationRollupsForV8_5.cs" />
    <Compile Include="Plugin\HotFixes\058_CheckinRegistration.cs" />
    <Compile Include="Plugin\HotFixes\059_MigrationRollupsForV8_5_2.cs" />
    <Compile Include="Plugin\HotFixes\060_MigrationRollupsForV8_6.cs" />
    <Compile Include="Plugin\HotFixes\061_MigrationRollupsForV8_6_2.cs" />
    <Compile Include="Plugin\HotFixes\062_MigrationRollupsForV8_7.cs" />
    <Compile Include="Plugin\HotFixes\063_WhitelistBlacklist.cs" />
    <Compile Include="Plugin\HotFixes\064_MigrationRollupsForV8_7_2.cs" />
    <Compile Include="Plugin\HotFixes\065_ThresholdValue.cs" />
    <Compile Include="Plugin\HotFixes\066_MigrationRollupsForV8_7_3.cs" />
    <Compile Include="Plugin\HotFixes\067_MigrationRollupsForV8_7_4.cs" />
    <Compile Include="Plugin\HotFixes\068_MigrationRollupsForV8_7_5.cs" />
    <Compile Include="Plugin\HotFixes\069_MigrationRollupsForV8_7_6.cs" />
    <Compile Include="Plugin\HotFixes\070_MigrationRollupsForV8_7_7.cs" />
    <Compile Include="Plugin\HotFixes\071_BlacklistBlankFix.cs" />
    <Compile Include="Plugin\HotFixes\072_RemoveDoNotDisturb.cs" />
    <Compile Include="Plugin\HotFixes\073_MigrationRollupsForV8_8.cs" />
    <Compile Include="Plugin\HotFixes\086_MigrationRollupsForV9_2_0.cs" />
    <Compile Include="Plugin\HotFixes\085_UpdateRegistrationRegistrantFeeIds.cs" />
    <Compile Include="Plugin\HotFixes\084_FixSpiritualGiftsAssessmentBadge.cs" />
    <Compile Include="Plugin\HotFixes\083_MigrationRollupsForV9_1_0.cs" />
    <Compile Include="Plugin\HotFixes\074_MigrationRollupsForV8_8_1.cs" />
    <Compile Include="Plugin\HotFixes\092_DiscProfileAttributeFix.cs" />
    <Compile Include="Plugin\HotFixes\091_SecureGetImpersonationParameter.cs" />
    <Compile Include="Plugin\HotFixes\090_FixNonCashCurrencyDefinedValue.cs" />
    <Compile Include="Plugin\HotFixes\089_MigrationRollupsForV9_3.cs" />
    <Compile Include="Plugin\HotFixes\088_FixAttributeQualifierMotivatorDefinedType.cs" />
    <Compile Include="Plugin\HotFixes\087_AddNonCashAssetTypes.cs" />
    <Compile Include="Plugin\HotFixes\098_FixContributionStatementLava.cs" />
    <Compile Include="Plugin\HotFixes\097_FamilyAnalyticsProcChange.cs" />
    <Compile Include="Plugin\HotFixes\096_MigrationRollupsForV9_5.cs" />
    <Compile Include="Plugin\HotFixes\HotFixMigrationResource.Designer.cs">
      <AutoGen>True</AutoGen>
      <DesignTime>True</DesignTime>
      <DependentUpon>HotFixMigrationResource.resx</DependentUpon>
    </Compile>
    <Compile Include="Reporting\DataFilter\BenevolenceRequest\BenevolenceResultDataViewFilter.cs" />
    <Compile Include="Reporting\DataFilter\BenevolenceResult\BenevolenceRequestDataViewFilter.cs" />
    <Compile Include="Reporting\DataFilter\Person\AttendanceDataViewFilter.cs" />
    <Compile Include="Reporting\DataFilter\Person\HasDuplicateEmailFilter.cs" />
    <Compile Include="Reporting\DataFilter\Person\HasDuplicatePhoneFilter.cs" />
    <Compile Include="Reporting\DataFilter\Person\StepsTakenFilter.cs" />
    <Compile Include="Reporting\DataFilter\Person\InteractionDataViewFilter.cs" />
    <Compile Include="Reporting\DataFilter\Person\InteractionsFilter.cs" />
    <Compile Include="Reporting\DataFilter\Person\StepDataViewFilter.cs" />
    <Compile Include="Reporting\DataSelect\Person\InteractionCountSelect.cs" />
    <Compile Include="Reporting\DataSelect\Person\InteractionDateSelect.cs" />
    <Compile Include="SystemGuid\AssessmentType.cs" />
    <Compile Include="SystemGuid\ContentChannelType.cs" />
    <Compile Include="SystemGuid\Layout.cs" />
    <Compile Include="SystemGuid\PageRoute.cs" />
    <Compile Include="Transactions\GroupScheduleCancellationTransaction.cs" />
    <Compile Include="Transactions\SaveHistoryTransaction.cs" />
    <Compile Include="Transactions\StepChangeTransaction.cs" />
    <Compile Include="Utility\TimePeriod.cs" />
    <Compile Include="Utility\EntityCoding\CodingHelper.cs" />
    <Compile Include="Utility\EntityCoding\EncodedEntity.cs" />
    <Compile Include="Utility\EntityCoding\EntityCoder.cs" />
    <Compile Include="Utility\EntityCoding\EntityDecoder.cs" />
    <Compile Include="Utility\EntityCoding\EntityPath.cs" />
    <Compile Include="Utility\EntityCoding\EntityPathComponent.cs" />
    <Compile Include="Utility\EntityCoding\EntityProcessor.cs" />
    <Compile Include="Utility\EntityCoding\ExportedEntitiesContainer.cs" />
    <Compile Include="Utility\EntityCoding\IEntityProcessor.cs" />
    <Compile Include="Utility\EntityCoding\IExporter.cs" />
    <Compile Include="Utility\EntityCoding\Processors\AttributeProcessor.cs" />
    <Compile Include="Utility\EntityCoding\Processors\AttributeValueProcessor.cs" />
    <Compile Include="Utility\EntityCoding\Processors\WorkflowActionFormProcessor.cs" />
    <Compile Include="Utility\EntityCoding\Processors\WorkflowActivityTypeProcessor.cs" />
    <Compile Include="Utility\EntityCoding\Processors\WorkflowTypeProcessor.cs" />
    <Compile Include="Utility\EntityCoding\QueuedEntity.cs" />
    <Compile Include="Utility\EntityCoding\Reference.cs" />
    <Compile Include="Utility\EntityCoding\WorkflowTypeExporter.cs" />
    <Compile Include="Utility\EnumOrderAttribute.cs" />
    <Compile Include="Utility\ExtensionMethods\DictionaryExtensions.cs" />
    <Compile Include="Utility\ExtensionMethods\DictionaryFieldExtensions.cs" />
    <Compile Include="Utility\ExtensionMethods\EnumUtilityExtensions.cs" />
    <Compile Include="Utility\ExtensionMethods\ScheduleExtensions.cs" />
    <Compile Include="Mobile\MobileHelper.cs" />
    <Compile Include="Utility\JsonInterfaceContractResolver.cs" />
    <Compile Include="Utility\DynamicPropertyMapContractResolver.cs" />
    <Compile Include="Utility\RockObsolete.cs" />
    <Compile Include="SystemGuid\SystemSetting.cs" />
    <Compile Include="SystemKey\GroupTypeAttributeKey.cs" />
    <Compile Include="Utility\RockColor.cs" />
    <Compile Include="Utility\RockDynamic.cs" />
    <Compile Include="Utility\Scripturize.cs" />
    <Compile Include="Utility\StringRockExtensions.cs" />
    <Compile Include="Utility\WebRequestHelper.cs" />
    <Compile Include="Web\Cache\Entities\BlockCache.cs" />
    <Compile Include="Web\Cache\Entities\CampusCache.cs" />
    <Compile Include="Web\Cache\Entities\RegistrationTemplateFormFieldCache.cs" />
    <Compile Include="Web\Cache\Entities\ContentChannelCache.cs" />
    <Compile Include="Web\Cache\Entities\StreakTypeExclusionCache.cs" />
    <Compile Include="Web\Cache\Entities\StreakTypeCache.cs" />
    <Compile Include="Web\Cache\Entities\EventCalendarCache.cs" />
    <Compile Include="Web\Cache\Entities\GroupTypeCache.cs" />
    <Compile Include="Web\Cache\Entities\InteractionChannelCache.cs" />
    <Compile Include="Web\Cache\Entities\InteractionComponentCache.cs" />
    <Compile Include="Web\Cache\Entities\LavaShortcodeCache.cs" />
    <Compile Include="Web\Cache\Entities\NoteTypeCache.cs" />
    <Compile Include="Web\Cache\Entities\Obsolete\CachedEntity.cs" />
    <Compile Include="Web\Cache\Entities\Obsolete\CachedModel.cs" />
    <Compile Include="Web\Cache\Entities\Obsolete\RockMemoryCache.cs" />
    <Compile Include="Web\Cache\Entities\BadgeCache.cs" />
    <Compile Include="Web\Cache\Entities\RestActionCache.cs" />
    <Compile Include="Web\Cache\Entities\RestControllerCache.cs" />
    <Compile Include="Web\Cache\Entities\SignalTypeCache.cs" />
    <Compile Include="Web\Cache\Entities\SmsActionCache.cs" />
    <Compile Include="Web\Cache\Entities\WorkflowActionFormAttributeCache.cs" />
    <Compile Include="Web\Cache\Entities\WorkflowActionFormCache.cs" />
    <Compile Include="Web\Cache\Entities\WorkflowActionTypeCache.cs" />
    <Compile Include="Web\Cache\Entities\WorkflowActivityTypeCache.cs" />
    <Compile Include="Web\Cache\Entities\WorkflowTypeCache.cs" />
    <Compile Include="Web\Cache\ICacheable.cs" />
    <Compile Include="Web\Cache\IItemCache.cs" />
    <Compile Include="Web\Cache\EntityItemCache.cs" />
    <Compile Include="Web\Cache\NonEntities\EntityNoteTypesCache.cs" />
    <Compile Include="Web\Cache\NonEntities\IdFromGuidCache.cs" />
    <Compile Include="Web\Cache\NonEntities\WorkflowTriggersCache.cs" />
    <Compile Include="Web\Cache\RockCache.cs" />
    <Compile Include="Web\Cache\IRockCacheManager.cs" />
    <Compile Include="Web\Cache\ItemCache.cs" />
    <Compile Include="Web\Cache\EntityCache.cs" />
    <Compile Include="Web\Cache\IEntityCache.cs" />
    <Compile Include="Web\Cache\RockCacheManager.cs" />
    <Compile Include="Web\Cache\ModelCache.cs" />
    <Compile Include="Web\Cache\Entities\AttributeCache.cs" />
    <Compile Include="Web\Cache\Entities\BlockTypeCache.cs" />
    <Compile Include="Web\Cache\Entities\CategoryCache.cs" />
    <Compile Include="Web\Cache\Entities\DefinedTypeCache.cs" />
    <Compile Include="Web\Cache\Entities\DefinedValueCache.cs" />
    <Compile Include="Web\Cache\Entities\EntityTypeCache.cs" />
    <Compile Include="Web\Cache\Entities\FieldTypeCache.cs" />
    <Compile Include="Web\Cache\Entities\LayoutCache.cs" />
    <Compile Include="Web\Cache\Entities\PageCache.cs" />
    <Compile Include="Web\Cache\Entities\SiteCache.cs" />
    <Compile Include="Web\Cache\NonEntities\AttributeValueCache.cs" />
    <Compile Include="Web\Cache\NonEntities\EntityAttributesCache.cs" />
    <Compile Include="Web\Cache\NonEntities\GlobalAttributesCache.cs" />
    <Compile Include="Web\Cache\NonEntities\LavaTemplateCache.cs" />
    <Compile Include="Web\Cache\NonEntities\RoleCache.cs" />
    <Compile Include="Chart\ChartGroupBy.cs" />
    <Compile Include="Chart\IChartData.cs" />
    <Compile Include="Chart\SummaryData.cs" />
    <Compile Include="CheckIn\CheckInBlockMultiPerson.cs">
      <SubType>ASPXCodeBehind</SubType>
    </Compile>
    <Compile Include="CheckIn\CheckInBlock.cs">
      <SubType>ASPXCodeBehind</SubType>
    </Compile>
    <Compile Include="CheckIn\CheckInFamily.cs" />
    <Compile Include="CheckIn\CheckInGroup.cs" />
    <Compile Include="CheckIn\CheckInGroupType.cs" />
    <Compile Include="CheckIn\CheckInLabel.cs" />
    <Compile Include="CheckIn\CheckInLocation.cs" />
    <Compile Include="CheckIn\CheckOutPerson.cs" />
    <Compile Include="CheckIn\CheckInPerson.cs" />
    <Compile Include="CheckIn\CheckInSchedule.cs" />
    <Compile Include="CheckIn\CheckInState.cs" />
    <Compile Include="CheckIn\CheckInStatus.cs" />
    <Compile Include="CheckIn\CheckinType.cs" />
    <Compile Include="CheckIn\KioskDevice.cs" />
    <Compile Include="CheckIn\KioskGroup.cs" />
    <Compile Include="CheckIn\KioskGroupAttendance.cs" />
    <Compile Include="CheckIn\KioskGroupType.cs" />
    <Compile Include="CheckIn\KioskLabel.cs" />
    <Compile Include="CheckIn\KioskLocation.cs" />
    <Compile Include="CheckIn\KioskLocationAttendance.cs" />
    <Compile Include="CheckIn\KioskSchedule.cs" />
    <Compile Include="CheckIn\KioskScheduleAttendance.cs" />
    <Compile Include="Communication\BouncedEmail.cs" />
    <Compile Include="Communication\Email.cs" />
    <Compile Include="Communication\CommunicationDetails.cs" />
    <Compile Include="Communication\IEmailProvider.cs" />
    <Compile Include="Communication\ICommunicationDetails.cs" />
    <Compile Include="Communication\MediumComponent.cs" />
    <Compile Include="Communication\MediumContainer.cs" />
    <Compile Include="Communication\Medium\Email.cs" />
    <Compile Include="Communication\Medium\PushNotification.cs" />
    <Compile Include="Communication\Medium\Sms.cs" />
    <Compile Include="Communication\RecipientData.cs" />
    <Compile Include="Communication\RockEmailMessage.cs" />
    <Compile Include="Communication\RockMessage.cs" />
    <Compile Include="Communication\RockPushMessage.cs" />
    <Compile Include="Communication\RockSMSMessage.cs" />
    <Compile Include="Communication\SMTPComponent.cs" />
    <Compile Include="Communication\TransportComponent.cs" />
    <Compile Include="Communication\TransportContainer.cs" />
    <Compile Include="Communication\Transport\Firebase.cs" />
    <Compile Include="Communication\Transport\SMTP.cs" />
    <Compile Include="Communication\Transport\Twilio.cs" />
    <Compile Include="Configuration\AttributeValueConfig.cs" />
    <Compile Include="Configuration\AttributeValuesConfig.cs" />
    <Compile Include="Configuration\RockConfig.cs" />
    <Compile Include="Constants\DisplayStrings.cs" />
    <Compile Include="Constants\SystemSettingKeys.cs" />
    <Compile Include="Data\BoundFieldTypeAttribute.cs" />
    <Compile Include="Data\DbContext.cs" />
    <Compile Include="Data\DbService.cs" />
    <Compile Include="Data\DefinedValueAttribute.cs" />
    <Compile Include="Data\Entity.cs" />
    <Compile Include="Data\FieldTypeAttribute.cs" />
    <Compile Include="Data\AnalyticHistoryFieldAttribute.cs" />
    <Compile Include="Data\HideFromReportingAttribute.cs" />
    <Compile Include="Data\AnalyticsAttribute.cs" />
    <Compile Include="Data\IAnalyticHistorical.cs" />
    <Compile Include="Data\IAnalytic.cs" />
    <Compile Include="Data\ICategorized.cs" />
    <Compile Include="Data\IEntity.cs" />
    <Compile Include="Data\IFeed.cs" />
    <Compile Include="Data\IgnoreCanDelete.cs" />
    <Compile Include="Data\IgnoreModelErrorsAttribute.cs" />
    <Compile Include="Data\IHistoricalTracking.cs" />
    <Compile Include="Data\IMigration.cs" />
    <Compile Include="Data\IModel.cs" />
    <Compile Include="Data\IncludeForReportingAttribute.cs" />
    <Compile Include="Data\IncludeAsEntityProperty.cs" />
    <Compile Include="Data\Interception\QueryHintDbCommandInterceptor.cs" />
    <Compile Include="Data\Interception\QueryHintScope.cs" />
    <Compile Include="Data\IHasActiveFlag.cs" />
    <Compile Include="Data\IOrdered.cs" />
    <Compile Include="Data\IRockEntity.cs" />
    <Compile Include="Data\IService.cs" />
    <Compile Include="Data\LavaIgnoreAttribute.cs" />
    <Compile Include="Data\LavaIncludeAttribute.cs" />
    <Compile Include="Data\LinqRuntimeTypeBuilder.cs" />
    <Compile Include="Data\MigrationHelper.cs" />
    <Compile Include="Data\Model.cs" />
    <Compile Include="Data\NotAuditedAttribute.cs" />
    <Compile Include="Data\NotEmptyGuidAttribute.cs" />
    <Compile Include="Data\NotExportable.cs" />
    <Compile Include="Data\PreviewableAttribute.cs" />
    <Compile Include="Data\RockBulkUpdateExpressionVisitor.cs" />
    <Compile Include="Data\RockClientIncludeAttribute.cs" />
    <Compile Include="Data\RockContext.cs" />
    <Compile Include="Data\RockContextConfig.cs" />
    <Compile Include="Data\RockDomainAttribute.cs" />
    <Compile Include="Data\RockPluginDBInitializer.cs" />
    <Compile Include="Data\RouteAttribute.cs" />
    <Compile Include="Data\Service.cs" />
    <Compile Include="Data\Udf\DbMetadataExtensions.cs" />
    <Compile Include="Data\Udf\GetSpousePersonIdFromPersonIdStoreFunctionInjectionConvention.cs" />
    <Compile Include="Data\Udf\GetAddressStoreFunctionInjectionConvention.cs" />
    <Compile Include="Data\Udf\GetGeofencedGroupNamesStoreFunctionInjectionConvention.cs" />
    <Compile Include="Data\IRockStoreModelConvention.cs" />
    <Compile Include="Data\Udf\RockUdfHelper.cs" />
    <Compile Include="Extension\Component.cs" />
    <Compile Include="Extension\ComponentDescription.cs" />
    <Compile Include="Extension\Container.cs" />
    <Compile Include="Extension\FixedSizeList.cs" />
    <Compile Include="Extension\IComponentData.cs" />
    <Compile Include="Extension\IContainer.cs" />
    <Compile Include="Extension\SafeDirectoryCatalog.cs" />
    <Compile Include="Field\ConfigurationValue.cs" />
    <Compile Include="Field\FieldType.cs" />
    <Compile Include="Field\Helper.cs" />
    <Compile Include="Field\IEntityFieldType.cs" />
    <Compile Include="Field\IEntityQualifierFieldType.cs" />
    <Compile Include="Field\IFieldType.cs" />
    <Compile Include="Field\ILinkableFieldType.cs" />
    <Compile Include="Field\SelectFromListFieldType.cs" />
    <Compile Include="Field\Types\CheckListFieldType.cs" />
    <Compile Include="Field\Types\ContentChannelTypeFieldType.cs" />
    <Compile Include="Field\Types\ContentChannelItemFieldType.cs" />
    <Compile Include="Field\Types\BackgroundCheckFieldType.cs" />
    <Compile Include="Field\Types\MonthDayFieldType.cs" />
    <Compile Include="Field\Types\GenderFieldType.cs" />
    <Compile Include="Field\Types\InteractionChannelsFieldType.cs" />
    <Compile Include="Field\Types\LabelFieldType.cs" />
    <Compile Include="Field\Types\RegistrationInstanceFieldType.cs" />
    <Compile Include="Field\Types\RegistrationTemplateFieldType.cs" />
    <Compile Include="Field\Types\ReportFieldType.cs" />
    <Compile Include="Field\Types\TimeZoneFieldType.cs" />
    <Compile Include="Field\Types\GroupMemberFieldType.cs" />
    <Compile Include="Field\Types\InteractionChannelFieldType.cs" />
    <Compile Include="Field\Types\CommunicationPreferenceFieldType.cs" />
    <Compile Include="Field\Types\DataViewsFieldType.cs" />
    <Compile Include="Field\Types\LavaFieldType.cs" />
    <Compile Include="Field\Types\AccountFieldType.cs" />
    <Compile Include="Field\Types\AccountsFieldType.cs" />
    <Compile Include="Field\Types\AddressFieldType.cs" />
    <Compile Include="Field\Types\AttributeFieldType.cs" />
    <Compile Include="Field\Types\AudioFileFieldType.cs" />
    <Compile Include="Field\Types\AudioUrlFieldType.cs" />
    <Compile Include="Field\Types\BinaryFileFieldType.cs" />
    <Compile Include="Field\Types\BinaryFileTypeFieldType.cs" />
    <Compile Include="Field\Types\BinaryFileTypesFieldType.cs" />
    <Compile Include="Field\Types\BooleanFieldType.cs" />
    <Compile Include="Field\Types\CampusesFieldType.cs" />
    <Compile Include="Field\Types\CampusFieldType.cs" />
    <Compile Include="Field\Types\CategoriesFieldType.cs" />
    <Compile Include="Field\Types\CategoryFieldType.cs" />
    <Compile Include="Field\Types\CodeEditorFieldType.cs" />
    <Compile Include="Field\Types\ColorFieldType.cs" />
    <Compile Include="Field\Types\CommunicationTemplateFieldType.cs" />
    <Compile Include="Field\Types\ComparisonFieldType.cs" />
    <Compile Include="Field\Types\ComponentFieldType.cs" />
    <Compile Include="Field\Types\ComponentsFieldType.cs" />
    <Compile Include="Field\Types\ConnectionActivityTypeFieldType.cs" />
    <Compile Include="Field\Types\ConnectionOpportunityFieldType.cs" />
    <Compile Include="Field\Types\BenevolenceRequestFieldType.cs" />
    <Compile Include="Field\Types\ConnectionRequestFieldType.cs" />
    <Compile Include="Field\Types\ConnectionStateFieldType.cs" />
    <Compile Include="Field\Types\ConnectionStatusFieldType.cs" />
    <Compile Include="Field\Types\ConnectionTypeFieldType.cs" />
    <Compile Include="Field\Types\ConnectionTypesFieldType.cs" />
    <Compile Include="Field\Types\ContentChannelFieldType.cs" />
    <Compile Include="Field\Types\ContentChannelTypesFieldType.cs" />
    <Compile Include="Field\Types\CurrencyFieldType.cs" />
    <Compile Include="Field\Types\DataViewFieldType.cs" />
    <Compile Include="Field\Types\DateFieldType.cs" />
    <Compile Include="Field\Types\DateRangeFieldType.cs" />
    <Compile Include="Field\Types\DateTimeFieldType.cs" />
    <Compile Include="Field\Types\DayOfWeekFieldType.cs" />
    <Compile Include="Field\Types\DaysOfWeekFieldType.cs" />
    <Compile Include="Field\Types\DecimalFieldType.cs" />
    <Compile Include="Field\Types\DecimalRangeFieldType.cs" />
    <Compile Include="Field\Types\DefinedTypeFieldType.cs" />
    <Compile Include="Field\Types\DefinedValueFieldType.cs" />
    <Compile Include="Field\Types\DefinedValueRangeFieldType.cs" />
    <Compile Include="Field\Types\EmailFieldType.cs" />
    <Compile Include="Field\Types\MatrixFieldType.cs" />
    <Compile Include="Field\Types\SocialMediaAccountFieldType.cs" />
    <Compile Include="Field\Types\SSNFieldType.cs" />
    <Compile Include="Field\Types\WorkflowFieldType.cs" />
    <Compile Include="Field\Types\EncryptedTextFieldType.cs" />
    <Compile Include="Field\Types\EntityFieldType.cs" />
    <Compile Include="Field\Types\EntityTypeFieldType.cs" />
    <Compile Include="Field\Types\EnumFieldType.cs" />
    <Compile Include="Field\Types\EventCalendarFieldType.cs" />
    <Compile Include="Field\Types\EventItemFieldType.cs" />
    <Compile Include="Field\Types\FileFieldType.cs" />
    <Compile Include="Field\Types\FinancialGatewayFieldType.cs" />
    <Compile Include="Field\Types\GroupAndRoleFieldType.cs" />
    <Compile Include="Field\Types\GroupFieldType.cs" />
    <Compile Include="Field\Types\GroupLocationTypeFieldType.cs" />
    <Compile Include="Field\Types\GroupRoleFieldType.cs" />
    <Compile Include="Field\Types\GroupTypeFieldType.cs" />
    <Compile Include="Field\Types\GroupTypeGroupFieldType.cs" />
    <Compile Include="Field\Types\GroupTypesFieldType.cs" />
    <Compile Include="Field\Types\HtmlFieldType.cs" />
    <Compile Include="Field\Types\ImageFieldType.cs" />
    <Compile Include="Field\Types\IntegerFieldType.cs" />
    <Compile Include="Field\Types\IntegerRangeFieldType.cs" />
    <Compile Include="Field\Types\KeyValueListFieldType.cs" />
    <Compile Include="Field\Types\LavaCommandsFieldType.cs" />
    <Compile Include="Field\Types\LocationFieldType.cs" />
    <Compile Include="Field\Types\MarkdownFieldType.cs" />
    <Compile Include="Field\Types\MemoFieldType.cs" />
    <Compile Include="Field\Types\MergeTemplateFieldType.cs" />
    <Compile Include="Field\Types\MetricCategoriesFieldType.cs" />
    <Compile Include="Field\Types\NoteTypeFieldType.cs" />
    <Compile Include="Field\Types\NoteTypesFieldType.cs" />
    <Compile Include="Field\Types\PageReferenceFieldType.cs" />
    <Compile Include="Field\Types\BadgesFieldType.cs" />
    <Compile Include="Field\Types\PersonFieldType.cs" />
    <Compile Include="Field\Types\PhoneNumberFieldType.cs" />
    <Compile Include="Field\Types\RangeSliderFieldType.cs" />
    <Compile Include="Field\Types\RatingFieldType.cs" />
    <Compile Include="Field\Types\RemoteAuthsFieldType.cs" />
    <Compile Include="Field\Types\ScheduleFieldType.cs" />
    <Compile Include="Field\Types\SchedulesFieldType.cs" />
    <Compile Include="Field\Types\SecurityRoleFieldType.cs" />
    <Compile Include="Field\Types\SelectMultiFieldType.cs" />
    <Compile Include="Field\Types\SelectSingleFieldType.cs" />
    <Compile Include="Field\Types\SiteFieldType.cs" />
    <Compile Include="Field\Types\SlidingDateRangeFieldType.cs" />
    <Compile Include="Field\Types\SystemEmailFieldType.cs" />
    <Compile Include="Field\Types\TextFieldType.cs" />
    <Compile Include="Field\Types\TimeFieldType.cs" />
    <Compile Include="Field\Types\UrlLinkFieldType.cs" />
    <Compile Include="Field\Types\ValueListFieldType.cs" />
    <Compile Include="Field\Types\VideoFileFieldType.cs" />
    <Compile Include="Field\Types\VideoUrlFieldType.cs" />
    <Compile Include="Field\Types\WorkflowActivityTypeFieldType.cs" />
    <Compile Include="Field\Types\WorkflowAttributeFieldType.cs" />
    <Compile Include="Field\Types\WorkflowTextOrAttributeFieldType.cs" />
    <Compile Include="Field\Types\WorkflowTypeFieldType.cs" />
    <Compile Include="Field\Types\WorkflowTypesFieldType.cs" />
    <Compile Include="Financial\ACHPaymentInfo.cs" />
    <Compile Include="Financial\CreditCardPaymentInfo.cs" />
    <Compile Include="Financial\GatewayComponent.cs" />
    <Compile Include="Financial\GatewayContainer.cs" />
    <Compile Include="Financial\ITransactionDetail.cs" />
    <Compile Include="Financial\Payment.cs" />
    <Compile Include="Financial\PaymentInfo.cs" />
    <Compile Include="Financial\PaymentSchedule.cs" />
    <Compile Include="Financial\ReferencePaymentInfo.cs" />
    <Compile Include="Financial\SwipePaymentInfo.cs" />
    <Compile Include="Financial\TestGateway.cs" />
    <Compile Include="Financial\ThreeStepGatewayComponent.cs" />
    <Compile Include="Follow\EventComponent.cs" />
    <Compile Include="Follow\EventContainer.cs" />
    <Compile Include="Follow\Event\PersonAnniversary.cs" />
    <Compile Include="Follow\Event\PersonPrayerRequest.cs" />
    <Compile Include="Follow\Event\PersonBaptized.cs" />
    <Compile Include="Follow\Event\PersonBirthday.cs" />
    <Compile Include="Follow\Event\PersonFirstAttendedGroupType.cs" />
    <Compile Include="Follow\Event\PersonFirstJoinedGroupType.cs" />
    <Compile Include="Follow\Event\PersonHistory.cs" />
    <Compile Include="Follow\SuggestionComponent.cs" />
    <Compile Include="Follow\SuggestionContainer.cs" />
    <Compile Include="Follow\Suggestion\InFollowedGroup.cs" />
    <Compile Include="Follow\Suggestion\InGroupTogether.cs" />
    <Compile Include="Jobs\CalculateFamilyAnalytics.cs" />
    <Compile Include="Jobs\CalculatePersonSignals.cs" />
    <Compile Include="Jobs\CommunicationQueueAlert.cs" />
    <Compile Include="Jobs\DatabaseMaintenance.cs" />
    <Compile Include="Jobs\GetNcoa.cs" />
    <Compile Include="Jobs\IndexRockSite.cs" />
    <Compile Include="Jobs\MigrateFamilyAlternateId.cs" />
    <Compile Include="Jobs\MigrateAttendanceOccurrenceData.cs" />
    <Compile Include="Jobs\MigrateHistorySummaryData.cs" />
    <Compile Include="Jobs\PostV80DataMigrations.cs" />
    <Compile Include="Jobs\PostV74DataMigrations.cs" />
    <Compile Include="Jobs\MigrateCommunicationMediumData.cs" />
    <Compile Include="Jobs\MigrateInteractionsData.cs" />
    <Compile Include="Jobs\ProcessBIAnalytics.cs" />
    <Compile Include="Jobs\PbxCdrDownload.cs" />
    <Compile Include="Jobs\DataAutomation.cs" />
    <Compile Include="Jobs\ProcessGroupHistory.cs" />
    <Compile Include="Jobs\SendCreditCardExpirationNotices.cs" />
    <Compile Include="Jobs\IndexEntities.cs" />
    <Compile Include="Jobs\SendDataViewEmail.cs" />
    <Compile Include="Jobs\CalculateGroupRequirements.cs" />
    <Compile Include="Jobs\CalculateMetrics.cs" />
    <Compile Include="Jobs\GetScheduledPayments.cs" />
    <Compile Include="Jobs\GroupLeaderPendingNotifications.cs" />
    <Compile Include="Jobs\GroupSync.cs" />
    <Compile Include="Jobs\JobLoadFailedException.cs" />
    <Compile Include="Jobs\JobPulse.cs" />
    <Compile Include="Jobs\LaunchWorkflow.cs">
      <SubType>ASPXCodeBehind</SubType>
    </Compile>
    <Compile Include="Jobs\LocationServicesVerify.cs" />
    <Compile Include="Jobs\ProcessSignatureDocuments.cs" />
    <Compile Include="Jobs\ProcessWorkflows.cs" />
    <Compile Include="Jobs\RockCleanup.cs" />
    <Compile Include="Jobs\RockJobListener.cs" />
    <Compile Include="Jobs\CompleteWorkflows.cs" />
    <Compile Include="Jobs\RunSQL.cs" />
    <Compile Include="Jobs\SendAttendanceReminders.cs" />
    <Compile Include="Jobs\SendBirthdayEmail.cs" />
    <Compile Include="Jobs\SendCommunications.cs" />
    <Compile Include="Jobs\SendFollowingEvents.cs" />
    <Compile Include="Jobs\SendFollowingSuggestions.cs" />
    <Compile Include="Jobs\SendGroupEmail.cs" />
    <Compile Include="Jobs\SendGroupRequirementsNotification.cs" />
    <Compile Include="Jobs\SendNoteNotifications.cs" />
    <Compile Include="Jobs\SendRegistrationPaymentReminders.cs" />
    <Compile Include="Jobs\SparkLink.cs" />
    <Compile Include="Jobs\SendRegistrationReminders.cs" />
    <Compile Include="Jobs\UpdatePersistedDataviews.cs" />
    <Compile Include="Lava\Blocks\Execute.cs" />
    <Compile Include="Lava\Blocks\RockEntity.cs" />
    <Compile Include="Lava\Blocks\RockLavaBlockBase.cs" />
    <Compile Include="Lava\Blocks\Search.cs" />
    <Compile Include="Lava\Blocks\Javascript.cs" />
    <Compile Include="Lava\Blocks\Cache.cs" />
    <Compile Include="Lava\Blocks\TagList.cs" />
    <Compile Include="Lava\Blocks\Stylesheet.cs" />
    <Compile Include="Lava\Blocks\WebRequest.cs" />
    <Compile Include="Lava\Blocks\Sql.cs" />
    <Compile Include="Lava\Blocks\WorkflowActivate.cs" />
    <Compile Include="Lava\CommonMergeFieldsOptions.cs" />
    <Compile Include="Lava\ILiquidizable.cs" />
    <Compile Include="Lava\LavaHelper.cs" />
    <Compile Include="Lava\LavaSupportLevel.cs" />
    <Compile Include="Lava\LegacyLavaSyntaxDetectedException.cs" />
    <Compile Include="Lava\LegacyLavaUpdater.cs" />
    <Compile Include="Lava\RockFilters.cs" />
    <Compile Include="Lava\Shortcodes\DynamicShortcodeBlock.cs" />
    <Compile Include="Lava\Shortcodes\DynamicShortcodeInline.cs" />
    <Compile Include="Lava\Shortcodes\IRockShortcode.cs" />
    <Compile Include="Lava\Shortcodes\RockLavaShortcodeBlockBase.cs" />
    <Compile Include="Lava\Shortcodes\RockLavaShortcodeBase.cs" />
    <Compile Include="Lava\Shortcodes\BootstrapAlert.cs" />
    <Compile Include="MergeTemplates\HtmlMergeTemplateType.cs" />
    <Compile Include="MergeTemplates\MergeTemplateType.cs" />
    <Compile Include="MergeTemplates\MergeTemplateTypeContainer.cs" />
    <Compile Include="MergeTemplates\WordDocumentMergeTemplateType.cs" />
    <Compile Include="Model\AnalyticsDimAttendanceLocation.cs" />
    <Compile Include="Model\AnalyticsDimCampus.cs" />
    <Compile Include="Model\AnalyticsSourceCampus.cs" />
    <Compile Include="Model\AnalyticsDimFinancialAccount.cs" />
    <Compile Include="Model\AnalyticsDimFinancialBatch.cs" />
    <Compile Include="Model\AnalyticsDimFamilyHistorical.cs" />
    <Compile Include="Model\AnalyticsDimFamilyCurrent.cs" />
    <Compile Include="Model\AnalyticsDimFamilyHeadOfHousehold.cs" />
    <Compile Include="Model\AnalyticsDimPersonHistorical.cs" />
    <Compile Include="Model\AnalyticsDimPersonCurrent.cs" />
    <Compile Include="Model\AnalyticsSourceDate.cs" />
    <Compile Include="Model\AnalyticsFactAttendance.cs" />
    <Compile Include="Model\AnalyticsSourceAttendance.cs" />
    <Compile Include="Model\AnalyticsSourceFamilyHistorical.cs" />
    <Compile Include="Model\AnalyticsSourcePersonHistorical.cs" />
    <Compile Include="Model\AnalyticsFactFinancialTransaction.cs" />
    <Compile Include="Model\AnalyticsSourceFinancialTransaction.cs" />
    <Compile Include="Model\AssetStorageProvider.cs" />
    <Compile Include="Model\AssetStorageProviderService.Partial.cs" />
    <Compile Include="Model\CodeGenerated\AssetStorageProviderService.cs" />
    <Compile Include="Model\CodeGenerated\ServiceJobHistoryService.cs" />
    <Compile Include="Model\ConnectionTypeService.Partial.cs" />
    <Compile Include="Model\AttendanceOccurrence.cs" />
    <Compile Include="Model\Attendance.cs" />
    <Compile Include="Model\AttendanceCode.cs" />
    <Compile Include="Model\AttendanceOccurrenceService.Partial.cs" />
    <Compile Include="Model\AttributeMatrix.cs" />
    <Compile Include="Model\AttributeMatrixItem.cs" />
    <Compile Include="Model\AttributeMatrixTemplate.cs" />
    <Compile Include="Model\AttributeValueHistorical.cs" />
    <Compile Include="Model\CodeGenerated\AnalyticsDimCampusService.cs" />
    <Compile Include="Model\CodeGenerated\AnalyticsDimFamilyCurrentService.cs" />
    <Compile Include="Model\CodeGenerated\AnalyticsDimFamilyHeadOfHouseholdService.cs" />
    <Compile Include="Model\CodeGenerated\AnalyticsDimFamilyHistoricalService.cs" />
    <Compile Include="Model\CodeGenerated\AnalyticsFactAttendanceService.cs" />
    <Compile Include="Model\CodeGenerated\AnalyticsSourceAttendanceService.cs" />
    <Compile Include="Model\CodeGenerated\AnalyticsSourceCampusService.cs" />
    <Compile Include="Model\CodeGenerated\AnalyticsSourceFamilyHistoricalService.cs" />
    <Compile Include="Model\AttributeMatrixTemplateService.partial.cs" />
    <Compile Include="Model\CodeGenerated\AttendanceOccurrenceService.cs" />
    <Compile Include="Model\CodeGenerated\AttributeValueHistoricalService.cs" />
    <Compile Include="Model\CodeGenerated\CommunicationAttachmentService.cs" />
    <Compile Include="Model\CodeGenerated\CommunicationTemplateAttachmentService.cs" />
    <Compile Include="Model\CodeGenerated\GroupHistoricalService.cs" />
    <Compile Include="Model\CodeGenerated\GroupLocationHistoricalScheduleService.cs" />
    <Compile Include="Model\CodeGenerated\GroupLocationHistoricalService.cs" />
    <Compile Include="Model\CodeGenerated\GroupMemberHistoricalService.cs" />
    <Compile Include="Model\CodeGenerated\ContentChannelItemSlugService.cs" />
    <Compile Include="Model\CodeGenerated\GroupSyncService.cs" />
    <Compile Include="Model\CodeGenerated\LavaShortcodeService.cs" />
    <Compile Include="Model\CodeGenerated\MetaFirstNameGenderLookupService.cs" />
    <Compile Include="Model\CodeGenerated\MetaLastNameLookupService.cs" />
    <Compile Include="Model\CodeGenerated\MetaNickNameLookupService.cs" />
    <Compile Include="Model\CodeGenerated\NcoaHistoryService.cs" />
    <Compile Include="Model\CodeGenerated\NoteWatchService.cs" />
    <Compile Include="Model\CodeGenerated\PersonalDeviceService.cs" />
    <Compile Include="Model\CodeGenerated\AttributeMatrixItemService.cs" />
    <Compile Include="Model\CodeGenerated\AttributeMatrixService.cs" />
    <Compile Include="Model\CodeGenerated\AttributeMatrixTemplateService.cs" />
    <Compile Include="Model\CodeGenerated\PersonSearchKeyService.cs" />
    <Compile Include="Model\CodeGenerated\PersonSignalService.cs" />
    <Compile Include="Model\CodeGenerated\SignalTypeService.cs" />
    <Compile Include="Model\CommunicationTemplateAttachment.cs" />
    <Compile Include="Model\CommunicationAttachment.cs" />
    <Compile Include="Model\CodeGenerated\PageShortLinkService.cs" />
    <Compile Include="Model\CodeGenerated\PersonTokenService.cs" />
    <Compile Include="Model\ContentChannelItemSlug.cs" />
    <Compile Include="Model\ContentChannelItemSlugService.Partial.cs" />
    <Compile Include="Model\DataViewPersistedValue.cs" />
    <Compile Include="Model\ContentChannelItemService.Partial.cs" />
    <Compile Include="Model\FinancialAccountService.Partial.cs" />
    <Compile Include="Data\IAnalyticsAddresses.cs" />
    <Compile Include="Model\GroupLocationHistoricalSchedule.cs" />
    <Compile Include="Model\GroupLocationHistorical.cs" />
    <Compile Include="Model\GroupMemberHistorical.cs" />
    <Compile Include="Model\GroupHistorical.cs" />
    <Compile Include="Model\GroupSync.cs" />
    <Compile Include="Model\GroupMemberHistoricalService.Partial.cs" />
    <Compile Include="Model\InteractionComponent.Partial.cs" />
    <Compile Include="Model\InteractionService.Partial.cs" />
    <Compile Include="Model\MetaFirstNameGenderLookup.cs" />
    <Compile Include="Model\MetaLastNameLookup.cs" />
    <Compile Include="Model\MetaNickNameLookup.cs" />
    <Compile Include="Model\MetricService.Partial.cs" />
    <Compile Include="Model\AttendanceCodeService.Partial.cs" />
    <Compile Include="Model\AttendanceService.Partial.cs" />
    <Compile Include="Model\Attribute.cs" />
    <Compile Include="Model\AttributeQualifier.cs" />
    <Compile Include="Model\AttributeQualifierService.Partial.cs" />
    <Compile Include="Model\AttributeService.Partial.cs" />
    <Compile Include="Model\AttributeValue.cs" />
    <Compile Include="Model\AttributeValueService.Partial.cs" />
    <Compile Include="Model\Audit.cs" />
    <Compile Include="Model\AuditDetail.cs" />
    <Compile Include="Model\Auth.cs" />
    <Compile Include="Model\AuthService.Partial.cs" />
    <Compile Include="Model\BackgroundCheck.cs" />
    <Compile Include="Model\BenevolenceRequestDocument.cs" />
    <Compile Include="Model\BenevolenceRequest.cs" />
    <Compile Include="Model\BenevolenceResult.cs" />
    <Compile Include="Model\BinaryFile.cs" />
    <Compile Include="Model\BinaryFileData.cs" />
    <Compile Include="Model\BinaryFileService.Partial.cs" />
    <Compile Include="Model\BinaryFileType.cs" />
    <Compile Include="Model\Block.cs" />
    <Compile Include="Model\BlockService.Partial.cs" />
    <Compile Include="Model\BlockType.cs" />
    <Compile Include="Model\BlockTypeService.Partial.cs" />
    <Compile Include="Model\Campus.cs" />
    <Compile Include="Model\CampusService.partial.cs" />
    <Compile Include="Model\Category.cs" />
    <Compile Include="Model\CategoryService.Partial.cs" />
    <Compile Include="Model\CodeGenerated\AnalyticsDimFinancialAccountService.cs" />
    <Compile Include="Model\CodeGenerated\AnalyticsDimFinancialBatchService.cs" />
    <Compile Include="Model\CodeGenerated\AnalyticsDimPersonCurrentService.cs" />
    <Compile Include="Model\CodeGenerated\AnalyticsDimPersonHistoricalService.cs" />
    <Compile Include="Model\CodeGenerated\AnalyticsFactFinancialTransactionService.cs" />
    <Compile Include="Model\CodeGenerated\AnalyticsSourceFinancialTransactionService.cs" />
    <Compile Include="Model\CodeGenerated\AnalyticsSourcePersonHistoricalService.cs" />
    <Compile Include="Model\CodeGenerated\AttendanceCodeService.cs" />
    <Compile Include="Model\CodeGenerated\AttendanceService.cs" />
    <Compile Include="Model\CodeGenerated\AttributeQualifierService.cs" />
    <Compile Include="Model\CodeGenerated\AttributeService.cs" />
    <Compile Include="Model\CodeGenerated\AttributeValueService.cs" />
    <Compile Include="Model\CodeGenerated\AuditDetailService.cs" />
    <Compile Include="Model\CodeGenerated\AuditService.cs" />
    <Compile Include="Model\CodeGenerated\AuthService.cs" />
    <Compile Include="Model\CodeGenerated\BackgroundCheckService.cs" />
    <Compile Include="Model\CodeGenerated\BenevolenceRequestDocumentService.cs" />
    <Compile Include="Model\CodeGenerated\BenevolenceRequestService.cs" />
    <Compile Include="Model\CodeGenerated\BenevolenceResultService.cs" />
    <Compile Include="Model\CodeGenerated\BinaryFileDataService.cs" />
    <Compile Include="Model\CodeGenerated\BinaryFileService.cs" />
    <Compile Include="Model\CodeGenerated\BinaryFileTypeService.cs" />
    <Compile Include="Model\CodeGenerated\BlockService.cs" />
    <Compile Include="Model\CodeGenerated\BlockTypeService.cs" />
    <Compile Include="Model\CodeGenerated\CampusService.cs" />
    <Compile Include="Model\CodeGenerated\CategoryService.cs" />
    <Compile Include="Model\CodeGenerated\CommunicationRecipientService.cs" />
    <Compile Include="Model\CodeGenerated\CommunicationService.cs" />
    <Compile Include="Model\CodeGenerated\CommunicationTemplateService.cs" />
    <Compile Include="Model\CodeGenerated\ConnectionActivityTypeService.cs" />
    <Compile Include="Model\CodeGenerated\ConnectionOpportunityCampusService.cs" />
    <Compile Include="Model\CodeGenerated\ConnectionOpportunityConnectorGroupService.cs" />
    <Compile Include="Model\CodeGenerated\ConnectionOpportunityGroupConfigService.cs" />
    <Compile Include="Model\CodeGenerated\ConnectionOpportunityGroupService.cs" />
    <Compile Include="Model\CodeGenerated\ConnectionOpportunityService.cs" />
    <Compile Include="Model\CodeGenerated\ConnectionRequestActivityService.cs" />
    <Compile Include="Model\CodeGenerated\ConnectionRequestService.cs" />
    <Compile Include="Model\CodeGenerated\ConnectionRequestWorkflowService.cs" />
    <Compile Include="Model\CodeGenerated\ConnectionStatusService.cs" />
    <Compile Include="Model\CodeGenerated\ConnectionTypeService.cs" />
    <Compile Include="Model\CodeGenerated\ConnectionWorkflowService.cs" />
    <Compile Include="Model\CodeGenerated\ContentChannelItemAssociationService.cs" />
    <Compile Include="Model\CodeGenerated\ContentChannelItemService.cs" />
    <Compile Include="Model\CodeGenerated\ContentChannelService.cs" />
    <Compile Include="Model\CodeGenerated\ContentChannelTypeService.cs" />
    <Compile Include="Model\CodeGenerated\DataViewFilterService.cs" />
    <Compile Include="Model\CodeGenerated\DataViewService.cs" />
    <Compile Include="Model\CodeGenerated\DefinedTypeService.cs" />
    <Compile Include="Model\CodeGenerated\DefinedValueService.cs" />
    <Compile Include="Model\CodeGenerated\DeviceService.cs" />
    <Compile Include="Model\CodeGenerated\EntitySetItemService.cs" />
    <Compile Include="Model\CodeGenerated\EntitySetService.cs" />
    <Compile Include="Model\CodeGenerated\EntityTypeService.cs" />
    <Compile Include="Model\CodeGenerated\EventCalendarContentChannelService.cs" />
    <Compile Include="Model\CodeGenerated\EventCalendarItemService.cs" />
    <Compile Include="Model\CodeGenerated\EventCalendarService.cs" />
    <Compile Include="Model\CodeGenerated\EventItemAudienceService.cs" />
    <Compile Include="Model\CodeGenerated\EventItemOccurrenceChannelItemService.cs" />
    <Compile Include="Model\CodeGenerated\EventItemOccurrenceGroupMapService.cs" />
    <Compile Include="Model\CodeGenerated\EventItemOccurrenceService.cs" />
    <Compile Include="Model\CodeGenerated\EventItemService.cs" />
    <Compile Include="Model\CodeGenerated\ExceptionLogService.cs" />
    <Compile Include="Model\CodeGenerated\FieldTypeService.cs" />
    <Compile Include="Model\CodeGenerated\FinancialAccountService.cs" />
    <Compile Include="Model\CodeGenerated\FinancialBatchService.cs" />
    <Compile Include="Model\CodeGenerated\FinancialGatewayService.cs" />
    <Compile Include="Model\CodeGenerated\FinancialPaymentDetailService.cs" />
    <Compile Include="Model\CodeGenerated\FinancialPersonBankAccountService.cs" />
    <Compile Include="Model\CodeGenerated\FinancialPersonSavedAccountService.cs" />
    <Compile Include="Model\CodeGenerated\FinancialPledgeService.cs" />
    <Compile Include="Model\CodeGenerated\FinancialScheduledTransactionDetailService.cs" />
    <Compile Include="Model\CodeGenerated\FinancialScheduledTransactionService.cs" />
    <Compile Include="Model\CodeGenerated\FinancialTransactionDetailService.cs" />
    <Compile Include="Model\CodeGenerated\FinancialTransactionImageService.cs" />
    <Compile Include="Model\CodeGenerated\FinancialTransactionRefundService.cs" />
    <Compile Include="Model\CodeGenerated\FinancialTransactionService.cs" />
    <Compile Include="Model\CodeGenerated\FollowingEventNotificationService.cs" />
    <Compile Include="Model\CodeGenerated\FollowingEventSubscriptionService.cs" />
    <Compile Include="Model\CodeGenerated\FollowingEventTypeService.cs" />
    <Compile Include="Model\CodeGenerated\FollowingService.cs" />
    <Compile Include="Model\CodeGenerated\FollowingSuggestedService.cs" />
    <Compile Include="Model\CodeGenerated\FollowingSuggestionTypeService.cs" />
    <Compile Include="Model\CodeGenerated\GroupLocationService.cs" />
    <Compile Include="Model\CodeGenerated\GroupMemberRequirementService.cs" />
    <Compile Include="Model\CodeGenerated\GroupMemberService.cs" />
    <Compile Include="Model\CodeGenerated\GroupMemberWorkflowTriggerService.cs" />
    <Compile Include="Model\CodeGenerated\GroupRequirementService.cs" />
    <Compile Include="Model\CodeGenerated\GroupRequirementTypeService.cs" />
    <Compile Include="Model\CodeGenerated\GroupScheduleExclusionService.cs" />
    <Compile Include="Model\CodeGenerated\GroupService.cs" />
    <Compile Include="Model\CodeGenerated\GroupTypeRoleService.cs" />
    <Compile Include="Model\CodeGenerated\GroupTypeService.cs" />
    <Compile Include="Model\CodeGenerated\HistoryService.cs" />
    <Compile Include="Model\CodeGenerated\HtmlContentService.cs" />
    <Compile Include="Model\CodeGenerated\InteractionChannelService.cs" />
    <Compile Include="Model\CodeGenerated\InteractionComponentService.cs" />
    <Compile Include="Model\CodeGenerated\InteractionDeviceTypeService.cs" />
    <Compile Include="Model\CodeGenerated\InteractionService.cs" />
    <Compile Include="Model\CodeGenerated\InteractionSessionService.cs" />
    <Compile Include="Model\CodeGenerated\LayoutService.cs" />
    <Compile Include="Model\CodeGenerated\LocationService.cs" />
    <Compile Include="Model\CodeGenerated\MergeTemplateService.cs" />
    <Compile Include="Model\CodeGenerated\MetricCategoryService.cs" />
    <Compile Include="Model\CodeGenerated\MetricPartitionService.cs" />
    <Compile Include="Model\CodeGenerated\MetricService.cs" />
    <Compile Include="Model\CodeGenerated\MetricValuePartitionService.cs" />
    <Compile Include="Model\CodeGenerated\MetricValueService.cs" />
    <Compile Include="Model\CodeGenerated\NoteService.cs" />
    <Compile Include="Model\CodeGenerated\NoteTypeService.cs" />
    <Compile Include="Model\CodeGenerated\NotificationRecipientService.cs" />
    <Compile Include="Model\CodeGenerated\NotificationService.cs" />
    <Compile Include="Model\CodeGenerated\PageContextService.cs" />
    <Compile Include="Model\CodeGenerated\PageRouteService.cs" />
    <Compile Include="Model\CodeGenerated\PageService.cs" />
    <Compile Include="Model\CodeGenerated\PersonAliasService.cs" />
    <Compile Include="Model\CodeGenerated\BadgeService.cs" />
    <Compile Include="Model\CodeGenerated\PersonDuplicateService.cs" />
    <Compile Include="Model\CodeGenerated\PersonPreviousNameService.cs" />
    <Compile Include="Model\CodeGenerated\PersonService.cs" />
    <Compile Include="Model\CodeGenerated\PersonViewedService.cs" />
    <Compile Include="Model\CodeGenerated\PhoneNumberService.cs" />
    <Compile Include="Model\CodeGenerated\PluginMigrationService.cs" />
    <Compile Include="Model\CodeGenerated\PrayerRequestService.cs" />
    <Compile Include="Model\CodeGenerated\RegistrationInstanceService.cs" />
    <Compile Include="Model\CodeGenerated\RegistrationRegistrantFeeService.cs" />
    <Compile Include="Model\CodeGenerated\RegistrationRegistrantService.cs" />
    <Compile Include="Model\CodeGenerated\RegistrationService.cs" />
    <Compile Include="Model\CodeGenerated\RegistrationTemplateDiscountService.cs" />
    <Compile Include="Model\CodeGenerated\RegistrationTemplateFeeService.cs" />
    <Compile Include="Model\CodeGenerated\RegistrationTemplateFormFieldService.cs" />
    <Compile Include="Model\CodeGenerated\RegistrationTemplateFormService.cs" />
    <Compile Include="Model\CodeGenerated\RegistrationTemplateService.cs" />
    <Compile Include="Model\CodeGenerated\ReportFieldService.cs" />
    <Compile Include="Model\CodeGenerated\ReportService.cs" />
    <Compile Include="Model\CodeGenerated\RestActionService.cs" />
    <Compile Include="Model\CodeGenerated\RestControllerService.cs" />
    <Compile Include="Model\CodeGenerated\ScheduleCategoryExclusionService.cs" />
    <Compile Include="Model\CodeGenerated\ScheduleService.cs" />
    <Compile Include="Model\CodeGenerated\ServiceJobService.cs" />
    <Compile Include="Model\CodeGenerated\ServiceLogService.cs" />
    <Compile Include="Model\CodeGenerated\SignatureDocumentService.cs" />
    <Compile Include="Model\CodeGenerated\SignatureDocumentTemplateService.cs" />
    <Compile Include="Model\CodeGenerated\SiteDomainService.cs" />
    <Compile Include="Model\CodeGenerated\SiteService.cs" />
    <Compile Include="Model\SystemEmailService.cs" />
    <Compile Include="Model\CodeGenerated\TaggedItemService.cs" />
    <Compile Include="Model\CodeGenerated\TagService.cs" />
    <Compile Include="Model\CodeGenerated\UserLoginService.cs" />
    <Compile Include="Model\CodeGenerated\WorkflowActionFormAttributeService.cs" />
    <Compile Include="Model\CodeGenerated\WorkflowActionFormService.cs" />
    <Compile Include="Model\CodeGenerated\WorkflowActionService.cs" />
    <Compile Include="Model\CodeGenerated\WorkflowActionTypeService.cs" />
    <Compile Include="Model\CodeGenerated\WorkflowActivityService.cs" />
    <Compile Include="Model\CodeGenerated\WorkflowActivityTypeService.cs" />
    <Compile Include="Model\CodeGenerated\WorkflowLogService.cs" />
    <Compile Include="Model\CodeGenerated\WorkflowService.cs" />
    <Compile Include="Model\CodeGenerated\WorkflowTriggerService.cs" />
    <Compile Include="Model\CodeGenerated\WorkflowTypeService.cs" />
    <Compile Include="Model\Communication.cs" />
    <Compile Include="Model\CommunicationRecipient.cs" />
    <Compile Include="Model\CommunicationRecipientService.Partial.cs" />
    <Compile Include="Model\CommunicationService.Partial.cs" />
    <Compile Include="Model\CommunicationTemplate.cs" />
    <Compile Include="Model\ConnectionActivityType.cs" />
    <Compile Include="Model\ConnectionOpportunityGroupConfig.cs" />
    <Compile Include="Model\ConnectionOpportunity.cs" />
    <Compile Include="Model\ConnectionOpportunityCampus.cs" />
    <Compile Include="Model\ConnectionOpportunityConnectorGroup.cs" />
    <Compile Include="Model\ConnectionOpportunityGroup.cs" />
    <Compile Include="Model\ConnectionRequest.cs" />
    <Compile Include="Model\ConnectionRequestActivity.cs" />
    <Compile Include="Model\ConnectionRequestWorkflow.cs" />
    <Compile Include="Model\ConnectionStatus.cs" />
    <Compile Include="Model\ConnectionType.cs" />
    <Compile Include="Model\ConnectionWorkflow.cs" />
    <Compile Include="Model\ConnectionWorkflowService.Partial.cs" />
    <Compile Include="Model\ContentChannel.cs" />
    <Compile Include="Model\ContentChannelItem.cs" />
    <Compile Include="Model\ContentChannelType.cs" />
    <Compile Include="Model\DataView.cs" />
    <Compile Include="Model\DataViewFilter.cs" />
    <Compile Include="Model\DataViewService.Partial.cs" />
    <Compile Include="Model\DbGeographyConverter.cs" />
    <Compile Include="Model\DefinedType.cs" />
    <Compile Include="Model\DefinedTypeService.Partial.cs" />
    <Compile Include="Model\DefinedValue.cs" />
    <Compile Include="Model\DefinedValueService.Partial.cs" />
    <Compile Include="Model\Device.cs" />
    <Compile Include="Model\DeviceService.Partial.cs" />
    <Compile Include="Model\DiscService.cs" />
    <Compile Include="Model\EntitySet.cs" />
    <Compile Include="Model\EntitySetItem.cs" />
    <Compile Include="Model\EntitySetItemService.Partial.cs" />
    <Compile Include="Model\EntitySetService.Partial.cs" />
    <Compile Include="Model\EntityType.cs" />
    <Compile Include="Model\EntityTypeService.Partial.cs" />
    <Compile Include="Model\EventCalendar.cs" />
    <Compile Include="Model\EventCalendarContentChannel.cs" />
    <Compile Include="Model\EventCalendarItem.cs" />
    <Compile Include="Model\EventItem.cs" />
    <Compile Include="Model\EventItemAudience.cs" />
    <Compile Include="Model\EventItemOccurrence.cs" />
    <Compile Include="Model\EventItemOccurrenceChannelItem.cs" />
    <Compile Include="Model\EventItemOccurrenceGroupMap.cs" />
    <Compile Include="Model\ExceptionLog.cs" />
    <Compile Include="Model\ExceptionLogService.Partial.cs" />
    <Compile Include="Model\FieldType.cs" />
    <Compile Include="Model\FieldTypeService.Partial.cs" />
    <Compile Include="Model\FinancialAccount.cs" />
    <Compile Include="Model\FinancialBatch.cs" />
    <Compile Include="Model\FinancialBatchService.Partial.cs" />
    <Compile Include="Model\FinancialGateway.cs" />
    <Compile Include="Model\FinancialPaymentDetail.cs" />
    <Compile Include="Model\FinancialPersonBankAccount.cs" />
    <Compile Include="Model\FinancialPersonBankAccountService.Partial.cs" />
    <Compile Include="Model\FinancialPersonSavedAccount.cs" />
    <Compile Include="Model\FinancialPersonSavedAccountService.Partial.cs" />
    <Compile Include="Model\FinancialPledge.cs" />
    <Compile Include="Model\FinancialPledgeService.Partial.cs" />
    <Compile Include="Model\FinancialScheduledTransaction.cs" />
    <Compile Include="Model\FinancialScheduledTransactionDetail.cs" />
    <Compile Include="Model\FinancialScheduledTransactionService.Partial.cs" />
    <Compile Include="Model\FinancialTransaction.cs" />
    <Compile Include="Model\FinancialTransactionDetail.cs" />
    <Compile Include="Model\FinancialTransactionDetailService.Partial.cs" />
    <Compile Include="Model\ContentChannelItemAssociation.cs" />
    <Compile Include="Model\FinancialTransactionImage.cs" />
    <Compile Include="Model\FinancialTransactionRefund.cs" />
    <Compile Include="Model\FinancialTransactionService.Partial.cs" />
    <Compile Include="Model\Following.cs" />
    <Compile Include="Model\FollowingEventNotification.cs" />
    <Compile Include="Model\FollowingEventSubscription.cs" />
    <Compile Include="Model\FollowingEventType.cs" />
    <Compile Include="Model\FollowingService.partial.cs" />
    <Compile Include="Model\FollowingSuggested.cs" />
    <Compile Include="Model\FollowingSuggestionType.cs" />
    <Compile Include="Model\Group.cs" />
    <Compile Include="Model\GroupLocation.cs" />
    <Compile Include="Model\GroupLocationService.Partial.cs" />
    <Compile Include="Model\GroupMember.cs" />
    <Compile Include="Model\GroupMemberRequirement.cs" />
    <Compile Include="Model\GroupMemberService.Partial.cs" />
    <Compile Include="Model\GroupMemberWorkflowTrigger.cs" />
    <Compile Include="Model\GroupMemberWorkflowTrigger.Partial.cs" />
    <Compile Include="Model\GroupRequirement.cs" />
    <Compile Include="Model\GroupRequirementType.cs" />
    <Compile Include="Model\GroupScheduleExclusion.cs" />
    <Compile Include="Model\GroupService.Partial.cs" />
    <Compile Include="Model\GroupType.cs" />
    <Compile Include="Model\GroupTypeLocationType.cs" />
    <Compile Include="Model\GroupTypeRole.cs" />
    <Compile Include="Model\GroupTypeRoleService.Partial.cs" />
    <Compile Include="Model\ContentChannelService.Partial.cs" />
    <Compile Include="Model\GroupTypeService.Partial.cs" />
    <Compile Include="Model\History.cs" />
    <Compile Include="Model\HistoryService.Partial.cs" />
    <Compile Include="Model\HtmlContent.cs" />
    <Compile Include="Model\HtmlContentService.Partial.cs" />
    <Compile Include="Model\Interaction.cs" />
    <Compile Include="Model\InteractionChannel.cs" />
    <Compile Include="Model\InteractionComponent.cs" />
    <Compile Include="Model\InteractionDeviceType.cs" />
    <Compile Include="Model\InteractionSession.cs" />
    <Compile Include="Model\Layout.cs" />
    <Compile Include="Model\LayoutService.Partial.cs" />
    <Compile Include="Model\Location.cs" />
    <Compile Include="Model\LocationService.Partial.cs" />
    <Compile Include="Model\MergeTemplate.cs" />
    <Compile Include="Model\Metaphone.cs" />
    <Compile Include="Model\Metric.cs" />
    <Compile Include="Model\MetricCategory.cs" />
    <Compile Include="Model\MetricPartition.cs" />
    <Compile Include="Model\MetricValue.cs" />
    <Compile Include="Model\MetricValuePartition.cs" />
    <Compile Include="Model\NcoaHistory.cs" />
    <Compile Include="Model\NcoaHistoryService.Partial.cs" />
    <Compile Include="Model\Note.cs" />
    <Compile Include="Model\NoteService.Partial.cs" />
    <Compile Include="Model\NoteType.cs" />
    <Compile Include="Model\NoteTypeService.Partial.cs" />
    <Compile Include="Model\NoteWatch.cs" />
    <Compile Include="Model\Notification.cs" />
    <Compile Include="Model\NotificationRecipient.cs" />
    <Compile Include="Model\Page.cs" />
    <Compile Include="Model\PageContext.cs" />
    <Compile Include="Model\PageContextService.Partial.cs" />
    <Compile Include="Model\PageRoute.cs" />
    <Compile Include="Model\PageRouteService.Partial.cs" />
    <Compile Include="Model\PageService.Partial.cs" />
    <Compile Include="Model\Person.cs" />
    <Compile Include="Model\PersonalDevice.cs" />
    <Compile Include="Model\PersonAlias.cs" />
    <Compile Include="Model\PersonalDeviceService.Partial.cs" />
    <Compile Include="Model\PersonAliasService.Partial.cs" />
    <Compile Include="Model\Badge.cs" />
    <Compile Include="Model\BadgeService.partial.cs" />
    <Compile Include="Model\PersonDuplicate.cs" />
    <Compile Include="Model\PersonPreviousName.cs" />
    <Compile Include="Model\PersonSearchKey.cs" />
    <Compile Include="Model\PersonSearchKeyService.Partial.cs" />
    <Compile Include="Model\PersonService.Partial.cs" />
    <Compile Include="Model\PersonSignal.cs" />
    <Compile Include="Model\PersonToken.cs" />
    <Compile Include="Model\PersonTokenService.Partial.cs" />
    <Compile Include="Model\PersonViewed.cs" />
    <Compile Include="Model\PersonViewedService.Partial.cs" />
    <Compile Include="Model\PhoneNumber.cs" />
    <Compile Include="Model\PhoneNumberService.Partial.cs" />
    <Compile Include="Model\PluginMigration.cs" />
    <Compile Include="Model\PrayerRequest.cs" />
    <Compile Include="Model\PrayerRequestService.partial.cs" />
    <Compile Include="Model\RangeValue.cs" />
    <Compile Include="Model\Registration.cs" />
    <Compile Include="Model\RegistrationInstance.cs" />
    <Compile Include="Model\RegistrationRegistrant.cs" />
    <Compile Include="Model\RegistrationRegistrantFee.cs" />
    <Compile Include="Model\RegistrationService.partial.cs" />
    <Compile Include="Model\RegistrationTemplate.cs" />
    <Compile Include="Model\RegistrationTemplateDiscount.cs" />
    <Compile Include="Model\RegistrationTemplateFee.cs" />
    <Compile Include="Model\RegistrationTemplateDiscountService.Partial.cs" />
    <Compile Include="Model\RegistrationTemplateForm.cs" />
    <Compile Include="Model\RegistrationTemplateFormField.cs" />
    <Compile Include="Model\Report.cs" />
    <Compile Include="Model\ScheduleCategoryExclusion.cs" />
    <Compile Include="Model\ReportField.cs" />
    <Compile Include="Model\ReportService.partial.cs" />
    <Compile Include="Model\RestAction.cs" />
    <Compile Include="Model\RestActionService.partial.cs" />
    <Compile Include="Model\RestController.cs" />
    <Compile Include="Model\RestControllerService.Partial.cs" />
    <Compile Include="Model\Schedule.cs" />
    <Compile Include="Model\ScheduleService.Partial.cs" />
    <Compile Include="Model\ServiceJobHistory.cs" />
    <Compile Include="Model\ServiceJobHistoryService.Partial.cs" />
    <Compile Include="Model\SignalType.cs" />
    <Compile Include="Model\SiteDomain.cs" />
    <Compile Include="Model\LavaShortCode.cs" />
    <Compile Include="Model\PageShortLinkService.Partial.cs" />
    <Compile Include="Model\WorkflowActionService.Partial.cs" />
    <Compile Include="Pbx\CdrRecord.cs" />
    <Compile Include="Pbx\PbxComponent.cs" />
    <Compile Include="Pbx\PbxContainer.cs" />
    <Compile Include="Badge\Component\Giving.cs" />
    <Compile Include="Badge\Component\GroupTypeAttendance.cs" />
    <Compile Include="Badge\Component\InDataView.cs" />
    <Compile Include="Badge\Component\TopPersonSignal.cs" />
    <Compile Include="Badge\Component\PersonalDevice.cs" />
    <Compile Include="Badge\Component\InteractionsInRange.cs" />
    <Compile Include="Plugin\HotFixes\038_LabelFieldType.cs" />
    <Compile Include="Plugin\HotFixes\046_EnableSmartyStreetsIfNoActiveLocationSrv.cs" />
    <Compile Include="Plugin\HotFixes\045_FamilyRegistration.cs" />
    <Compile Include="Plugin\HotFixes\044_EnsureCommunicationMigration.cs" />
    <Compile Include="Plugin\HotFixes\043_MoreMigrationRollupsForV7_3.cs" />
    <Compile Include="Plugin\HotFixes\041_MigrationRollupsForV7_3.cs" />
    <Compile Include="Plugin\HotFixes\040_BusinessTransactionDetailLinks.cs" />
    <Compile Include="Plugin\HotFixes\039_MigrationRollupsForV7_2.cs" />
    <Compile Include="Plugin\HotFixes\042_FixShortLinkUrlInteractionChannel.cs" />
    <Compile Include="Plugin\HotFixes\048_InteractionSessionPerformance.cs" />
    <Compile Include="Plugin\HotFixes\047_DataAutomation.cs" />
    <Compile Include="Plugin\HotFixes\049_UpdateGivingAnalyticsAccounts.cs" />
    <Compile Include="Reporting\DataFilter\Person\AttendanceCampusFilter.cs" />
    <Compile Include="Plugin\HotFixes\050_MigrationRollupsForV7_4.cs" />
    <Compile Include="Reporting\DataFilter\FinancialScheduledTransactionDetail\AccountFilter.cs" />
    <Compile Include="Reporting\DataFilter\BenevolenceRequest\CampusActiveFilter.cs" />
    <Compile Include="Reporting\DataFilter\BenevolenceRequest\CampusesActiveFilter.cs" />
    <Compile Include="Reporting\DataFilter\BenevolenceRequest\CampusesFilter.cs" />
    <Compile Include="Reporting\DataFilter\BenevolenceRequest\CampusFilter.cs" />
    <Compile Include="Reporting\DataFilter\BenevolenceRequest\TotalBenevolenceFilter.cs" />
    <Compile Include="Reporting\DataFilter\Person\BenevolenceRequestDataViewFilter.cs" />
    <Compile Include="Reporting\DataFilter\Person\CommunicationStatusFilter.cs" />
    <Compile Include="Reporting\DataFilter\Person\ConnectionRequestDataViewFilter.cs" />
    <Compile Include="Reporting\DataFilter\Person\FinancialPledgeDataViewFilter.cs" />
    <Compile Include="Reporting\DataFilter\Person\FinancialScheduledTransactionDataViewFilter.cs" />
    <Compile Include="Reporting\DataFilter\Person\FinancialTransactionDataViewFilter.cs" />
    <Compile Include="Reporting\DataFilter\Person\HasPhoneFilter.cs" />
    <Compile Include="Reporting\DataFilter\Person\HasSignalFilter.cs" />
    <Compile Include="Reporting\DataFilter\Person\InRegistrationInstanceRegistrationTemplateFilter.cs" />
    <Compile Include="Reporting\DataFilter\Person\InLocationGeofenceFilter.cs" />
    <Compile Include="Reporting\DataFilter\Person\LocationFilter.cs" />
    <Compile Include="Reporting\DataFilter\Person\PersonalDeviceDataViewFilter.cs" />
    <Compile Include="Reporting\DataFilter\Person\PostalCodeFilter.cs" />
    <Compile Include="Reporting\DataFilter\Person\HasNoteFilter.cs" />
    <Compile Include="Reporting\DataFilter\Person\PrayerRequestDataViewFilter.cs" />
    <Compile Include="Reporting\DataFilter\Person\UserLoginDataViewFilter.cs" />
    <Compile Include="Reporting\DataFilter\PrayerRequest\CampusActiveFilter.cs" />
    <Compile Include="Reporting\DataFilter\PrayerRequest\CampusesActiveFilter.cs" />
    <Compile Include="Reporting\DataFilter\PrayerRequest\CampusesFilter.cs" />
    <Compile Include="Reporting\DataFilter\PrayerRequest\CampusFilter.cs" />
    <Compile Include="Reporting\DataFilter\PrayerRequest\ContainsPeopleFilter.cs" />
    <Compile Include="Reporting\DataFilter\UserLogin\LoginTypeFilter.cs" />
    <Compile Include="Reporting\DataSelect\BenevolenceRequest\CampusSelect.cs" />
    <Compile Include="Reporting\DataSelect\BenevolenceRequest\TotalBenevolenceSelect.cs" />
    <Compile Include="Reporting\DataSelect\FormattedFieldSelect.cs" />
    <Compile Include="Reporting\DataSelect\GroupMember\GroupLinkSelect.cs" />
    <Compile Include="Reporting\DataSelect\GroupMember\GroupAttributeSelect.cs" />
    <Compile Include="Reporting\DataSelect\Group\GroupFormattedFieldSelect.cs" />
    <Compile Include="Reporting\DataSelect\Group\ScheduleSelect.cs" />
    <Compile Include="Reporting\DataSelect\Person\PersonFormattedFieldSelect.cs" />
    <Compile Include="Reporting\DataSelect\Person\SignalSelect.cs" />
    <Compile Include="Reporting\DataSelect\PrayerRequest\CampusSelect.cs" />
    <Compile Include="Reporting\DataSelect\PrayerRequest\CategorySelect.cs" />
    <Compile Include="Reporting\DataSelect\PrayerRequest\PersonLinkSelect.cs" />
    <Compile Include="Reporting\DataTransform\Person\FamilyMembersTransform.cs" />
    <Compile Include="Reporting\DataTransform\Person\FatherTransform.cs" />
    <Compile Include="Reporting\DataTransform\Person\GrandchildTransform.cs" />
    <Compile Include="Reporting\DataTransform\Person\GrandparentTransform.cs" />
    <Compile Include="Reporting\DataTransform\Person\MotherTransform.cs" />
    <Compile Include="Reporting\DataTransform\Person\SpouseTransform.cs" />
    <Compile Include="Reporting\IRecipientDataSelect.cs" />
    <Compile Include="Reporting\PowerBiUtilities.cs" />
    <Compile Include="Search\Other\Universal.cs" />
    <Compile Include="Reporting\DataFilter\Person\InRegistrationInstanceFilter.cs" />
    <Compile Include="Security\Role.cs" />
    <Compile Include="SqlServerTypes\Loader.cs" />
    <Compile Include="Storage\AssetStorage\AmazonS3Component.cs" />
    <Compile Include="Storage\AssetStorage\Asset.cs" />
    <Compile Include="Storage\AssetStorage\AssetStorageComponent.cs" />
    <Compile Include="Storage\AssetStorage\AssetStorageContainer.cs" />
    <Compile Include="Storage\AssetStorage\FileSystemComponent.cs" />
    <Compile Include="SystemGuid\Block.cs" />
    <Compile Include="SystemGuid\Communication.cs" />
    <Compile Include="SystemGuid\InteractionChannel.cs" />
    <Compile Include="SystemGuid\WorkflowType.cs" />
    <Compile Include="SystemKey\SystemSetting.cs" />
    <Compile Include="SystemKey\UserPreference.cs" />
    <Compile Include="Transactions\DeleteIndexEntityTransaction.cs" />
    <Compile Include="Transactions\IndexEntityTransaction.cs" />
    <Compile Include="Transactions\BulkIndexEntityTypeTransaction.cs" />
    <Compile Include="Transactions\LaunchWorkflowsTransaction.cs" />
    <Compile Include="Transactions\InteractionTransaction.cs" />
    <Compile Include="Transactions\ShortLinkTransaction.cs" />
    <Compile Include="Transactions\SendPaymentReceipts.cs" />
    <Compile Include="Transactions\UpdatePersonsTopSignal.cs" />
    <Compile Include="UniversalSearch\Crawler\Crawler.cs" />
    <Compile Include="UniversalSearch\Crawler\CrawledPage.cs" />
    <Compile Include="UniversalSearch\Crawler\RobotsTxt\AccessRule.cs" />
    <Compile Include="UniversalSearch\Crawler\RobotsTxt\CrawlDelayRule.cs" />
    <Compile Include="UniversalSearch\Crawler\RobotsTxt\Enums\AllowRuleImplementation.cs" />
    <Compile Include="UniversalSearch\Crawler\RobotsTxt\Enums\LineType.cs" />
    <Compile Include="UniversalSearch\Crawler\RobotsTxt\Helpers\EnumHelper.cs" />
    <Compile Include="UniversalSearch\Crawler\RobotsTxt\Line.cs" />
    <Compile Include="UniversalSearch\Crawler\RobotsTxt\Robots.cs" />
    <Compile Include="UniversalSearch\Crawler\RobotsTxt\Rule.cs" />
    <Compile Include="UniversalSearch\Crawler\RobotsTxt\Sitemap.cs" />
    <Compile Include="Net\RockWebRequest.cs" />
    <Compile Include="Badge\Component\GeofencedByGroup.cs" />
    <Compile Include="Plugin\HotFixes\001_FixPhoneCountryCode.cs" />
    <Compile Include="Reporting\ComparisonHelper.cs" />
    <Compile Include="Reporting\DataFilter\NotInOtherDataViewFilter.cs" />
    <Compile Include="Reporting\DataFilter\GroupMembers\GroupMemberAttributesFilter.cs" />
    <Compile Include="Model\ServiceJob.cs" />
    <Compile Include="Model\ServiceJobService.Partial.cs" />
    <Compile Include="Model\ServiceLog.cs" />
    <Compile Include="Model\SignatureDocument.cs" />
    <Compile Include="Model\SignatureDocumentService.Partial.cs" />
    <Compile Include="Model\SignatureDocumentTemplate.cs" />
    <Compile Include="Model\SignatureDocumentTemplateService.Partial.cs" />
    <Compile Include="Model\Site.cs" />
    <Compile Include="Model\PageShortLink.cs" />
    <Compile Include="Model\SiteDomainService.Partial.cs" />
    <Compile Include="Model\SiteService.Partial.cs" />
    <Compile Include="Model\SystemEmail.cs" />
    <Compile Include="Model\Tag.cs" />
    <Compile Include="Model\TaggedItem.cs" />
    <Compile Include="Model\TaggedItemService.Partial.cs" />
    <Compile Include="Model\TagService.Partial.cs" />
    <Compile Include="Model\UserLogin.cs" />
    <Compile Include="Model\UserLoginService.Partial.cs" />
    <Compile Include="Model\Workflow.cs" />
    <Compile Include="Model\WorkflowAction.cs" />
    <Compile Include="Model\WorkflowActionForm.cs" />
    <Compile Include="Model\WorkflowActionFormAttribute.cs" />
    <Compile Include="Model\WorkflowActionType.cs" />
    <Compile Include="Model\WorkflowActivity.cs" />
    <Compile Include="Model\WorkflowActivityType.cs" />
    <Compile Include="Model\WorkflowLog.cs" />
    <Compile Include="Model\WorkflowService.Partial.cs" />
    <Compile Include="Model\WorkflowTrigger.cs" />
    <Compile Include="Model\WorkflowTriggerService.Partial.cs" />
    <Compile Include="Model\WorkflowType.cs" />
    <Compile Include="PersonProfile\BadgeComponent.cs" />
    <Compile Include="PersonProfile\BadgeContainer.cs" />
    <Compile Include="Badge\Component\AlertNote.cs" />
    <Compile Include="Badge\Component\AttendingDuration.cs" />
    <Compile Include="Badge\Component\Campus.cs" />
    <Compile Include="Badge\Component\DISC.cs" />
    <Compile Include="Badge\Component\FamilyAttendance.cs" />
    <Compile Include="Badge\Component\FamilyWeeksAttendedInDuration.cs" />
    <Compile Include="Badge\Component\InGroupOfType.cs" />
    <Compile Include="Badge\Component\InGroupWithPurpose.cs" />
    <Compile Include="Badge\Component\LastVisitOnSite.cs" />
    <Compile Include="Badge\Component\Liquid.cs" />
    <Compile Include="PersonProfile\HighlightLabelBadge.cs" />
    <Compile Include="PersonProfile\IconBadge.cs" />
    <Compile Include="Plugin\HotFixes\002_CheckinGradeRequired.cs" />
    <Compile Include="Plugin\HotFixes\003_FixSystemEmailQuote.cs" />
    <Compile Include="Plugin\HotFixes\004_FixGradeRequiredAttribute.cs" />
    <Compile Include="Plugin\HotFixes\005_FixCheckinAdminRoute.cs" />
    <Compile Include="Plugin\HotFixes\006_FixCheckinPrevPages.cs" />
    <Compile Include="Plugin\HotFixes\023_SecurityCodeLength.cs" />
    <Compile Include="Plugin\HotFixes\022_Fundraising.cs" />
    <Compile Include="Plugin\HotFixes\017_FixBackgroundCheckOptionalCampus.cs" />
    <Compile Include="Plugin\HotFixes\016_SetInactiveFamilies.cs" />
    <Compile Include="Plugin\HotFixes\015_CheckinByBirthdate.cs" />
    <Compile Include="Plugin\HotFixes\009_FixCheckinAttributes.cs" />
    <Compile Include="Plugin\HotFixes\008_FamilyAnalyticsUpdate.cs" />
    <Compile Include="Plugin\HotFixes\007_FixGroupAndBenevolenceSecurity.cs" />
    <Compile Include="Plugin\HotFixes\014_FixEraGiveAttribValues.cs" />
    <Compile Include="Plugin\HotFixes\013_FixSystemEmailTo_1828.cs" />
    <Compile Include="Plugin\HotFixes\012_FixAttendanceAnalyticsScript.cs" />
    <Compile Include="Plugin\HotFixes\011_FixNameProfileChangeRequest.cs" />
    <Compile Include="Plugin\HotFixes\010_FixGetSpouse.cs" />
    <Compile Include="Plugin\HotFixes\020_FixCommunicationTemplate.cs" />
    <Compile Include="Plugin\HotFixes\021_UpdateCheckInMergefieldDebugInfo.cs" />
    <Compile Include="Plugin\HotFixes\019_FixIpadClientPrinting.cs" />
    <Compile Include="Plugin\HotFixes\018_RestrictGroupRegistrationGroupTypes.cs" />
    <Compile Include="Plugin\HotFixes\024_PrayerRequestAttributes.cs" />
    <Compile Include="Plugin\HotFixes\030_MyConnectionOpportunitiesLava.cs" />
    <Compile Include="Plugin\HotFixes\031_AttendanceAnalyticsGivingId.cs" />
    <Compile Include="Plugin\HotFixes\032_MigrationRollupsForV6_9.cs" />
    <Compile Include="Plugin\HotFixes\029_BatchDetailReopenBatchSecurity.cs" />
    <Compile Include="Plugin\HotFixes\025_PersonGivingEnvelopeAttribute.cs" />
    <Compile Include="Plugin\HotFixes\026_PersonEditConnectionRecordStatus.cs" />
    <Compile Include="Plugin\HotFixes\027_AddCheckinFeatures.cs" />
    <Compile Include="Plugin\HotFixes\028_CheckinTextSettings.cs" />
    <Compile Include="Plugin\HotFixes\033_ConnectionOpportunityCounts.cs" />
    <Compile Include="Plugin\HotFixes\034_FinancialSecurityActions.cs" />
    <Compile Include="Plugin\HotFixes\035_TransactionListSummary.cs" />
    <Compile Include="Plugin\HotFixes\036_PrayerRequestFollowingEvent.cs" />
    <Compile Include="Plugin\HotFixes\037_MigrationRollupsForV6_10.cs" />
    <Compile Include="Plugin\Migration.cs" />
    <Compile Include="Plugin\VersionAttribute.cs" />
    <Compile Include="Properties\AssemblyInfo.cs" />
    <Compile Include="Reporting\Dashboard\DashboardWidget.cs">
      <SubType>ASPXCodeBehind</SubType>
    </Compile>
    <Compile Include="Reporting\Dashboard\LineBarPointsChartDashboardWidget.cs">
      <SubType>ASPXCodeBehind</SubType>
    </Compile>
    <Compile Include="Reporting\DataComponentSettingsHelper.cs" />
    <Compile Include="Reporting\DataFilterComponent.cs" />
    <Compile Include="Reporting\DataFilterContainer.cs" />
    <Compile Include="Reporting\DataFilter\BaseAccountFilter.cs" />
    <Compile Include="Reporting\DataFilter\ContentChannelItem\ContentChannel.cs" />
    <Compile Include="Reporting\DataFilter\ContentChannelItem\ContentChannelItemAttributesFilter.cs" />
    <Compile Include="Reporting\DataFilter\ContentChannelItem\ContentChannelType.cs" />
    <Compile Include="Reporting\DataFilter\EntityFieldFilter.cs" />
    <Compile Include="Reporting\DataFilter\FinancialPledge\AccountFilter.cs" />
    <Compile Include="Reporting\DataFilter\FinancialTransactionDetail\AccountFilter.cs" />
    <Compile Include="Reporting\DataFilter\FinancialTransaction\TotalAmountFilter.cs" />
    <Compile Include="Reporting\DataFilter\GroupMembers\ContainsPeopleFilter.cs" />
    <Compile Include="Reporting\DataFilter\GroupMembers\GroupDataViewFilter.cs" />
    <Compile Include="Reporting\DataFilter\Group\CampusFilter.cs" />
    <Compile Include="Reporting\DataFilter\Group\ContainsGroupMembersFilter.cs" />
    <Compile Include="Reporting\DataFilter\Group\ContainsPeopleFilter.cs" />
    <Compile Include="Reporting\DataFilter\Group\DistanceFromFilter.cs" />
    <Compile Include="Reporting\DataFilter\Group\GroupAttributesFilter.cs" />
    <Compile Include="Reporting\DataFilter\Group\GroupBranchFilter.cs" />
    <Compile Include="Reporting\DataFilter\Group\GroupTypeDataViewFilter.cs" />
    <Compile Include="Reporting\DataFilter\Group\GroupTypeFilter.cs" />
    <Compile Include="Reporting\DataFilter\Group\MemberCountFilter.cs" />
    <Compile Include="Reporting\DataFilter\Group\SimpleMemberCountFilter.cs" />
    <Compile Include="Reporting\DataFilter\IUpdateSelectionFromPageParameters.cs" />
    <Compile Include="Reporting\DataFilter\OtherDataViewFilter.cs" />
    <Compile Include="Reporting\DataFilter\Person\AgeFilter.cs" />
    <Compile Include="Reporting\DataFilter\Person\CampusesActiveFilter.cs" />
    <Compile Include="Reporting\DataFilter\Person\CampusesFilter.cs" />
    <Compile Include="Reporting\DataFilter\Person\CampusActiveFilter.cs" />
    <Compile Include="Reporting\DataFilter\Person\CampusFilter.cs" />
    <Compile Include="Reporting\DataFilter\Person\DistanceFromFilter.cs" />
    <Compile Include="Reporting\DataFilter\Person\FirstContributionDateFilter.cs" />
    <Compile Include="Reporting\DataFilter\Person\GivingAmountFilter.cs" />
    <Compile Include="Reporting\DataFilter\Person\GradeFilter.cs" />
    <Compile Include="Reporting\DataFilter\Person\GroupAttendanceFilter.cs" />
    <Compile Include="Reporting\DataFilter\Person\GroupDataViewFilter.cs" />
    <Compile Include="Reporting\DataFilter\Person\GroupMemberDataViewFilter.cs" />
    <Compile Include="Reporting\DataFilter\Person\GroupTypeAttendanceFilter.cs" />
    <Compile Include="Reporting\DataFilter\Person\HasPictureFilter.cs" />
    <Compile Include="Reporting\DataFilter\Person\HistoryDataViewFilter.cs" />
    <Compile Include="Reporting\DataFilter\Person\InGroupFilter.cs" />
    <Compile Include="Reporting\DataFilter\Person\InGroupGeofenceFilter.cs" />
    <Compile Include="Reporting\DataFilter\Person\InGroupGroupTypeFilter.cs" />
    <Compile Include="Reporting\DataFilter\Person\InGroupSimpleFilter.cs" />
    <Compile Include="Reporting\DataFilter\Person\LocationDataViewFilter.cs" />
    <Compile Include="Reporting\DataFilter\Person\NotInGroupFilter.cs" />
    <Compile Include="Reporting\DataFilter\Person\NotInGroupGroupTypeFilter.cs" />
    <Compile Include="Reporting\DataFilter\Person\TagFilter.cs" />
    <Compile Include="Reporting\DataFilter\PropertyFilter.cs" />
    <Compile Include="Reporting\DataFilter\Workflow\WorkflowAttributesFilter.cs" />
    <Compile Include="Reporting\DataFilter\Workflow\WorkflowTypeFilter.cs" />
    <Compile Include="Reporting\DataSelectComponent.cs" />
    <Compile Include="Reporting\DataSelectContainer.cs" />
    <Compile Include="Reporting\DataSelect\FinancialTransaction\TotalAmountSelect.cs" />
    <Compile Include="Reporting\DataSelect\GroupMember\GroupCampus.cs" />
    <Compile Include="Reporting\DataSelect\GroupMember\GroupMemberAttributeSelect.cs" />
    <Compile Include="Reporting\DataSelect\GroupMember\GroupRoleSelect.cs" />
    <Compile Include="Reporting\DataSelect\GroupMember\GroupStatusSelect.cs" />
    <Compile Include="Reporting\DataSelect\GroupMember\PersonLinkSelect.cs" />
    <Compile Include="Reporting\DataSelect\Group\CampusSelect.cs" />
    <Compile Include="Reporting\DataSelect\Group\DistanceFromSelect.cs" />
    <Compile Include="Reporting\DataSelect\Group\GroupLinkSelect.cs" />
    <Compile Include="Reporting\DataSelect\Group\GroupTypeSelect.cs" />
    <Compile Include="Reporting\DataSelect\Group\LocationSelect.cs" />
    <Compile Include="Reporting\DataSelect\Group\MemberCountSelect.cs" />
    <Compile Include="Reporting\DataSelect\Group\MemberListSelect.cs" />
    <Compile Include="Reporting\DataSelect\Group\ParentGroupMemberListSelect.cs" />
    <Compile Include="Reporting\DataSelect\Group\ParentGroupSelect.cs" />
    <Compile Include="Reporting\DataSelect\Group\ParticipationRateSelect.cs" />
    <Compile Include="Reporting\DataSelect\LiquidSelect.cs" />
    <Compile Include="Reporting\DataSelect\Person\AddressSelect.cs" />
    <Compile Include="Reporting\DataSelect\Person\AgeSelect.cs" />
    <Compile Include="Reporting\DataSelect\Person\CampusSelect.cs" />
    <Compile Include="Reporting\DataSelect\Person\ChildNamesSelect.cs" />
    <Compile Include="Reporting\DataSelect\Person\DistanceFromSelect.cs" />
    <Compile Include="Reporting\DataSelect\Person\FamilyNameSelect.cs" />
    <Compile Include="Reporting\DataSelect\Person\FirstLastContributionSelect.cs" />
    <Compile Include="Reporting\DataSelect\Person\GradeSelect.cs" />
    <Compile Include="Reporting\DataSelect\Person\GroupParticipationSelect.cs" />
    <Compile Include="Reporting\DataSelect\Person\InGroupGeofenceGroupTypeSelect.cs" />
    <Compile Include="Reporting\DataSelect\Person\InGroupGroupTypeSelect.cs" />
    <Compile Include="Reporting\DataSelect\Person\LastAttendedGroupOfType.cs" />
    <Compile Include="Reporting\DataSelect\Person\LastLoginSelect.cs" />
    <Compile Include="Reporting\DataSelect\Person\LastNoteSelect.cs" />
    <Compile Include="Reporting\DataSelect\Person\ParentEmailSelect.cs" />
    <Compile Include="Reporting\DataSelect\Person\ParentPhoneNumberSelect.cs" />
    <Compile Include="Reporting\DataSelect\Person\ParentsNamesSelect.cs" />
    <Compile Include="Reporting\DataSelect\Person\PersonLinkSelect.cs" />
    <Compile Include="Reporting\DataSelect\Person\PhoneNumberSelect.cs" />
    <Compile Include="Reporting\DataSelect\Person\PhotoSelect.cs" />
    <Compile Include="Reporting\DataSelect\Person\RelatedPeopleSelect.cs" />
    <Compile Include="Reporting\DataSelect\Person\SpouseNameSelect.cs" />
    <Compile Include="Reporting\DataSelect\Person\TotalGivingAmountSelect.cs" />
    <Compile Include="Reporting\DataTransformComponent.cs" />
    <Compile Include="Reporting\DataTransformContainer.cs" />
    <Compile Include="Reporting\DataTransform\Person\ChildrenTransform.cs" />
    <Compile Include="Reporting\DataTransform\Person\ParentTransform.cs" />
    <Compile Include="Reporting\EntityHelper.cs" />
    <Compile Include="Reporting\FilterExpressionExtractor.cs" />
    <Compile Include="Reporting\IDataFilterWithOverrides.cs" />
    <Compile Include="Reporting\ReportingHelper.cs" />
    <Compile Include="Reporting\SelectExpressionExtractor.cs" />
    <Compile Include="Scripting.evaluator.cs" />
    <Compile Include="Scripting.Extensions.cs" />
    <Compile Include="Scripting.native.cs" />
    <Compile Include="Search\Group\Name.cs" />
    <Compile Include="Search\Person\Address.cs" />
    <Compile Include="Search\Person\BirthDate.cs" />
    <Compile Include="Search\Person\BusinessName.cs" />
    <Compile Include="Security\Authentication\Twitter.cs" />
    <Compile Include="Transactions\SaveCommunicationTransaction.cs" />
    <Compile Include="UniversalSearch\FormattedSearchResult.cs" />
    <Compile Include="UniversalSearch\IndexComponents\Elasticsearch.cs" />
    <Compile Include="UniversalSearch\IndexComponents\Lucene.cs" />
    <Compile Include="UniversalSearch\IndexContainer.cs" />
    <Compile Include="UniversalSearch\IndexComponent.cs" />
    <Compile Include="UniversalSearch\IndexModels\Attributes\RockIndexField.cs" />
    <Compile Include="UniversalSearch\IndexModels\BusinessIndex.cs" />
    <Compile Include="UniversalSearch\IndexModels\PersonIndex.cs" />
    <Compile Include="UniversalSearch\IndexModels\ContentChannelItemIndex.cs" />
    <Compile Include="UniversalSearch\IndexModels\IndexModelBase.cs" />
    <Compile Include="UniversalSearch\IndexModels\GroupIndex.cs" />
    <Compile Include="UniversalSearch\IndexModels\SitePageIndex.cs" />
    <Compile Include="UniversalSearch\IndexModels\StringAttribute.cs" />
    <Compile Include="UniversalSearch\IRockIndexable.cs" />
    <Compile Include="UniversalSearch\SearchFieldCriteria.cs" />
    <Compile Include="UniversalSearch\ModelFieldFilterConfig.cs" />
    <Compile Include="UniversalSearch\SearchResultModel.cs" />
    <Compile Include="Utility\Async.cs" />
    <Compile Include="Utility\DebugHelper.cs" />
    <Compile Include="Utility\ExcelHelper.cs" />
    <Compile Include="Utility\ExtensionMethods\DataTable.cs" />
    <Compile Include="Utility\ExtensionMethods\IntegerExtensions.cs" />
    <Compile Include="Utility\ExtensionMethods\IRockTransactionExtensions.cs" />
    <Compile Include="Utility\ExtensionMethods\QuartzExtensions.cs" />
    <Compile Include="Utility\FileUtilities.cs" />
    <Compile Include="Utility\FontAwesomeHelper.cs" />
    <Compile Include="Utility\IRockOwinStartup.cs" />
    <Compile Include="Utility\Ncoa.cs" />
    <Compile Include="Utility\SparkDataApi\PersonAddressItem.cs" />
    <Compile Include="Utility\SparkDataApi\NcoaApi.cs" />
    <Compile Include="Utility\SparkDataApi\NcoaReturnRecord.cs" />
    <Compile Include="Utility\SparkDataApi\NcoaResponse.cs" />
    <Compile Include="Utility\SparkDataApi\GroupNameTransactionKey.cs" />
    <Compile Include="Utility\SparkDataApi\UsernamePassword.cs" />
    <Compile Include="Utility\Settings\DataAutomation\InactivatePeople.cs" />
    <Compile Include="Utility\Settings\DataAutomation\InteractionItem.cs" />
    <Compile Include="Utility\Settings\DataAutomation\MoveAdultChildren.cs" />
    <Compile Include="Utility\Settings\DataAutomation\ReactivatePeople.cs" />
    <Compile Include="Utility\Settings\DataAutomation\UpdateFamilyStatus.cs" />
    <Compile Include="Utility\Settings\DataAutomation\UpdatePersonConnectionStatus.cs" />
    <Compile Include="Utility\Settings\DataAutomation\UpdateFamilyCampus.cs" />
    <Compile Include="Utility\Settings\SparkData\NcoaSettings.cs" />
    <Compile Include="Utility\Settings\SparkData\SparkDataConfig.cs" />
    <Compile Include="Utility\SparkDataApi\SparkDataApi.cs" />
    <Compile Include="Utility\TextToWorkflow.cs" />
    <Compile Include="Utility\ZebraPrint.cs" />
    <Compile Include="Web\HttpModules\ResponseHeaders.cs" />
    <Compile Include="Web\HttpModules\HttpModuleComponent.cs" />
    <Compile Include="Web\HttpModules\HttpModuleContainer.cs" />
    <Compile Include="Blocks\IRockBlockType.cs" />
    <Compile Include="Web\UI\Adapters\ListControlAdaptor.cs" />
    <Compile Include="Web\UI\Adapters\CheckBoxListAdapter.cs" />
    <Compile Include="Web\UI\Controls\Badges\PersonProfileBadgeList.cs" />
    <Compile Include="Web\UI\Controls\Badges\PersonProfileBadge.cs" />
    <Compile Include="Web\UI\Controls\JsonFieldsBuilder.cs" />
    <Compile Include="Web\UI\Controls\PersonBasicEditor.cs" />
    <Compile Include="Web\UI\Controls\Pickers\AchievementComponentPicker.cs" />
    <Compile Include="Web\UI\Controls\Pickers\BadgeComponentPicker.cs" />
    <Compile Include="Web\UI\Controls\Pickers\AssessmentTypePicker.cs" />
    <Compile Include="Web\UI\Controls\Pickers\BlockTemplatePicker.cs" />
    <Compile Include="Web\UI\Controls\Pickers\MetricItemPicker.cs" />
    <Compile Include="Web\UI\Controls\Pickers\InteractionChannelPicker.cs" />
    <Compile Include="Web\UI\Controls\Pickers\InteractionComponentPicker.cs" />
    <Compile Include="Web\UI\Controls\Pickers\InteractionChannelInteractionComponentPicker.cs" />
    <Compile Include="Web\UI\Controls\Pickers\StreakTypeAchievementTypePicker.cs" />
    <Compile Include="Web\UI\Controls\Pickers\StreakTypePicker.cs" />
    <Compile Include="Web\UI\Controls\Pickers\StepProgramStepStatusPicker.cs" />
    <Compile Include="Web\UI\Controls\Pickers\StepProgramStepTypePicker.cs" />
    <Compile Include="Web\UI\Controls\Pickers\StepProgramPicker.cs" />
    <Compile Include="Web\UI\Controls\Pickers\StepTypePicker.cs" />
    <Compile Include="Web\UI\Controls\StructureContentEditor.cs" />
    <Compile Include="Web\UI\RockBlockNotificationManager.cs" />
    <Compile Include="Web\UI\Controls\AccordionPanel.cs" />
    <Compile Include="Web\UI\Controls\AttributeValuesContainer.cs" />
    <Compile Include="Web\UI\Controls\CampusAccountAmountPicker.cs" />
    <Compile Include="Web\UI\Controls\FieldVisibilityWrapper.cs" />
    <Compile Include="Web\UI\Controls\Captcha.cs" />
    <Compile Include="Web\UI\Controls\Communication\PushNotification.cs" />
    <Compile Include="Web\UI\Controls\AttributeMatrixEditor.cs" />
    <Compile Include="Web\UI\Controls\DynamicPlaceholder.cs" />
    <Compile Include="Web\UI\Controls\FieldVisibilityRulesEditor.cs" />
    <Compile Include="Web\UI\Controls\Grid\PersonMergeField.cs" />
    <Compile Include="Web\UI\Controls\ScreenKeyboard.cs" />
    <Compile Include="Web\UI\Controls\Pickers\SingleEntityPicker.cs" />
    <Compile Include="Web\UI\Controls\Pickers\StepStatusPicker.cs" />
    <Compile Include="Web\UI\Controls\RegistryEntry.cs" />
    <Compile Include="Web\UI\Controls\ValueFilter.cs" />
    <Compile Include="Web\UI\Controls\Grid\EncryptedField.cs" />
    <Compile Include="Web\UI\Controls\Grid\HtmlField.cs" />
    <Compile Include="Web\UI\Controls\Grid\LavaField.cs" />
    <Compile Include="Web\UI\Controls\HiddenFieldRangeValidator.cs" />
    <Compile Include="Web\UI\Controls\HiddenFieldWithValidationProperty.cs" />
    <Compile Include="Web\UI\Controls\IHasRequired.cs" />
    <Compile Include="Web\UI\Controls\IRockChangeHandlerControl.cs" />
    <Compile Include="Web\UI\Controls\NewFamily\AdvanceInfo.cs" />
    <Compile Include="Web\UI\Controls\NewFamily\AdvanceInfoRow.cs" />
    <Compile Include="Web\UI\Controls\NoteEditor.cs" />
    <Compile Include="Web\UI\Controls\NoteOptions.cs" />
    <Compile Include="Web\UI\Controls\ControlMirror.cs" />
    <Compile Include="Web\UI\Controls\Lava.cs" />
    <Compile Include="Web\UI\Controls\ListItems.cs" />
    <Compile Include="Web\UI\Controls\NumberBoxBase.cs" />
    <Compile Include="Web\UI\Controls\NumberUpDownGroup.cs" />
    <Compile Include="Web\UI\Controls\Pickers\AssetStorageProviderPicker.cs" />
    <Compile Include="Web\UI\Controls\Pickers\ContentChannelItemPicker.cs" />
    <Compile Include="Web\UI\Controls\Pickers\ItemFromBlockPicker.cs" />
    <Compile Include="Web\UI\Controls\Pickers\ReportPicker.cs" />
    <Compile Include="Web\UI\Controls\Pickers\DataViewItemPicker.cs" />
    <Compile Include="Web\UI\Controls\Pickers\RegistrationInstancePicker.cs" />
    <Compile Include="Web\UI\Controls\PreRegistration\Children.cs" />
    <Compile Include="Web\UI\Controls\PreRegistration\ChildRow.cs" />
    <Compile Include="Web\UI\Controls\Pickers\DataViewsPicker.cs" />
    <Compile Include="Web\UI\Controls\Pickers\DatePartsPicker.cs" />
    <Compile Include="Web\UI\Controls\Pickers\FieldTypePicker.cs" />
    <Compile Include="Web\UI\Controls\Pickers\GroupMemberPicker.cs" />
    <Compile Include="Web\UI\Controls\Pickers\GroupMembersPicker.cs" />
    <Compile Include="Web\UI\Controls\Pickers\LavaCommandsPicker.cs" />
    <Compile Include="Web\UI\Controls\BackgroundCheckDocument.cs" />
    <Compile Include="Web\UI\Controls\SSNBox.cs" />
    <Compile Include="Web\UI\Controls\ButtonGroup.cs" />
    <Compile Include="Web\UI\ICustomGridColumns.cs" />
    <Compile Include="Web\UI\ICustomGridOptions.cs" />
    <Compile Include="Web\UI\IPickerBlock.cs" />
    <Compile Include="Web\UI\IIdleRedirectBlock.cs" />
    <Compile Include="Web\UI\RockBlockTypeWrapper.cs">
      <SubType>ASPXCodeBehind</SubType>
    </Compile>
    <Compile Include="Web\UI\RockHiddenFieldPageStatePersister.cs" />
    <Compile Include="Web\UI\Controls\Grid\LavaBoundField.cs" />
    <Compile Include="Web\UI\Controls\Pickers\DefinedValuesPickerEnhanced.cs" />
    <Compile Include="Web\UI\Controls\Pickers\RegistrationTemplatePicker.cs" />
    <Compile Include="Web\UI\Controls\RockListBox.cs" />
    <Compile Include="Web\UI\IDynamicAttributesBlock.cs" />
    <Compile Include="Web\UI\RockTheme.cs" />
    <Compile Include="Web\UI\Controls\WarningBlock.cs" />
    <Compile Include="Web\UI\Controls\Pickers\WorkflowActionTypePicker.cs" />
    <Compile Include="Web\UI\Controls\Pickers\ConnectionRequestPicker.cs" />
    <Compile Include="Web\UI\Controls\RangeSlider.cs" />
    <Compile Include="Security\Authentication\Facebook.cs">
      <SubType>Code</SubType>
    </Compile>
    <Compile Include="Search\Person\Email.cs" />
    <Compile Include="Search\Person\Name.cs" />
    <Compile Include="Search\Person\Phone.cs" />
    <Compile Include="Search\SearchComponent.cs" />
    <Compile Include="Search\SearchContainer.cs" />
    <Compile Include="Security\AuthenticationComponent.cs" />
    <Compile Include="Security\AuthenticationContainer.cs" />
    <Compile Include="Security\Authentication\ActiveDirectory.cs" />
    <Compile Include="Security\Authentication\Database.cs" />
    <Compile Include="Security\Authentication\Google.cs" />
    <Compile Include="Security\Authentication\PINAuthentication.cs" />
    <Compile Include="Security\Authorization.cs" />
    <Compile Include="Security\BackgroundCheckComponent.cs" />
    <Compile Include="Security\BackgroundCheckContainer.cs" />
    <Compile Include="Security\BackgroundCheck\ProtectMyMinistry.cs" />
    <Compile Include="Security\DigitalSignatureComponent.cs" />
    <Compile Include="Security\DigitalSignatureContainer.cs" />
    <Compile Include="Security\Encryption.cs" />
    <Compile Include="Security\GlobalDefault.cs" />
    <Compile Include="Security\ISecured.cs" />
    <Compile Include="Security\LoginParameters.cs" />
    <Compile Include="Security\SecurityActionAttribute.cs" />
    <Compile Include="Service References\MelissaData.AddressCheck\Reference.cs">
      <SubType>code</SubType>
    </Compile>
    <Compile Include="Service References\ServiceObjects.GeoCoder\Reference.cs" />
    <Compile Include="Services\NuGet\NuGetExtensionsMethods.cs" />
    <Compile Include="Services\NuGet\PackageService.cs" />
    <Compile Include="Services\NuGet\RockPackagePathResolver.cs" />
    <Compile Include="Services\NuGet\RockProjectManager.cs" />
    <Compile Include="Services\NuGet\WebProjectManager.cs" />
    <Compile Include="Services\NuGet\WebProjectSystem.cs" />
    <Compile Include="Storage\ProviderComponent.cs" />
    <Compile Include="Storage\ProviderContainer.cs" />
    <Compile Include="Storage\Provider\Database.cs" />
    <Compile Include="Storage\Provider\FileSystem.cs" />
    <Compile Include="Store\InstalledPackage.cs" />
    <Compile Include="Store\InstalledPackageService.cs" />
    <Compile Include="Store\Organization.cs" />
    <Compile Include="Store\OrganizationService.cs" />
    <Compile Include="Store\Package.cs" />
    <Compile Include="Store\PackageCategory.cs" />
    <Compile Include="Store\PackageCategoryService.cs" />
    <Compile Include="Store\PackageInstallStep.cs" />
    <Compile Include="Store\PackageService.cs" />
    <Compile Include="Store\PackageVersion.cs" />
    <Compile Include="Store\PackageVersionRating.cs" />
    <Compile Include="Store\PackageVersionRatingService.cs" />
    <Compile Include="Store\PackageVersionService.cs" />
    <Compile Include="Store\Promo.cs" />
    <Compile Include="Store\PromoService.cs" />
    <Compile Include="Store\PurchaseResponse.cs" />
    <Compile Include="Store\StoreImage.cs" />
    <Compile Include="Store\StoreModel.cs" />
    <Compile Include="Store\StoreService.cs" />
    <Compile Include="Store\StoreServiceBase.cs" />
    <Compile Include="SystemGuid\Attribute.cs" />
    <Compile Include="SystemGuid\BinaryFileType.cs" />
    <Compile Include="SystemGuid\BlockType.cs" />
    <Compile Include="SystemGuid\Category.cs" />
    <Compile Include="SystemGuid\ConnectionActivityType.cs" />
    <Compile Include="SystemGuid\DefinedType.cs" />
    <Compile Include="SystemGuid\DefinedValue.cs" />
    <Compile Include="SystemGuid\EntityType.cs" />
    <Compile Include="SystemGuid\FieldType.cs" />
    <Compile Include="SystemGuid\FinancialAccount.cs" />
    <Compile Include="SystemGuid\Group.cs" />
    <Compile Include="SystemGuid\GroupRole.cs" />
    <Compile Include="SystemGuid\GroupType.cs" />
    <Compile Include="SystemGuid\NoteType.cs" />
    <Compile Include="SystemGuid\Page.cs" />
    <Compile Include="SystemGuid\ServiceJob.cs" />
    <Compile Include="SystemGuid\Site.cs" />
    <Compile Include="SystemGuid\SystemEmail.cs" />
    <Compile Include="Transactions\AuditTransaction.cs" />
    <Compile Include="Transactions\ConnectionRequestActivityChangeTransaction.cs" />
    <Compile Include="Transactions\ConnectionRequestChangeTransaction.cs" />
    <Compile Include="Transactions\DeleteAttributeBinaryFile.cs" />
    <Compile Include="Transactions\GroupAttendedTransaction.cs" />
    <Compile Include="Transactions\GroupMemberChangeTransaction.cs" />
    <Compile Include="Transactions\GroupMemberPlacedElsewhereTransaction.cs" />
    <Compile Include="Transactions\ITransaction.cs" />
    <Compile Include="Transactions\LaunchWorkflowTransaction.cs" />
    <Compile Include="Transactions\PageViewTransaction.cs" />
    <Compile Include="Transactions\PersonViewTransaction.cs" />
    <Compile Include="Transactions\RockQueue.cs" />
    <Compile Include="Transactions\RunJobNowTransaction.cs" />
    <Compile Include="Transactions\SaveMetaphoneTransaction.cs" />
    <Compile Include="Transactions\SendCommunicationApprovalEmail.cs" />
    <Compile Include="Transactions\SendCommunicationTransaction.cs" />
    <Compile Include="Transactions\UpdateDigitalSignatureDocumentTransaction.cs" />
    <Compile Include="Transactions\SendDigitalSignatureRequestTransaction.cs" />
    <Compile Include="Transactions\SendRegistrationConfirmationTransaction.cs" />
    <Compile Include="Transactions\SendRegistrationNotificationTransaction.cs" />
    <Compile Include="Transactions\UpdateFacebookFriends.cs" />
    <Compile Include="Transactions\UpdatePaymentStatusTransaction.cs" />
    <Compile Include="Transactions\UserLastActivityTransaction.cs" />
    <Compile Include="Transactions\WorkflowTriggerTransaction.cs" />
    <Compile Include="Utility\AttributeCacheJsonConverter.cs" />
    <Compile Include="Utility\AttributeValueJsonConverter.cs" />
    <Compile Include="Utility\BlockStateContractResolver.cs" />
    <Compile Include="Utility\DateRange.cs" />
    <Compile Include="Utility\DoubleMetaphone.cs" />
    <Compile Include="Utility\EnumAsStringJsonConverter.cs" />
    <Compile Include="Utility\ExpressionHelper.cs" />
    <Compile Include="Utility\ExtensionMethods\AttributesExtensions.cs" />
    <Compile Include="Utility\ExtensionMethods\BooleanExtensions.cs" />
    <Compile Include="Utility\ExtensionMethods\ColorExtensions.cs" />
    <Compile Include="Utility\ExtensionMethods\ControlExtensions.cs" />
    <Compile Include="Utility\ExtensionMethods\CurrencyExtensions.cs" />
    <Compile Include="Utility\ExtensionMethods\DateTimeExtensions.cs" />
    <Compile Include="Utility\ExtensionMethods\DecimalExtensions.cs" />
    <Compile Include="Utility\ExtensionMethods\DefinedValueExtensions.cs" />
    <Compile Include="Utility\ExtensionMethods\EntityExtensions.cs" />
    <Compile Include="Utility\ExtensionMethods\EnumExtensions.cs" />
    <Compile Include="Utility\ExtensionMethods\ExceptionExtensions.cs" />
    <Compile Include="Utility\ExtensionMethods\GridExtensions.cs" />
    <Compile Include="Utility\ExtensionMethods\JsonExtensions.cs" />
    <Compile Include="Utility\ExtensionMethods\LavaExtensions.cs" />
    <Compile Include="Utility\ExtensionMethods\LinqExtensions.cs" />
    <Compile Include="Utility\ExtensionMethods\LocationExtensions.cs" />
    <Compile Include="Utility\ExtensionMethods\ObjectExtensions.cs" />
    <Compile Include="Utility\ExtensionMethods\PageRouteExtensions.cs" />
    <Compile Include="Utility\ExtensionMethods\ReportingExtensions.cs" />
    <Compile Include="Utility\ExtensionMethods\StringExtensions.cs" />
    <Compile Include="Utility\ExtensionMethods\StringHtmlExtensions.cs" />
    <Compile Include="Utility\ExtensionMethods\StringHumanizerExtensions.cs" />
    <Compile Include="Utility\ExtensionMethods\StringPluralizationExtensions.cs" />
    <Compile Include="Utility\IgnoreUrlEncodedKeyContractResolver.cs" />
    <Compile Include="Utility\IRockStartup.cs" />
    <Compile Include="Utility\NotNullJsonConverter.cs" />
    <Compile Include="Utility\Reflection.cs" />
    <Compile Include="Utility\RockDateTime.cs" />
    <Compile Include="Utility\RockJsonMediaTypeFormatter.cs" />
    <Compile Include="Utility\RockJsonTextReader.cs" />
    <Compile Include="Utility\RockJsonTextWriter.cs" />
    <Compile Include="Utility\RockSemanticVersion.cs" />
    <Compile Include="Utility\SettingsStringBase.cs" />
    <Compile Include="Utility\SimpleModeJsonConverter.cs" />
    <Compile Include="Utility\SparkLinkHelper.cs" />
    <Compile Include="Utility\StringAsLiteralJavascriptJsonConverter.cs" />
    <Compile Include="Web\DescriptionList.cs" />
    <Compile Include="Web\FileUploadException.cs" />
    <Compile Include="Web\Fingerprint.cs" />
    <Compile Include="Web\FingerprintExpressionBuilder.cs" />
    <Compile Include="Web\HttpModule.cs" />
    <Compile Include="Web\InternalContext.cs" />
    <Compile Include="Web\PageReference.cs" />
    <Compile Include="Web\RequestValidator.cs" />
    <Compile Include="Web\RockRouteHandler.cs" />
    <Compile Include="Web\SystemSettings.cs" />
    <Compile Include="Web\UI\Adapters\CheckBoxAdapter.cs" />
    <Compile Include="Web\UI\Adapters\DropDownListAdapter.cs" />
    <Compile Include="Web\UI\Adapters\RadioButtonAdapter.cs" />
    <Compile Include="Web\UI\Adapters\RadioButtonListAdapter.cs" />
    <Compile Include="Web\UI\BreadCrumb.cs" />
    <Compile Include="Web\UI\ContextAttribute.cs" />
    <Compile Include="Web\UI\Controls\AddressControl.cs" />
    <Compile Include="Web\UI\Controls\AttributeEditor.cs" />
    <Compile Include="Web\UI\Controls\Badge.cs" />
    <Compile Include="Web\UI\Controls\BootstrapButton.cs" />
    <Compile Include="Web\UI\Controls\ButtonDropDownList.cs" />
    <Compile Include="Web\UI\Controls\Chart\BarChart.cs" />
    <Compile Include="Web\UI\Controls\Chart\ChartClickArgs.cs" />
    <Compile Include="Web\UI\Controls\Chart\ChartOptions.cs" />
    <Compile Include="Web\UI\Controls\Chart\ChartStyle.cs" />
    <Compile Include="Web\UI\Controls\Chart\FlotChart.cs" />
    <Compile Include="Web\UI\Controls\Chart\LineChart.cs" />
    <Compile Include="Web\UI\Controls\Chart\PieChart.cs" />
    <Compile Include="Web\UI\Controls\Checkin Configuration Controls\CheckinArea.cs" />
    <Compile Include="Web\UI\Controls\Checkin Configuration Controls\CheckinAreaRow.cs" />
    <Compile Include="Web\UI\Controls\Checkin Configuration Controls\CheckinGroup.cs" />
    <Compile Include="Web\UI\Controls\Checkin Configuration Controls\CheckinGroupRow.cs" />
    <Compile Include="Web\UI\Controls\CodeEditor.cs" />
    <Compile Include="Web\UI\Controls\ColorPicker.cs" />
    <Compile Include="Web\UI\Controls\Communication\ChannelControl.cs" />
    <Compile Include="Web\UI\Controls\Communication\Email.cs" />
    <Compile Include="Web\UI\Controls\Communication\Sms.cs" />
    <Compile Include="Web\UI\Controls\ConfirmPageUnload.cs" />
    <Compile Include="Web\UI\Controls\CurrencyBox.cs" />
    <Compile Include="Web\UI\Controls\Data Fields\DataDropDownList.cs" />
    <Compile Include="Web\UI\Controls\Data Fields\DataTextBox.cs" />
    <Compile Include="Web\UI\Controls\Data Fields\FieldTypeList.cs" />
    <Compile Include="Web\UI\Controls\Data View Filters\FilterField.cs" />
    <Compile Include="Web\UI\Controls\Data View Filters\FilterGroup.cs" />
    <Compile Include="Web\UI\Controls\DynamicControlsHtmlGenericControl.cs" />
    <Compile Include="Web\UI\Controls\DynamicControlsPanel.cs" />
    <Compile Include="Web\UI\Controls\EmailBox.cs" />
    <Compile Include="Web\UI\Controls\Event\RegistrationInstanceEditor.cs" />
    <Compile Include="Web\UI\Controls\Event\RegistrationTemplateFormEditor.cs" />
    <Compile Include="Web\UI\Controls\FileUploader.cs" />
    <Compile Include="Web\UI\Controls\FollowingsHelper.cs" />
    <Compile Include="Web\UI\Controls\Grid\AttributeField.cs" />
    <Compile Include="Web\UI\Controls\Grid\BadgeField.cs" />
    <Compile Include="Web\UI\Controls\Grid\BoolField.cs" />
    <Compile Include="Web\UI\Controls\Grid\BoolFromArrayField.cs" />
    <Compile Include="Web\UI\Controls\Grid\CallbackField.cs" />
    <Compile Include="Web\UI\Controls\Grid\CampusField.cs" />
    <Compile Include="Web\UI\Controls\Grid\CheckBoxEditableField.cs" />
    <Compile Include="Web\UI\Controls\Grid\ColorField.cs" />
    <Compile Include="Web\UI\Controls\Grid\CurrencyField.cs" />
    <Compile Include="Web\UI\Controls\Grid\DateField.cs" />
    <Compile Include="Web\UI\Controls\Grid\DateTimeField.cs" />
    <Compile Include="Web\UI\Controls\Grid\DefinedValueField.cs" />
    <Compile Include="Web\UI\Controls\Grid\DeleteField.cs" />
    <Compile Include="Web\UI\Controls\Grid\EditField.cs" />
    <Compile Include="Web\UI\Controls\Grid\EnumField.cs" />
    <Compile Include="Web\UI\Controls\Grid\FieldTypeField.cs" />
    <Compile Include="Web\UI\Controls\Grid\Grid.cs" />
    <Compile Include="Web\UI\Controls\Grid\GridActions.cs" />
    <Compile Include="Web\UI\Controls\Grid\GridFilter.cs" />
    <Compile Include="Web\UI\Controls\Grid\GroupPickerField.cs" />
    <Compile Include="Web\UI\Controls\Grid\INotRowSelectedField.cs" />
    <Compile Include="Web\UI\Controls\Grid\IPriorityColumn.cs" />
    <Compile Include="Web\UI\Controls\Grid\IRockGridField.cs" />
    <Compile Include="Web\UI\Controls\Grid\LinkButtonField.cs" />
    <Compile Include="Web\UI\Controls\Grid\LiquidField.cs" />
    <Compile Include="Web\UI\Controls\Grid\ListDelimitedField.cs" />
    <Compile Include="Web\UI\Controls\Grid\PersonField.cs" />
    <Compile Include="Web\UI\Controls\Grid\MergePersonField.cs" />
    <Compile Include="Web\UI\Controls\Grid\PhoneNumbersField.cs" />
    <Compile Include="Web\UI\Controls\Grid\ReorderField.cs" />
    <Compile Include="Web\UI\Controls\Grid\RockBoundField.cs" />
    <Compile Include="Web\UI\Controls\Grid\RockLiteralField.cs" />
    <Compile Include="Web\UI\Controls\Grid\RockTemplateField.cs" />
    <Compile Include="Web\UI\Controls\Grid\RockTemplateFieldUnselected.cs" />
    <Compile Include="Web\UI\Controls\Grid\RowEventArgs.cs" />
    <Compile Include="Web\UI\Controls\Grid\SecurityField.cs" />
    <Compile Include="Web\UI\Controls\Grid\SelectField.cs" />
    <Compile Include="Web\UI\Controls\Grid\TimeField.cs" />
    <Compile Include="Web\UI\Controls\Grid\ToggleField.cs" />
    <Compile Include="Web\UI\Controls\HelpBlock.cs" />
    <Compile Include="Web\UI\Controls\HiddenFieldValidator.cs" />
    <Compile Include="Web\UI\Controls\HiddenFieldWithClass.cs" />
    <Compile Include="Web\UI\Controls\HighlightLabel.cs" />
    <Compile Include="Web\UI\Controls\HtmlEditor.cs" />
    <Compile Include="Web\UI\Controls\HtmlGenericContainer.cs" />
    <Compile Include="Web\UI\Controls\IDisplayRequiredIndicator.cs" />
    <Compile Include="Web\UI\Controls\IHasValidationGroup.cs" />
    <Compile Include="Web\UI\Controls\ImageEditor.cs" />
    <Compile Include="Web\UI\Controls\ImageUploader.cs" />
    <Compile Include="Web\UI\Controls\IRockControl.cs" />
    <Compile Include="Web\UI\Controls\IRockControlAdditionalRendering.cs" />
    <Compile Include="Web\UI\Controls\KeyValueList.cs" />
    <Compile Include="Web\UI\Controls\MarkdownEditor.cs" />
    <Compile Include="Web\UI\Controls\ModalAlert.cs" />
    <Compile Include="Web\UI\Controls\ModalDialog.cs" />
    <Compile Include="Web\UI\Controls\ModalIFrameDialog.cs" />
    <Compile Include="Web\UI\Controls\NewFamily\Attributes.cs" />
    <Compile Include="Web\UI\Controls\NewFamily\AttributesRow.cs" />
    <Compile Include="Web\UI\Controls\NewFamily\ContactInfo.cs" />
    <Compile Include="Web\UI\Controls\NewFamily\ContactInfoRow.cs" />
    <Compile Include="Web\UI\Controls\NewFamily\Members.cs" />
    <Compile Include="Web\UI\Controls\NewFamily\MembersRow.cs" />
    <Compile Include="Web\UI\Controls\NoteContainer.cs" />
    <Compile Include="Web\UI\Controls\NoteControl.cs" />
    <Compile Include="Web\UI\Controls\NotificationBox.cs" />
    <Compile Include="Web\UI\Controls\NumberBox.cs" />
    <Compile Include="Web\UI\Controls\NumberRangeEditor.cs" />
    <Compile Include="Web\UI\Controls\NumberUpDown.cs" />
    <Compile Include="Web\UI\Controls\PageBreadCrumbs.cs" />
    <Compile Include="Web\UI\Controls\PageDescription.cs" />
    <Compile Include="Web\UI\Controls\PageIcon.cs" />
    <Compile Include="Web\UI\Controls\PageTitle.cs" />
    <Compile Include="Web\UI\Controls\PanelDrawer.cs" />
    <Compile Include="Web\UI\Controls\PanelWidget.cs" />
    <Compile Include="Web\UI\Controls\PersonLink.cs" />
    <Compile Include="Web\UI\Controls\Badges\BadgeControl.cs" />
    <Compile Include="Web\UI\Controls\Badges\BadgeListControl.cs" />
    <Compile Include="Web\UI\Controls\PhoneNumberBox.cs" />
    <Compile Include="Web\UI\Controls\Pickers\AccountPicker.cs" />
    <Compile Include="Web\UI\Controls\Pickers\BinaryFilePicker.cs" />
    <Compile Include="Web\UI\Controls\Pickers\BinaryFileTypePicker.cs" />
    <Compile Include="Web\UI\Controls\Pickers\BirthdayPicker.cs" />
    <Compile Include="Web\UI\Controls\Pickers\CampusesPicker.cs" />
    <Compile Include="Web\UI\Controls\Pickers\CampusPicker.cs" />
    <Compile Include="Web\UI\Controls\Pickers\CategoryPicker.cs" />
    <Compile Include="Web\UI\Controls\Pickers\ComponentPicker.cs" />
    <Compile Include="Web\UI\Controls\Pickers\ComponentsPicker.cs" />
    <Compile Include="Web\UI\Controls\Pickers\DataViewPicker.cs" />
    <Compile Include="Web\UI\Controls\Pickers\DatePicker.cs" />
    <Compile Include="Web\UI\Controls\Pickers\DateRangePicker.cs" />
    <Compile Include="Web\UI\Controls\Pickers\DateTimePicker.cs" />
    <Compile Include="Web\UI\Controls\Pickers\DayOfWeekPicker.cs" />
    <Compile Include="Web\UI\Controls\Pickers\DaysOfWeekPicker.cs" />
    <Compile Include="Web\UI\Controls\Pickers\DefinedValuePicker.cs" />
    <Compile Include="Web\UI\Controls\Pickers\DefinedValuesPicker.cs" />
    <Compile Include="Web\UI\Controls\Pickers\EntityPicker.cs" />
    <Compile Include="Web\UI\Controls\Pickers\EntityTypePicker.cs" />
    <Compile Include="Web\UI\Controls\Pickers\EventCalendarPicker.cs" />
    <Compile Include="Web\UI\Controls\Pickers\EventItemPicker.cs" />
    <Compile Include="Web\UI\Controls\Pickers\FinancialGatewayPicker.cs" />
    <Compile Include="Web\UI\Controls\Pickers\GeoPicker.cs" />
    <Compile Include="Web\UI\Controls\Pickers\GradePicker.cs" />
    <Compile Include="Web\UI\Controls\Pickers\GroupAndRolePicker.cs" />
    <Compile Include="Web\UI\Controls\Pickers\GroupPicker.cs" />
    <Compile Include="Web\UI\Controls\Pickers\WorkflowPicker.cs" />
    <Compile Include="Web\UI\Controls\Pickers\GroupRolePicker.cs" />
    <Compile Include="Web\UI\Controls\Pickers\GroupTypeGroupPicker.cs" />
    <Compile Include="Web\UI\Controls\Pickers\GroupTypePicker.cs" />
    <Compile Include="Web\UI\Controls\Pickers\GroupTypesPicker.cs" />
    <Compile Include="Web\UI\Controls\Pickers\ItemPicker.cs" />
    <Compile Include="Web\UI\Controls\Pickers\LocationAddressPicker.cs" />
    <Compile Include="Web\UI\Controls\Pickers\LocationItemPicker.cs" />
    <Compile Include="Web\UI\Controls\Pickers\LocationPicker.cs" />
    <Compile Include="Web\UI\Controls\Pickers\MergeFieldPicker.cs" />
    <Compile Include="Web\UI\Controls\Pickers\MergeTemplatePicker.cs" />
    <Compile Include="Web\UI\Controls\Pickers\MetricCategoryPicker.cs" />
    <Compile Include="Web\UI\Controls\Pickers\MonthDayPicker.cs" />
    <Compile Include="Web\UI\Controls\Pickers\MonthYearPicker.cs" />
    <Compile Include="Web\UI\Controls\Pickers\PagePicker.cs" />
    <Compile Include="Web\UI\Controls\Pickers\PersonPicker.cs" />
    <Compile Include="Web\UI\Controls\Pickers\RemoteAuthsPicker.cs" />
    <Compile Include="Web\UI\Controls\Pickers\SchedulePicker.cs" />
    <Compile Include="Web\UI\Controls\Pickers\SlidingDateRangePicker.cs" />
    <Compile Include="Web\UI\Controls\Pickers\TimePicker.cs" />
    <Compile Include="Web\UI\Controls\Pickers\TreeViewItem.cs" />
    <Compile Include="Web\UI\Controls\Pickers\WorkflowTypePicker.cs" />
    <Compile Include="Web\UI\Controls\Pickers\YearPicker.cs" />
    <Compile Include="Web\UI\Controls\RockBulletedList.cs" />
    <Compile Include="Web\UI\Controls\RockCheckBox.cs" />
    <Compile Include="Web\UI\Controls\RockCheckBoxList.cs" />
    <Compile Include="Web\UI\Controls\RockControlHelper.cs" />
    <Compile Include="Web\UI\Controls\RockControlWrapper.cs" />
    <Compile Include="Web\UI\Controls\RockDropDownList.cs" />
    <Compile Include="Web\UI\Controls\RockLiteral.cs" />
    <Compile Include="Web\UI\Controls\RockRadioButton.cs" />
    <Compile Include="Web\UI\Controls\RockRadioButtonList.cs" />
    <Compile Include="Web\UI\Controls\RockRating.cs" />
    <Compile Include="Web\UI\Controls\RockTextBox.cs" />
    <Compile Include="Web\UI\Controls\RockTextOrDropDownList.cs" />
    <Compile Include="Web\UI\Controls\RockUpdatePanel.cs" />
    <Compile Include="Web\UI\Controls\ScheduleBuilder.cs" />
    <Compile Include="Web\UI\Controls\SearchField.cs" />
    <Compile Include="Web\UI\Controls\SecurityButton.cs" />
    <Compile Include="Web\UI\Controls\StateDropDownList.cs" />
    <Compile Include="Web\UI\Controls\TagList.cs" />
    <Compile Include="Web\UI\Controls\TermDescription.cs" />
    <Compile Include="Web\UI\Controls\Toggle.cs" />
    <Compile Include="Web\UI\Controls\UrlLinkBox.cs" />
    <Compile Include="Web\UI\Controls\ValueList.cs" />
    <Compile Include="Web\UI\Controls\Workflow Controls\WorkflowActionEditor.cs" />
    <Compile Include="Web\UI\Controls\Workflow Controls\WorkflowActionTypeEditor.cs" />
    <Compile Include="Web\UI\Controls\Workflow Controls\WorkflowActivityEditor.cs" />
    <Compile Include="Web\UI\Controls\Workflow Controls\WorkflowActivityTypeEditor.cs" />
    <Compile Include="Web\UI\Controls\Workflow Controls\WorkflowFormActionList.cs" />
    <Compile Include="Web\UI\Controls\Workflow Controls\WorkflowFormAttributeRow.cs" />
    <Compile Include="Web\UI\Controls\Workflow Controls\WorkflowFormEditor.cs" />
    <Compile Include="Web\UI\Controls\Zone.cs" />
    <Compile Include="Web\UI\DialogPage.cs">
      <SubType>ASPXCodeBehind</SubType>
    </Compile>
    <Compile Include="Web\UI\IDetailBlock.cs" />
    <Compile Include="Web\UI\ISecondaryBlock.cs" />
    <Compile Include="Web\UI\PersonBlock.cs">
      <SubType>ASPXCodeBehind</SubType>
    </Compile>
    <Compile Include="Web\UI\ContextEntityBlock.cs">
      <SubType>ASPXCodeBehind</SubType>
    </Compile>
    <Compile Include="Web\UI\RockBlock.cs">
      <SubType>ASPXCodeBehind</SubType>
    </Compile>
    <Compile Include="Web\UI\RockBlockCustomSettings.cs">
      <SubType>ASPXCodeBehind</SubType>
    </Compile>
    <Compile Include="Web\UI\RockBlockWrapper.cs" />
    <Compile Include="Web\UI\RockMasterPage.cs">
      <SubType>ASPXCodeBehind</SubType>
    </Compile>
    <Compile Include="Web\UI\RockPage.cs">
      <SubType>ASPXCodeBehind</SubType>
    </Compile>
    <Compile Include="Web\UI\RouteUtils.cs" />
    <Compile Include="Web\UI\Validation\DataAnnotationValidator.cs" />
    <Compile Include="Web\Utilities\HtmlSanitizer.cs" />
    <Compile Include="Web\Utilities\RockUpdateHelper.cs" />
    <Compile Include="Web\Utilities\WebControlHelper.cs" />
    <Compile Include="Web\BrowserClient.cs" />
    <Compile Include="Workflow\ActionCategoryAttribute.cs" />
    <Compile Include="Workflow\ActionComponent.cs" />
    <Compile Include="Workflow\ActionContainer.cs" />
    <Compile Include="Workflow\Action\Assessments\CreateAssessmentRequest.cs" />
    <Compile Include="Workflow\Action\BackgroundCheck\BackgroundCheckRequest.cs" />
    <Compile Include="Workflow\Action\CheckIn\CalculateLastAttended.cs" />
    <Compile Include="Workflow\Action\CheckIn\CheckInActionComponent.cs" />
    <Compile Include="Workflow\Action\CheckIn\CreateCheckoutLabels.cs" />
    <Compile Include="Workflow\Action\CheckIn\CreateLabels.cs" />
    <Compile Include="Workflow\Action\CheckIn\FilterActiveLocations.cs" />
    <Compile Include="Workflow\Action\CheckIn\FilterByAge.cs" />
    <Compile Include="Workflow\Action\CheckIn\FilterByGrade.cs" />
    <Compile Include="Workflow\Action\CheckIn\FilterGroupsByAbilityLevel.cs" />
    <Compile Include="Workflow\Action\CheckIn\FilterGroupsByAge.cs" />
    <Compile Include="Workflow\Action\CheckIn\FilterGroupsByDataView.cs" />
    <Compile Include="Workflow\Action\CheckIn\FilterGroupsByGrade.cs" />
    <Compile Include="Workflow\Action\CheckIn\FilterGroupsByGradeAndAge.cs" />
    <Compile Include="Workflow\Action\CheckIn\FilterGroupsByGender.cs" />
    <Compile Include="Workflow\Action\CheckIn\FilterGroupsByLastName.cs" />
    <Compile Include="Workflow\Action\CheckIn\FilterGroupsBySpecialNeeds.cs" />
    <Compile Include="Workflow\Action\CheckIn\FilterLocationsBySchedule.cs" />
    <Compile Include="Workflow\Action\CheckIn\FilterByPreviousCheckin.cs" />
    <Compile Include="Workflow\Action\CheckIn\FilterLocationsByThreshold.cs" />
    <Compile Include="Workflow\Action\CheckIn\FindFamilies.cs" />
    <Compile Include="Workflow\Action\CheckIn\FindFamilyMembers.cs" />
    <Compile Include="Workflow\Action\CheckIn\FindRelationships.cs" />
    <Compile Include="Workflow\Action\CheckIn\LoadGroups.cs" />
    <Compile Include="Workflow\Action\CheckIn\LoadGroupTypes.cs" />
    <Compile Include="Workflow\Action\CheckIn\LoadLocations.cs" />
    <Compile Include="Workflow\Action\CheckIn\LoadSchedules.cs" />
    <Compile Include="Workflow\Action\CheckIn\ParseZebraLabel.cs" />
    <Compile Include="Workflow\Action\CheckIn\PreSelectRecentAttendance.cs" />
    <Compile Include="Workflow\Action\CheckIn\RemoveEmptyGroups.cs" />
    <Compile Include="Workflow\Action\CheckIn\RemoveEmptyGroupTypes.cs" />
    <Compile Include="Workflow\Action\CheckIn\RemoveEmptyLocations.cs" />
    <Compile Include="Workflow\Action\CheckIn\RemoveEmptyPeople.cs" />
    <Compile Include="Workflow\Action\CheckIn\SaveAttendance.cs" />
    <Compile Include="Workflow\Action\CheckIn\SetAvailableSchedules.cs" />
    <Compile Include="Workflow\Action\Cms\AddContentChannelItem.cs" />
    <Compile Include="Workflow\Action\Communications\SmsCommunicationProcessResponse.cs" />
    <Compile Include="Workflow\Action\Communications\SendEmail.cs" />
    <Compile Include="Workflow\Action\Communications\SendEmailWithEvents.cs" />
    <Compile Include="Workflow\Action\Communications\SendNotification.cs" />
    <Compile Include="Workflow\Action\Communications\SendSms.cs" />
    <Compile Include="Workflow\Action\Communications\SendSystemEmail.cs" />
    <Compile Include="Workflow\Action\Connections\AddConnectionRequestActivity.cs" />
    <Compile Include="Workflow\Action\Connections\CreateConnectionRequest.cs" />
    <Compile Include="Workflow\Action\Connections\SetConnectionRequestState.cs" />
    <Compile Include="Workflow\Action\Connections\SetConnectionRequestConnector.cs" />
    <Compile Include="Workflow\Action\Connections\SetConnectionRequestStatus.cs" />
    <Compile Include="Workflow\Action\Connections\TransferConnectionRequest.cs" />
    <Compile Include="Workflow\Action\Finance\GetSavedAccount.cs" />
    <Compile Include="Workflow\Action\Finance\ProcessPayment.cs" />
    <Compile Include="Workflow\Action\Finance\BenevolenceRequestAdd.cs" />
    <Compile Include="Workflow\Action\Finance\BenevolenceRequestAddDocument.cs" />
    <Compile Include="Workflow\Action\Finance\BenevolenceRequestSetAttribute.cs" />
    <Compile Include="Workflow\Action\Finance\BenevolenceResultAdd.cs" />
    <Compile Include="Workflow\Action\Groups\AddNoteToGroupMember.cs" />
    <Compile Include="Workflow\Action\Groups\AddPersonToGroup.cs" />
    <Compile Include="Workflow\Action\Groups\AddPersonToGroupAttribute.cs" />
    <Compile Include="Workflow\Action\Groups\GroupGetChildGroupForCampus.cs" />
    <Compile Include="Workflow\Action\Groups\PostAttendanceToGroup.cs" />
    <Compile Include="Workflow\Action\Groups\RemovePersonFromGroup.cs" />
    <Compile Include="Workflow\Action\Groups\RemovePersonFromGroupAttribute.cs" />
    <Compile Include="Workflow\Action\Groups\SetAttributeToRandomGroupMember.cs" />
    <Compile Include="Workflow\Action\Groups\SetGroupAttribute.cs" />
    <Compile Include="Workflow\Action\Groups\SetGroupMemberAttribute.cs" />
    <Compile Include="Workflow\Action\Groups\SetGroupMemberNote.cs" />
    <Compile Include="Workflow\Action\Groups\UpdateGroupMemberStatus.cs" />
    <Compile Include="Workflow\Action\People\GetPersonFromFields.cs" />
    <Compile Include="Workflow\Action\People\PersonAddressUpdate.cs" />
    <Compile Include="Workflow\Action\People\PersonFollowAdd.cs" />
    <Compile Include="Workflow\Action\People\PersonGetHeadOfHousehold.cs" />
    <Compile Include="Workflow\Action\People\PersonGetSpouse.cs" />
    <Compile Include="Workflow\Action\People\PersonInDataView.cs" />
    <Compile Include="Workflow\Action\People\PersonNoteAdd.cs" />
    <Compile Include="Workflow\Action\People\PersonPhoneUpdate.cs" />
    <Compile Include="Workflow\Action\People\PersonPropertyUpdate.cs" />
    <Compile Include="Workflow\Action\People\PersonTagAdd.cs" />
    <Compile Include="Workflow\Action\People\PersonTagRemove.cs" />
    <Compile Include="Workflow\Action\People\SetPersonAttribute.cs" />
    <Compile Include="Workflow\Action\Registrations\GenerateDiscountCode.cs" />
    <Compile Include="Workflow\Action\Registrations\UpdateDiscountCode.cs" />
    <Compile Include="Workflow\Action\Steps\AddStep.cs" />
    <Compile Include="Workflow\Action\Utility\InteractionAdd.cs" />
    <Compile Include="Workflow\Action\Utility\CreateShortLink.cs" />
    <Compile Include="Workflow\Action\Utility\LavaRun.cs" />
    <Compile Include="Workflow\Action\Utility\SetEntityAttribute.cs" />
    <Compile Include="Workflow\Action\Utility\SetEntityProperty.cs" />
    <Compile Include="Workflow\Action\WorkflowAttributes\SetFileAttributeFromLava.cs" />
    <Compile Include="Workflow\Action\WorkflowControl\Redirect.cs" />
    <Compile Include="Workflow\Action\Utility\RunJob.cs" />
    <Compile Include="Workflow\Action\Utility\RunSQL.cs" />
    <Compile Include="Workflow\Action\WorkflowControl\ShowHtml.cs" />
    <Compile Include="Workflow\Action\WorkflowAttributes\SetAttributeFromEntity.cs" />
    <Compile Include="Workflow\Action\WorkflowAttributes\SetAttributeFromPerson.cs" />
    <Compile Include="Workflow\Action\WorkflowAttributes\SetAttributeToCurrentPerson.cs" />
    <Compile Include="Workflow\Action\WorkflowAttributes\SetAttributeToGroupLeader.cs" />
    <Compile Include="Workflow\Action\WorkflowAttributes\SetAttributeToInitiator.cs" />
    <Compile Include="Workflow\Action\WorkflowAttributes\SetAttributeValue.cs" />
    <Compile Include="Workflow\Action\WorkflowControl\SetStatusInOtherWorkflow.cs" />
    <Compile Include="Workflow\Action\WorkflowControl\ActivateActivityinOtherWorkflow.cs" />
    <Compile Include="Workflow\Action\WorkflowControl\ActivateActivityInOtherWorkflowOnMatch.cs" />
    <Compile Include="Workflow\Action\WorkflowControl\ActivateWorkflow.cs" />
    <Compile Include="Workflow\Action\WorkflowControl\ActivateActions.cs" />
    <Compile Include="Workflow\Action\WorkflowControl\ActivateActivity.cs" />
    <Compile Include="Workflow\Action\WorkflowControl\AddWorkflowNote.cs" />
    <Compile Include="Workflow\Action\WorkflowControl\AssignActivityFromAttributeValue.cs" />
    <Compile Include="Workflow\Action\WorkflowControl\AssignActivityToGroup.cs" />
    <Compile Include="Workflow\Action\WorkflowControl\AssignActivityToPerson.cs" />
    <Compile Include="Workflow\Action\WorkflowControl\AssignActivityToSecurityRole.cs" />
    <Compile Include="Workflow\Action\WorkflowControl\CompleteActivity.cs" />
    <Compile Include="Workflow\Action\WorkflowControl\CompleteWorkflow.cs" />
    <Compile Include="Workflow\Action\WorkflowControl\Delay.cs" />
    <Compile Include="Workflow\Action\WorkflowControl\DeleteWorkflow.cs" />
    <Compile Include="Workflow\Action\WorkflowControl\LogError.cs" />
    <Compile Include="Workflow\Action\WorkflowControl\PersistWorkflow.cs" />
    <Compile Include="Workflow\Action\WorkflowControl\SetInitiatorFromAttribute.cs" />
    <Compile Include="Workflow\Action\WorkflowControl\SetStatus.cs" />
    <Compile Include="Workflow\Action\WorkflowControl\SetWorkflowName.cs" />
    <Compile Include="Workflow\Action\WorkflowControl\UserForm.cs" />
    <Compile Include="Workflow\Action\Utility\WebRequest.cs" />
    <Compile Include="Workflow\Action\WorkflowControl\WriteToLog.cs" />
    <Compile Include="Workflow\TriggerCache.cs" />
  </ItemGroup>
  <ItemGroup>
    <Content Include="..\packages\Microsoft.SqlServer.Types.11.0.2\nativeBinaries\x64\msvcr100.dll">
      <Link>SqlServerTypes\x64\msvcr100.dll</Link>
      <CopyToOutputDirectory>PreserveNewest</CopyToOutputDirectory>
    </Content>
    <Content Include="..\packages\Microsoft.SqlServer.Types.11.0.2\nativeBinaries\x64\SqlServerSpatial110.dll">
      <Link>SqlServerTypes\x64\SqlServerSpatial110.dll</Link>
      <CopyToOutputDirectory>PreserveNewest</CopyToOutputDirectory>
    </Content>
    <Content Include="..\packages\Microsoft.SqlServer.Types.11.0.2\nativeBinaries\x86\msvcr100.dll">
      <Link>SqlServerTypes\x86\msvcr100.dll</Link>
      <CopyToOutputDirectory>PreserveNewest</CopyToOutputDirectory>
    </Content>
    <Content Include="..\packages\Microsoft.SqlServer.Types.11.0.2\nativeBinaries\x86\SqlServerSpatial110.dll">
      <Link>SqlServerTypes\x86\SqlServerSpatial110.dll</Link>
      <CopyToOutputDirectory>PreserveNewest</CopyToOutputDirectory>
    </Content>
    <Content Include="LICENSE.txt" />
    <Content Include="Plugin\HotFixes\039_MigrationRollupsForV7_2 - Copy_UpdateCheckInMergefieldDebugInfo.sql">
      <DependentUpon>040_BusinessTransactionDetailLinks.cs</DependentUpon>
    </Content>
    <Content Include="Plugin\HotFixes\039_MigrationRollupsForV7_2_UpdateCheckInMergefieldDebugInfo.sql">
      <DependentUpon>039_MigrationRollupsForV7_2.cs</DependentUpon>
    </Content>
    <Content Include="Plugin\HotFixes\041_MigrationRollupsForV7_3_UpdateWizardCommunicationDetailApprovers.sql">
      <DependentUpon>041_MigrationRollupsForV7_3.cs</DependentUpon>
    </Content>
    <Content Include="Plugin\HotFixes\043_MoreMigrationRollupsForV7_3_spCrm_PersonDuplicateFinder.sql">
      <DependentUpon>043_MoreMigrationRollupsForV7_3.cs</DependentUpon>
    </Content>
    <Content Include="Plugin\HotFixes\043_MoreMigrationRollupsForV7_3_ufnUtility_CsvToTable.sql">
      <DependentUpon>043_MoreMigrationRollupsForV7_3.cs</DependentUpon>
    </Content>
    <Content Include="Plugin\HotFixes\047_DataAutomation_FixBenevolenceCaseWorker.sql">
      <DependentUpon>047_DataAutomation.cs</DependentUpon>
    </Content>
    <Content Include="Plugin\HotFixes\047_DataAutomation_ShortLinkInteractionFix.sql">
      <DependentUpon>047_DataAutomation.cs</DependentUpon>
    </Content>
    <Content Include="Plugin\HotFixes\049_GivingAnalyticsAccounts_AccountTotals.sql">
      <DependentUpon>049_UpdateGivingAnalyticsAccounts.cs</DependentUpon>
    </Content>
    <Content Include="Plugin\HotFixes\049_GivingAnalyticsAccounts_PersonSummary.sql">
      <DependentUpon>049_UpdateGivingAnalyticsAccounts.cs</DependentUpon>
    </Content>
    <Content Include="Plugin\HotFixes\049_GivingAnalyticsAccounts_TransactionData.sql">
      <DependentUpon>049_UpdateGivingAnalyticsAccounts.cs</DependentUpon>
    </Content>
    <Content Include="Plugin\HotFixes\050_MigrationRollupsForV7_4_AddVimeoShortCode.sql">
      <DependentUpon>050_MigrationRollupsForV7_4.cs</DependentUpon>
    </Content>
    <Content Include="Plugin\HotFixes\050_MigrationRollupsForV7_4_FixAccordionShortCode.sql">
      <DependentUpon>050_MigrationRollupsForV7_4.cs</DependentUpon>
    </Content>
    <Content Include="Plugin\HotFixes\050_MigrationRollupsForV7_4_FixThankyouAndOngoingHyphenations.sql">
      <DependentUpon>050_MigrationRollupsForV7_4.cs</DependentUpon>
    </Content>
    <Content Include="Plugin\HotFixes\050_MigrationRollupsForV7_4_spAnalytics_ETL_Campus.sql">
      <DependentUpon>050_MigrationRollupsForV7_4.cs</DependentUpon>
    </Content>
    <Content Include="Plugin\HotFixes\050_MigrationRollupsForV7_4_spCrm_PersonDuplicateFinder.sql">
      <DependentUpon>050_MigrationRollupsForV7_4.cs</DependentUpon>
    </Content>
    <Content Include="Plugin\HotFixes\050_MigrationRollupsForV7_4_spCrm_PersonMerge.sql">
      <DependentUpon>050_MigrationRollupsForV7_4.cs</DependentUpon>
    </Content>
    <Content Include="Plugin\HotFixes\052_MigrationRollupsForV8_1_spCrm_FamilyAnalyticsGiving.sql">
      <DependentUpon>052_MigrationRollupsForV8_1.cs</DependentUpon>
    </Content>
    <Content Include="Plugin\HotFixes\052_MigrationRollupsForV8_1_ufnCrm_GetFamilyTitle.sql">
      <DependentUpon>052_MigrationRollupsForV8_1.cs</DependentUpon>
    </Content>
    <Content Include="Plugin\HotFixes\052_MigrationRollupsForV8_1_ufnCrm_GetFamilyTitleIncludeInactive.sql">
      <DependentUpon>052_MigrationRollupsForV8_1.cs</DependentUpon>
    </Content>
    <Content Include="Plugin\HotFixes\056_MigrationRollupsForV8_4_spCrm_FamilyAnalyticsEraDataset.sql">
      <DependentUpon>056_MigrationRollupsForV8_4.cs</DependentUpon>
    </Content>
    <Content Include="Plugin\HotFixes\057_MigrationRollupsForV8_5_AddCheck-inLabelToInstallIconFont.sql">
      <DependentUpon>057_MigrationRollupsForV8_5.cs</DependentUpon>
    </Content>
    <Content Include="Plugin\HotFixes\057_MigrationRollupsForV8_5_spCheckin_BadgeAttendance.sql">
      <DependentUpon>057_MigrationRollupsForV8_5.cs</DependentUpon>
    </Content>
    <Content Include="Plugin\HotFixes\057_MigrationRollupsForV8_5_spCrm_FamilyAnalyticsFirstVisitsAttributeUpdate.sql">
      <DependentUpon>057_MigrationRollupsForV8_5.cs</DependentUpon>
    </Content>
    <Content Include="Plugin\HotFixes\059_MigrationRollupsForV8_5_2_spCheckin_AttendanceAnalyticsQuery_NonAttendees.sql">
      <DependentUpon>059_MigrationRollupsForV8_5_2.cs</DependentUpon>
    </Content>
    <Content Include="Plugin\HotFixes\060_MigrationRollupsForV8_6_FixChartShortcode.sql">
      <DependentUpon>060_MigrationRollupsForV8_6.cs</DependentUpon>
    </Content>
    <Content Include="Plugin\HotFixes\060_MigrationRollupsForV8_6_spFinance_PledgeAnalyticsQuery_Down.sql">
      <DependentUpon>060_MigrationRollupsForV8_6.cs</DependentUpon>
    </Content>
    <Content Include="Plugin\HotFixes\060_MigrationRollupsForV8_6_spFinance_PledgeAnalyticsQuery_Up.sql">
      <DependentUpon>060_MigrationRollupsForV8_6.cs</DependentUpon>
    </Content>
    <Content Include="Plugin\HotFixes\096_MigrationRollupsForV9_5_chartjsfix.sql">
      <DependentUpon>096_MigrationRollupsForV9_5.cs</DependentUpon>
    </Content>
    <Content Include="Plugin\HotFixes\097_FamilyAnalyticsProcChange_spCrm_FamilyAnalyticsEraDataset.sql">
      <DependentUpon>097_FamilyAnalyticsProcChange.cs</DependentUpon>
    </Content>
    <Content Include="Plugin\HotFixes\104_MigrationRollupsFor10_3_0_spCheckin_AttendanceAnalyticsQuery_AttendeeLastAttendance.sql">
      <DependentUpon>104_MigrationRollupsFor10_3_0.cs</DependentUpon>
    </Content>
    <Content Include="Plugin\HotFixes\104_MigrationRollupsFor10_3_0_spCheckin_AttendanceAnalyticsQuery_NonAttendees.sql">
      <DependentUpon>104_MigrationRollupsFor10_3_0.cs</DependentUpon>
    </Content>
    <Content Include="Plugin\HotFixes\104_MigrationRollupsFor10_3_0_spFinance_PledgeAnalyticsQuery.sql">
      <DependentUpon>104_MigrationRollupsFor10_3_0.cs</DependentUpon>
    </Content>
    <Content Include="Scripts\jquery-1.12.4.intellisense.js" />
    <Content Include="Scripts\jquery-1.12.4.js" />
    <Content Include="Scripts\jquery-1.12.4.min.js" />
    <Content Include="Scripts\jquery.signalR-2.2.0.js" />
    <Content Include="Scripts\jquery.signalR-2.2.0.min.js" />
    <Content Include="Service References\MelissaData.AddressCheck\configuration.svcinfo" />
    <Content Include="Service References\MelissaData.AddressCheck\configuration91.svcinfo" />
    <Content Include="Service References\MelissaData.AddressCheck\Reference.svcmap">
      <LastGenOutput>Reference.cs</LastGenOutput>
    </Content>
    <Content Include="Service References\MelissaData.AddressCheck\Service.disco" />
    <Content Include="Service References\ServiceObjects.GeoCoder\configuration.svcinfo" />
    <Content Include="Service References\ServiceObjects.GeoCoder\configuration91.svcinfo" />
    <Content Include="Service References\ServiceObjects.GeoCoder\GeoCoder.disco" />
    <Content Include="Service References\ServiceObjects.GeoCoder\Reference.svcmap">
      <LastGenOutput>Reference.cs</LastGenOutput>
    </Content>
    <Content Include="SqlServerTypes\readme.htm" />
  </ItemGroup>
  <ItemGroup>
    <None Include=".editorconfig" />
    <None Include="App.config" />
    <Compile Include="Model\RegistrationTemplateFeeService.Partial.cs" />
    <None Include="CheckIn\_DiagramCheckInClasses.cd" />
    <None Include="packages.config">
      <SubType>Designer</SubType>
    </None>
    <None Include="Service References\MelissaData.AddressCheck\Rock.MelissaData.AddressCheck.ResponseArray.datasource" />
    <None Include="Service References\MelissaData.AddressCheck\Service.wsdl" />
    <None Include="Service References\MelissaData.AddressCheck\Service.xsd">
      <SubType>Designer</SubType>
    </None>
    <None Include="Service References\MelissaData.AddressCheck\Service1.xsd">
      <SubType>Designer</SubType>
    </None>
    <None Include="Service References\ServiceObjects.GeoCoder\GeoCoder.wsdl" />
    <None Include="Service References\ServiceObjects.GeoCoder\Rock.ServiceObjects.GeoCoder.DistanceBetweenInfo.datasource" />
    <None Include="Service References\ServiceObjects.GeoCoder\Rock.ServiceObjects.GeoCoder.DistanceToWaterInfo.datasource" />
    <None Include="Service References\ServiceObjects.GeoCoder\Rock.ServiceObjects.GeoCoder.GeocodeCityWorldwideInfo.datasource" />
    <None Include="Service References\ServiceObjects.GeoCoder\Rock.ServiceObjects.GeoCoder.Location.datasource" />
    <None Include="Service References\ServiceObjects.GeoCoder\Rock.ServiceObjects.GeoCoder.Location_V3.datasource" />
    <None Include="Service References\ServiceObjects.GeoCoder\Rock.ServiceObjects.GeoCoder.ReverseAddress.datasource" />
    <None Include="Service References\ServiceObjects.GeoCoder\Rock.ServiceObjects.GeoCoder.ZipCodeInfo.datasource" />
  </ItemGroup>
  <ItemGroup>
    <Folder Include="bin\Auth\" />
    <Folder Include="Pbx\Provider\" />
    <Folder Include="Web\UI\Controls\Finance\" />
  </ItemGroup>
  <ItemGroup>
    <ProjectReference Include="..\DotLiquid\DotLiquid.csproj">
      <Project>{00edcb8d-ef33-459c-ad62-02876bd24dff}</Project>
      <Name>DotLiquid</Name>
    </ProjectReference>
    <ProjectReference Include="..\Rock.DownhillCss\Rock.DownhillCss.csproj">
      <Project>{cadd9206-2c6b-42e4-b20b-2dfc3eb4d6d4}</Project>
      <Name>Rock.DownhillCss</Name>
    </ProjectReference>
    <ProjectReference Include="..\Rock.Version\Rock.Version.csproj">
      <Project>{6fe0930c-6832-4c2f-8a76-d4e4a2d80ddf}</Project>
      <Name>Rock.Version</Name>
    </ProjectReference>
  </ItemGroup>
  <ItemGroup>
    <WCFMetadata Include="Service References\" />
  </ItemGroup>
  <ItemGroup>
    <EmbeddedResource Include="Plugin\HotFixes\HotFixMigrationResource.resx">
      <Generator>PublicResXFileCodeGenerator</Generator>
      <SubType>Designer</SubType>
      <LastGenOutput>HotFixMigrationResource.Designer.cs</LastGenOutput>
    </EmbeddedResource>
  </ItemGroup>
  <ItemGroup>
    <Analyzer Include="..\packages\AWSSDK.S3.3.3.21.1\analyzers\dotnet\cs\AWSSDK.S3.CodeAnalysis.dll" />
  </ItemGroup>
  <ItemGroup>
    <Service Include="{508349B6-6B84-4DF5-91F0-309BEEBAD82D}" />
  </ItemGroup>
  <Import Project="$(MSBuildToolsPath)\Microsoft.CSharp.targets" />
  <PropertyGroup>
    <PreBuildEvent>REM delete build artifacts from stuff that is no longer part of Rock (InteractivePreGeneratedViews and React)
if Exist "$(SolutionDir)\RockWeb\Bin\ru-ru\JavaScriptEngineSwitcher.Core.resources.dll" del "$(SolutionDir)\RockWeb\Bin\ru-ru\JavaScriptEngineSwitcher.Core.resources.dll"
if Exist "$(SolutionDir)\RockWeb\Bin\ru-ru\JavaScriptEngineSwitcher.V8.resources.dll" del "$(SolutionDir)\RockWeb\Bin\ru-ru\JavaScriptEngineSwitcher.V8.resources.dll"
if Exist "$(SolutionDir)\RockWeb\Bin\ru-ru\MsieJavaScriptEngine.resources.dll" del "$(SolutionDir)\RockWeb\Bin\ru-ru\MsieJavaScriptEngine.resources.dll"
if Exist "$(SolutionDir)\RockWeb\Bin\InteractivePreGeneratedViews.dll" del "$(SolutionDir)\RockWeb\Bin\InteractivePreGeneratedViews.dll"
if Exist "$(SolutionDir)\RockWeb\Bin\JavaScriptEngineSwitcher.Core.dll" del "$(SolutionDir)\RockWeb\Bin\JavaScriptEngineSwitcher.Core.dll"
if Exist "$(SolutionDir)\RockWeb\Bin\JavaScriptEngineSwitcher.Msie.dll" del "$(SolutionDir)\RockWeb\Bin\JavaScriptEngineSwitcher.Msie.dll"
if Exist "$(SolutionDir)\RockWeb\Bin\JavaScriptEngineSwitcher.V8.dll" del "$(SolutionDir)\RockWeb\Bin\JavaScriptEngineSwitcher.V8.dll"
if Exist "$(SolutionDir)\RockWeb\Bin\JSPool.dll" del "$(SolutionDir)\RockWeb\Bin\JSPool.dll"
if Exist "$(SolutionDir)\RockWeb\Bin\MsieJavaScriptEngine.dll" del "$(SolutionDir)\RockWeb\Bin\MsieJavaScriptEngine.dll"
if Exist "$(SolutionDir)\RockWeb\Bin\React.Core.dll" del "$(SolutionDir)\RockWeb\Bin\React.Core.dll"
if Exist "$(SolutionDir)\RockWeb\Bin\React.Web.dll" del "$(SolutionDir)\RockWeb\Bin\React.Web.dll"
if Exist "$(SolutionDir)\RockWeb\Bin\React.Web.Mvc4.dll" del "$(SolutionDir)\RockWeb\Bin\React.Web.Mvc4.dll"
if Exist "$(SolutionDir)\RockWeb\Bin\System.Web.Helpers.dll" del "$(SolutionDir)\RockWeb\Bin\System.Web.Helpers.dll"
if Exist "$(SolutionDir)\RockWeb\Bin\System.Web.Mvc.dll" del "$(SolutionDir)\RockWeb\Bin\System.Web.Mvc.dll"
if Exist "$(SolutionDir)\RockWeb\Bin\System.Web.Razor.dll" del "$(SolutionDir)\RockWeb\Bin\System.Web.Razor.dll"
if Exist "$(SolutionDir)\RockWeb\Bin\System.Web.WebPages.Deployment.dll" del "$(SolutionDir)\RockWeb\Bin\System.Web.WebPages.Deployment.dll"
if Exist "$(SolutionDir)\RockWeb\Bin\System.Web.WebPages.dll" del "$(SolutionDir)\RockWeb\Bin\System.Web.WebPages.dll"
if Exist "$(SolutionDir)\RockWeb\Bin\System.Web.WebPages.Razor.dll" del "$(SolutionDir)\RockWeb\Bin\System.Web.WebPages.Razor.dll"
if Exist "$(SolutionDir)\RockWeb\Bin\VroomJs.dll" del "$(SolutionDir)\RockWeb\Bin\VroomJs.dll"
if Exist "$(SolutionDir)\RockWeb\Bin\WebActivatorEx.dll" del "$(SolutionDir)\RockWeb\Bin\WebActivatorEx.dll"

if Exist "$(SolutionDir)\RockWeb\Bin\Rock.TransNational.Pi.dll" del "$(SolutionDir)\RockWeb\Bin\Rock.TransNational.Pi.dll"
</PreBuildEvent>
  </PropertyGroup>
  <PropertyGroup>
    <PostBuildEvent>
    </PostBuildEvent>
  </PropertyGroup>
  <!-- To modify your build process, add your task inside one of the targets below and uncomment it. 
       Other similar extension points exist, see Microsoft.Common.targets.
  <Target Name="BeforeBuild">
  </Target>
  <Target Name="AfterBuild">
  </Target>
  -->
</Project><|MERGE_RESOLUTION|>--- conflicted
+++ resolved
@@ -446,15 +446,12 @@
     <Compile Include="Blocks\Types\Mobile\Groups\GroupMemberView.cs" />
     <Compile Include="Blocks\Types\Mobile\Groups\GroupView.cs" />
     <Compile Include="Blocks\Types\Mobile\Prayer\PrayerRequestDetails.cs" />
-<<<<<<< HEAD
     <Compile Include="Blocks\Types\Mobile\Prayer\PrayerSession.cs" />
     <Compile Include="Blocks\Types\Mobile\Prayer\PrayerSessionSetup.cs" />
     <Compile Include="Plugin\HotFixes\105_PageParameterFilterBlock.cs" />
     <Compile Include="Plugin\HotFixes\104_MigrationRollupsFor10_3_0.cs" />
     <Compile Include="Utility\ExtensionMethods\ICollectionExtensions.cs" />
-=======
     <Compile Include="Plugin\HotFixes\106_EnableLavaDefaultSetting.cs" />
->>>>>>> 5088eaad
     <Compile Include="Web\UI\RegistrationInstanceBlock.cs">
       <SubType>ASPXCodeBehind</SubType>
     </Compile>
