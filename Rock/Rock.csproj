--- conflicted
+++ resolved
@@ -370,10 +370,7 @@
     <Compile Include="Attribute\DefinedValueFieldAttribute.cs" />
     <Compile Include="Attribute\DefinedValueRangeFieldAttribute.cs" />
     <Compile Include="Attribute\EmailFieldAttribute.cs" />
-<<<<<<< HEAD
-=======
     <Compile Include="Attribute\MatrixFieldAttribute.cs" />
->>>>>>> 41db74fb
     <Compile Include="Attribute\SSNFieldAttribute.cs" />
     <Compile Include="Attribute\WorkflowFieldAttribute.cs" />
     <Compile Include="Attribute\EncryptedTextFieldAttribute.cs" />
@@ -567,10 +564,7 @@
     <Compile Include="Field\Types\DefinedValueFieldType.cs" />
     <Compile Include="Field\Types\DefinedValueRangeFieldType.cs" />
     <Compile Include="Field\Types\EmailFieldType.cs" />
-<<<<<<< HEAD
-=======
     <Compile Include="Field\Types\MatrixFieldType.cs" />
->>>>>>> 41db74fb
     <Compile Include="Field\Types\SSNFieldType.cs" />
     <Compile Include="Field\Types\WorkflowFieldType.cs" />
     <Compile Include="Field\Types\EncryptedTextFieldType.cs" />
@@ -1326,11 +1320,8 @@
     <Compile Include="Web\Cache\WorkflowActionTypeCache.cs" />
     <Compile Include="Web\Cache\WorkflowActionFormCache.cs" />
     <Compile Include="Web\Cache\WorkflowTypeCache.cs" />
-<<<<<<< HEAD
-=======
     <Compile Include="Web\UI\Controls\AttributeMatrixEditor.cs" />
     <Compile Include="Web\UI\Controls\DynamicPlaceholder.cs" />
->>>>>>> 41db74fb
     <Compile Include="Web\UI\Controls\SSNBox.cs" />
     <Compile Include="Web\UI\RockHiddenFieldPageStatePersister.cs" />
     <Compile Include="Web\UI\Controls\Grid\LavaBoundField.cs" />
