﻿<?xml version="1.0" encoding="utf-8"?>
<Project ToolsVersion="14.0" DefaultTargets="Build" xmlns="http://schemas.microsoft.com/developer/msbuild/2003">
  <Import Project="$(MSBuildExtensionsPath)\$(MSBuildToolsVersion)\Microsoft.Common.props" Condition="Exists('$(MSBuildExtensionsPath)\$(MSBuildToolsVersion)\Microsoft.Common.props')" />
  <PropertyGroup>
    <Configuration Condition=" '$(Configuration)' == '' ">Debug</Configuration>
    <Platform Condition=" '$(Platform)' == '' ">AnyCPU</Platform>
    <ProjectGuid>{185A31D7-3037-4DAE-8797-0459849A84BD}</ProjectGuid>
    <OutputType>Library</OutputType>
    <AppDesignerFolder>Properties</AppDesignerFolder>
    <RootNamespace>Rock</RootNamespace>
    <AssemblyName>Rock</AssemblyName>
    <TargetFrameworkVersion>v4.5.2</TargetFrameworkVersion>
    <FileAlignment>512</FileAlignment>
    <TargetFrameworkProfile />
    <WebGreaseLibPath>..\packages\WebGrease.1.5.2\lib</WebGreaseLibPath>
    <NuGetPackageImportStamp>
    </NuGetPackageImportStamp>
  </PropertyGroup>
  <PropertyGroup Condition=" '$(Configuration)|$(Platform)' == 'Debug|AnyCPU' ">
    <DebugSymbols>true</DebugSymbols>
    <DebugType>full</DebugType>
    <Optimize>false</Optimize>
    <OutputPath>bin\Debug\</OutputPath>
    <DefineConstants>DEBUG;TRACE</DefineConstants>
    <ErrorReport>prompt</ErrorReport>
    <WarningLevel>4</WarningLevel>
    <LangVersion>6</LangVersion>
  </PropertyGroup>
  <PropertyGroup Condition=" '$(Configuration)|$(Platform)' == 'Release|AnyCPU' ">
    <DebugType>pdbonly</DebugType>
    <Optimize>true</Optimize>
    <OutputPath>bin\Release\</OutputPath>
    <DefineConstants>TRACE</DefineConstants>
    <ErrorReport>prompt</ErrorReport>
    <WarningLevel>4</WarningLevel>
    <DocumentationFile>bin\Release\Rock.XML</DocumentationFile>
  </PropertyGroup>
  <ItemGroup>
    <Reference Include="Antlr3.Runtime, Version=3.4.1.9004, Culture=neutral, PublicKeyToken=eb42632606e9261f, processorArchitecture=MSIL">
      <HintPath>..\packages\Antlr.3.4.1.9004\lib\Antlr3.Runtime.dll</HintPath>
      <Private>True</Private>
    </Reference>
    <Reference Include="BCrypt.Net, Version=0.1.5073.29922, Culture=neutral, PublicKeyToken=6bcd409ee6bc9292, processorArchitecture=MSIL">
      <HintPath>..\packages\BCrypt-Official.0.1.109\lib\BCrypt.Net.dll</HintPath>
      <Private>True</Private>
    </Reference>
    <Reference Include="ClearScript, Version=5.4.8.0, Culture=neutral, PublicKeyToken=935d0c957da47c73, processorArchitecture=MSIL">
      <HintPath>..\packages\JavaScriptEngineSwitcher.V8.2.2.0\lib\net45\ClearScript.dll</HintPath>
      <Private>True</Private>
    </Reference>
    <Reference Include="CommonMark, Version=0.1.0.0, Culture=neutral, PublicKeyToken=001ef8810438905d, processorArchitecture=MSIL">
      <HintPath>..\packages\CommonMark.NET.0.13.2\lib\net45\CommonMark.dll</HintPath>
      <Private>True</Private>
    </Reference>
    <Reference Include="CronExpressionDescriptor, Version=1.19.0.0, Culture=neutral, PublicKeyToken=a2ab0e0f73f9b037, processorArchitecture=MSIL">
      <HintPath>..\packages\CronExpressionDescriptor.1.19.0\lib\net45\CronExpressionDescriptor.dll</HintPath>
      <Private>True</Private>
    </Reference>
    <Reference Include="CSScriptLibrary, Version=3.13.2.0, Culture=neutral, PublicKeyToken=70fcc3d18c749033, processorArchitecture=MSIL">
      <HintPath>..\packages\CS-Script.bin.3.13.2.0\lib\net45\CSScriptLibrary.dll</HintPath>
      <Private>True</Private>
    </Reference>
    <Reference Include="DDay.iCal, Version=1.0.2.575, Culture=neutral, processorArchitecture=MSIL">
      <HintPath>..\packages\DDay.iCal.1.0.2.575\lib\DDay.iCal.dll</HintPath>
      <Private>True</Private>
    </Reference>
    <Reference Include="DocumentFormat.OpenXml, Version=2.6.0.0, Culture=neutral, processorArchitecture=MSIL">
      <HintPath>..\packages\OpenXMLSDK-MOT.2.6.0.0\lib\DocumentFormat.OpenXml.dll</HintPath>
      <Private>True</Private>
    </Reference>
    <Reference Include="dotless.Core, Version=1.5.2.0, Culture=neutral, PublicKeyToken=96b446c9e63eae34, processorArchitecture=MSIL">
      <HintPath>..\packages\dotless.1.5.2\lib\dotless.Core.dll</HintPath>
      <Private>True</Private>
    </Reference>
    <Reference Include="Elasticsearch.Net, Version=2.0.0.0, Culture=neutral, PublicKeyToken=96c599bbe3e70f5d, processorArchitecture=MSIL">
      <HintPath>..\packages\Elasticsearch.Net.2.4.6\lib\net45\Elasticsearch.Net.dll</HintPath>
      <Private>True</Private>
    </Reference>
    <Reference Include="EntityFramework, Version=6.0.0.0, Culture=neutral, PublicKeyToken=b77a5c561934e089, processorArchitecture=MSIL">
      <HintPath>..\packages\EntityFramework.6.1.3\lib\net45\EntityFramework.dll</HintPath>
      <Private>True</Private>
    </Reference>
    <Reference Include="EntityFramework.SqlServer, Version=6.0.0.0, Culture=neutral, PublicKeyToken=b77a5c561934e089, processorArchitecture=MSIL">
      <HintPath>..\packages\EntityFramework.6.1.3\lib\net45\EntityFramework.SqlServer.dll</HintPath>
      <Private>True</Private>
    </Reference>
    <Reference Include="EntityFramework.Utilities">
      <HintPath>..\libs\EFUtilities\EntityFramework.Utilities.dll</HintPath>
    </Reference>
    <Reference Include="EPPlus">
      <HintPath>..\libs\EPPlus\EPPlus.dll</HintPath>
    </Reference>
    <Reference Include="EXIFextractor">
      <HintPath>..\libs\Goheer EXIFExtractor\EXIFextractor.dll</HintPath>
    </Reference>
    <Reference Include="FCM.Net, Version=1.0.0.0, Culture=neutral, processorArchitecture=MSIL">
      <SpecificVersion>False</SpecificVersion>
      <HintPath>..\libs\FCM\FCM.Net.dll</HintPath>
    </Reference>
    <Reference Include="HtmlAgilityPack, Version=1.4.9.4, Culture=neutral, PublicKeyToken=bd319b19eaf3b43a, processorArchitecture=MSIL">
      <HintPath>..\packages\HtmlAgilityPack.1.4.9.4\lib\Net45\HtmlAgilityPack.dll</HintPath>
      <Private>True</Private>
    </Reference>
    <Reference Include="Humanizer">
      <HintPath>..\libs\Humanizer.2.1.0\Humanizer.dll</HintPath>
    </Reference>
    <Reference Include="ImageResizer, Version=4.0.0.0, Culture=neutral, processorArchitecture=MSIL">
      <HintPath>..\packages\ImageResizer.4.0.5\lib\net45\ImageResizer.dll</HintPath>
      <Private>True</Private>
    </Reference>
    <Reference Include="InteractivePreGeneratedViews, Version=1.0.0.0, Culture=neutral, PublicKeyToken=46c4868af4307d2c, processorArchitecture=MSIL">
      <HintPath>..\packages\EFInteractiveViews.1.0.1\lib\net45\InteractivePreGeneratedViews.dll</HintPath>
      <Private>True</Private>
    </Reference>
    <Reference Include="JavaScriptEngineSwitcher.Core, Version=2.2.0.0, Culture=neutral, PublicKeyToken=c608b2a8cc9e4472, processorArchitecture=MSIL">
      <HintPath>..\packages\JavaScriptEngineSwitcher.Core.2.2.0\lib\net45\JavaScriptEngineSwitcher.Core.dll</HintPath>
      <Private>True</Private>
    </Reference>
    <Reference Include="JavaScriptEngineSwitcher.Msie, Version=2.2.0.0, Culture=neutral, PublicKeyToken=c608b2a8cc9e4472, processorArchitecture=MSIL">
      <HintPath>..\packages\JavaScriptEngineSwitcher.Msie.2.2.0\lib\net45\JavaScriptEngineSwitcher.Msie.dll</HintPath>
      <Private>True</Private>
    </Reference>
    <Reference Include="JavaScriptEngineSwitcher.V8, Version=2.2.0.0, Culture=neutral, PublicKeyToken=c608b2a8cc9e4472, processorArchitecture=MSIL">
      <HintPath>..\packages\JavaScriptEngineSwitcher.V8.2.2.0\lib\net45\JavaScriptEngineSwitcher.V8.dll</HintPath>
      <Private>True</Private>
    </Reference>
    <Reference Include="JSPool, Version=2.0.0.0, Culture=neutral, PublicKeyToken=2fc7775f73072640, processorArchitecture=MSIL">
      <HintPath>..\packages\JSPool.2.0.0\lib\net451\JSPool.dll</HintPath>
      <Private>True</Private>
    </Reference>
    <Reference Include="Microsoft.AspNet.SignalR.Core, Version=2.2.0.0, Culture=neutral, PublicKeyToken=31bf3856ad364e35, processorArchitecture=MSIL">
      <HintPath>..\packages\Microsoft.AspNet.SignalR.Core.2.2.0\lib\net45\Microsoft.AspNet.SignalR.Core.dll</HintPath>
      <Private>True</Private>
    </Reference>
    <Reference Include="Microsoft.AspNet.SignalR.SystemWeb, Version=2.2.0.0, Culture=neutral, PublicKeyToken=31bf3856ad364e35, processorArchitecture=MSIL">
      <HintPath>..\packages\Microsoft.AspNet.SignalR.SystemWeb.2.2.0\lib\net45\Microsoft.AspNet.SignalR.SystemWeb.dll</HintPath>
      <Private>True</Private>
    </Reference>
    <Reference Include="Microsoft.IdentityModel.Clients.ActiveDirectory, Version=2.21.0.0, Culture=neutral, PublicKeyToken=31bf3856ad364e35, processorArchitecture=MSIL">
      <HintPath>..\packages\Microsoft.IdentityModel.Clients.ActiveDirectory.2.21.301221612\lib\net45\Microsoft.IdentityModel.Clients.ActiveDirectory.dll</HintPath>
    </Reference>
    <Reference Include="Microsoft.IdentityModel.Clients.ActiveDirectory.WindowsForms, Version=2.21.0.0, Culture=neutral, PublicKeyToken=31bf3856ad364e35, processorArchitecture=MSIL">
      <HintPath>..\packages\Microsoft.IdentityModel.Clients.ActiveDirectory.2.21.301221612\lib\net45\Microsoft.IdentityModel.Clients.ActiveDirectory.WindowsForms.dll</HintPath>
    </Reference>
    <Reference Include="Microsoft.IdentityModel.Logging, Version=1.1.2.0, Culture=neutral, PublicKeyToken=31bf3856ad364e35, processorArchitecture=MSIL">
      <HintPath>..\packages\Microsoft.IdentityModel.Logging.1.1.2\lib\net451\Microsoft.IdentityModel.Logging.dll</HintPath>
      <Private>True</Private>
    </Reference>
    <Reference Include="Microsoft.IdentityModel.Tokens, Version=5.1.2.0, Culture=neutral, PublicKeyToken=31bf3856ad364e35, processorArchitecture=MSIL">
      <HintPath>..\packages\Microsoft.IdentityModel.Tokens.5.1.2\lib\net451\Microsoft.IdentityModel.Tokens.dll</HintPath>
      <Private>True</Private>
    </Reference>
    <Reference Include="Microsoft.Owin, Version=2.1.0.0, Culture=neutral, PublicKeyToken=31bf3856ad364e35, processorArchitecture=MSIL">
      <HintPath>..\packages\Microsoft.Owin.2.1.0\lib\net45\Microsoft.Owin.dll</HintPath>
      <Private>True</Private>
    </Reference>
    <Reference Include="Microsoft.Owin.Host.SystemWeb, Version=2.1.0.0, Culture=neutral, PublicKeyToken=31bf3856ad364e35, processorArchitecture=MSIL">
      <HintPath>..\packages\Microsoft.Owin.Host.SystemWeb.2.1.0\lib\net45\Microsoft.Owin.Host.SystemWeb.dll</HintPath>
      <Private>True</Private>
    </Reference>
    <Reference Include="Microsoft.Owin.Security, Version=2.1.0.0, Culture=neutral, PublicKeyToken=31bf3856ad364e35, processorArchitecture=MSIL">
      <HintPath>..\packages\Microsoft.Owin.Security.2.1.0\lib\net45\Microsoft.Owin.Security.dll</HintPath>
      <Private>True</Private>
    </Reference>
    <Reference Include="Microsoft.SqlServer.Types, Version=11.0.0.0, Culture=neutral, PublicKeyToken=89845dcd8080cc91, processorArchitecture=MSIL">
      <HintPath>..\packages\Microsoft.SqlServer.Types.11.0.2\lib\net20\Microsoft.SqlServer.Types.dll</HintPath>
      <Private>True</Private>
    </Reference>
    <Reference Include="Microsoft.Web.Infrastructure, Version=1.0.0.0, Culture=neutral, PublicKeyToken=31bf3856ad364e35, processorArchitecture=MSIL">
      <HintPath>..\packages\Microsoft.Web.Infrastructure.1.0.0.0\lib\net40\Microsoft.Web.Infrastructure.dll</HintPath>
      <Private>True</Private>
    </Reference>
    <Reference Include="Microsoft.Web.XmlTransform, Version=2.1.0.0, Culture=neutral, PublicKeyToken=b03f5f7f11d50a3a, processorArchitecture=MSIL">
      <HintPath>..\packages\Microsoft.Web.Xdt.2.1.1\lib\net40\Microsoft.Web.XmlTransform.dll</HintPath>
      <Private>True</Private>
    </Reference>
    <Reference Include="Mono.CSharp, Version=4.0.0.0, Culture=neutral, PublicKeyToken=0738eb9f132ed756, processorArchitecture=MSIL">
      <HintPath>..\packages\CS-Script.bin.3.13.2.0\lib\net45\Mono.CSharp.dll</HintPath>
      <Private>True</Private>
    </Reference>
    <Reference Include="MsieJavaScriptEngine, Version=2.1.0.0, Culture=neutral, PublicKeyToken=a3a2846a37ac0d3e, processorArchitecture=MSIL">
      <HintPath>..\packages\MsieJavaScriptEngine.2.1.0\lib\net45\MsieJavaScriptEngine.dll</HintPath>
      <Private>True</Private>
    </Reference>
    <Reference Include="Nest">
      <HintPath>..\packages\NEST.2.4.3\lib\net45\Nest.dll</HintPath>
      <Private>True</Private>
    </Reference>
    <Reference Include="Newtonsoft.Json, Version=9.0.0.0, Culture=neutral, PublicKeyToken=30ad4fe6b2a6aeed, processorArchitecture=MSIL">
      <HintPath>..\packages\Newtonsoft.Json.9.0.1\lib\net45\Newtonsoft.Json.dll</HintPath>
      <Private>True</Private>
    </Reference>
    <Reference Include="NuGet.Core, Version=2.11.1.812, Culture=neutral, PublicKeyToken=31bf3856ad364e35, processorArchitecture=MSIL">
      <HintPath>..\packages\NuGet.Core.2.11.1\lib\net40-Client\NuGet.Core.dll</HintPath>
      <Private>True</Private>
    </Reference>
    <Reference Include="OpenXmlPowerTools, Version=4.2.0.0, Culture=neutral, processorArchitecture=MSIL">
      <HintPath>..\packages\OpenXmlPowerTools.4.2\lib\OpenXmlPowerTools.dll</HintPath>
      <Private>True</Private>
    </Reference>
    <Reference Include="Owin, Version=1.0.0.0, Culture=neutral, PublicKeyToken=f0ebd12fd5e55cc5, processorArchitecture=MSIL">
      <HintPath>..\packages\Owin.1.0\lib\net40\Owin.dll</HintPath>
      <Private>True</Private>
    </Reference>
    <Reference Include="Quartz">
      <HintPath>..\libs\Quartz\Quartz.dll</HintPath>
    </Reference>
    <Reference Include="React.Core, Version=3.0.0.0, Culture=neutral, PublicKeyToken=9aed67b161f7db78, processorArchitecture=MSIL">
      <HintPath>..\packages\React.Core.3.0.0\lib\net40\React.Core.dll</HintPath>
      <Private>True</Private>
    </Reference>
    <Reference Include="React.Web, Version=3.0.0.0, Culture=neutral, PublicKeyToken=9aed67b161f7db78, processorArchitecture=MSIL">
      <HintPath>..\packages\React.Web.3.0.0\lib\net40\React.Web.dll</HintPath>
      <Private>True</Private>
    </Reference>
    <Reference Include="React.Web.Mvc4, Version=3.0.0.0, Culture=neutral, PublicKeyToken=9aed67b161f7db78, processorArchitecture=MSIL">
      <HintPath>..\packages\React.Web.Mvc4.3.0.0\lib\net40\React.Web.Mvc4.dll</HintPath>
      <Private>True</Private>
    </Reference>
    <Reference Include="RestSharp, Version=105.2.3.0, Culture=neutral, processorArchitecture=MSIL">
      <HintPath>..\packages\RestSharp.105.2.3\lib\net452\RestSharp.dll</HintPath>
      <Private>True</Private>
    </Reference>
    <Reference Include="StackExchange.Redis, Version=1.1.0.0, Culture=neutral, processorArchitecture=MSIL">
      <HintPath>..\packages\StackExchange.Redis.1.1.603\lib\net45\StackExchange.Redis.dll</HintPath>
      <Private>True</Private>
    </Reference>
    <Reference Include="System" />
    <Reference Include="System.ComponentModel.Composition" />
    <Reference Include="System.ComponentModel.DataAnnotations" />
    <Reference Include="System.configuration" />
    <Reference Include="System.Core" />
    <Reference Include="System.Data.Entity" />
    <Reference Include="System.Data.Entity.Design" />
    <Reference Include="System.Data.Services" />
    <Reference Include="System.DirectoryServices" />
    <Reference Include="System.DirectoryServices.AccountManagement" />
    <Reference Include="System.Drawing" />
    <Reference Include="System.IdentityModel.Tokens.Jwt, Version=5.1.2.0, Culture=neutral, PublicKeyToken=31bf3856ad364e35, processorArchitecture=MSIL">
      <HintPath>..\packages\System.IdentityModel.Tokens.Jwt.5.1.2\lib\net451\System.IdentityModel.Tokens.Jwt.dll</HintPath>
      <Private>True</Private>
    </Reference>
    <Reference Include="System.IO.Packaging, Version=1.0.0.0, Culture=neutral, processorArchitecture=MSIL">
      <HintPath>..\packages\OpenXMLSDK-MOT.2.6.0.0\lib\System.IO.Packaging.dll</HintPath>
      <Private>True</Private>
    </Reference>
    <Reference Include="System.Linq.Dynamic, Version=1.0.5840.25917, Culture=neutral, processorArchitecture=MSIL">
      <HintPath>..\packages\System.Linq.Dynamic.1.0.6\lib\net40\System.Linq.Dynamic.dll</HintPath>
      <Private>True</Private>
    </Reference>
    <Reference Include="System.Management.Automation, Version=1.0.0.0, Culture=neutral, PublicKeyToken=31bf3856ad364e35, processorArchitecture=MSIL">
      <HintPath>..\packages\System.Management.Automation.6.1.7601.17515\lib\net45\System.Management.Automation.dll</HintPath>
      <Private>True</Private>
    </Reference>
    <Reference Include="System.Net.Http.Formatting, Version=5.2.3.0, Culture=neutral, PublicKeyToken=31bf3856ad364e35, processorArchitecture=MSIL">
      <HintPath>..\packages\Microsoft.AspNet.WebApi.Client.5.2.3\lib\net45\System.Net.Http.Formatting.dll</HintPath>
      <Private>True</Private>
    </Reference>
    <Reference Include="System.Net.Http.WebRequest" />
    <Reference Include="System.Runtime.Caching" />
    <Reference Include="System.Runtime.Serialization" />
    <Reference Include="System.ServiceModel" />
    <Reference Include="System.ServiceModel.Web" />
    <Reference Include="System.Web" />
    <Reference Include="System.Web.Extensions" />
    <Reference Include="System.Web.Helpers, Version=2.0.0.0, Culture=neutral, PublicKeyToken=31bf3856ad364e35, processorArchitecture=MSIL">
      <HintPath>..\packages\Microsoft.AspNet.WebPages.2.0.20710.0\lib\net40\System.Web.Helpers.dll</HintPath>
      <Private>True</Private>
    </Reference>
    <Reference Include="System.Web.Http, Version=5.2.3.0, Culture=neutral, PublicKeyToken=31bf3856ad364e35, processorArchitecture=MSIL">
      <HintPath>..\packages\Microsoft.AspNet.WebApi.Core.5.2.3\lib\net45\System.Web.Http.dll</HintPath>
      <Private>True</Private>
    </Reference>
    <Reference Include="System.Web.Http.WebHost, Version=5.2.3.0, Culture=neutral, PublicKeyToken=31bf3856ad364e35, processorArchitecture=MSIL">
      <HintPath>..\packages\Microsoft.AspNet.WebApi.WebHost.5.2.3\lib\net45\System.Web.Http.WebHost.dll</HintPath>
      <Private>True</Private>
    </Reference>
    <Reference Include="System.Web.Mvc, Version=4.0.0.0, Culture=neutral, PublicKeyToken=31bf3856ad364e35, processorArchitecture=MSIL">
      <HintPath>..\packages\Microsoft.AspNet.Mvc.4.0.20710.0\lib\net40\System.Web.Mvc.dll</HintPath>
      <Private>True</Private>
    </Reference>
    <Reference Include="System.Web.Optimization, Version=1.1.0.0, Culture=neutral, PublicKeyToken=31bf3856ad364e35, processorArchitecture=MSIL">
      <HintPath>..\packages\Microsoft.AspNet.Web.Optimization.1.1.3\lib\net40\System.Web.Optimization.dll</HintPath>
      <Private>True</Private>
    </Reference>
    <Reference Include="System.Web.Razor, Version=2.0.0.0, Culture=neutral, PublicKeyToken=31bf3856ad364e35, processorArchitecture=MSIL">
      <HintPath>..\packages\Microsoft.AspNet.Razor.2.0.20710.0\lib\net40\System.Web.Razor.dll</HintPath>
      <Private>True</Private>
    </Reference>
    <Reference Include="System.Web.WebPages, Version=2.0.0.0, Culture=neutral, PublicKeyToken=31bf3856ad364e35, processorArchitecture=MSIL">
      <HintPath>..\packages\Microsoft.AspNet.WebPages.2.0.20710.0\lib\net40\System.Web.WebPages.dll</HintPath>
      <Private>True</Private>
    </Reference>
    <Reference Include="System.Web.WebPages.Deployment, Version=2.0.0.0, Culture=neutral, PublicKeyToken=31bf3856ad364e35, processorArchitecture=MSIL">
      <HintPath>..\packages\Microsoft.AspNet.WebPages.2.0.20710.0\lib\net40\System.Web.WebPages.Deployment.dll</HintPath>
      <Private>True</Private>
    </Reference>
    <Reference Include="System.Web.WebPages.Razor, Version=2.0.0.0, Culture=neutral, PublicKeyToken=31bf3856ad364e35, processorArchitecture=MSIL">
      <HintPath>..\packages\Microsoft.AspNet.WebPages.2.0.20710.0\lib\net40\System.Web.WebPages.Razor.dll</HintPath>
      <Private>True</Private>
    </Reference>
    <Reference Include="System.Xml.Linq" />
    <Reference Include="System.Data.DataSetExtensions" />
    <Reference Include="Microsoft.CSharp" />
    <Reference Include="System.Data" />
    <Reference Include="System.Net.Http" />
    <Reference Include="System.Xml" />
    <Reference Include="Twilio, Version=0.0.0.0, Culture=neutral, processorArchitecture=MSIL">
      <HintPath>..\packages\Twilio.5.1.0\lib\net451\Twilio.dll</HintPath>
      <Private>True</Private>
    </Reference>
    <Reference Include="UAParser, Version=2.1.0.0, Culture=neutral, PublicKeyToken=f7377bf021646069, processorArchitecture=MSIL">
      <HintPath>..\packages\UAParser.2.1.0.0\lib\net40-Client\UAParser.dll</HintPath>
      <Private>True</Private>
    </Reference>
    <Reference Include="VroomJs, Version=1.2.3.0, Culture=neutral, PublicKeyToken=e7c52e67fcb0044f, processorArchitecture=MSIL">
      <HintPath>..\packages\VroomJs.1.2.3\lib\net45\VroomJs.dll</HintPath>
      <Private>True</Private>
    </Reference>
    <Reference Include="WebActivatorEx, Version=2.0.0.0, Culture=neutral, PublicKeyToken=7b26dc2a43f6a0d4, processorArchitecture=MSIL">
      <HintPath>..\packages\WebActivatorEx.2.1.0\lib\net40\WebActivatorEx.dll</HintPath>
      <Private>True</Private>
    </Reference>
    <Reference Include="WebGrease, Version=1.5.2.14234, Culture=neutral, PublicKeyToken=31bf3856ad364e35, processorArchitecture=MSIL">
      <HintPath>..\packages\WebGrease.1.5.2\lib\WebGrease.dll</HintPath>
      <Private>True</Private>
    </Reference>
    <Reference Include="WindowsBase" />
  </ItemGroup>
  <ItemGroup>
    <Compile Include="..\Rock.Version\AssemblySharedInfo.cs">
      <Link>AssemblySharedInfo.cs</Link>
    </Compile>
    <Compile Include="Address\Bing.cs" />
    <Compile Include="Address\MelissaData.cs" />
    <Compile Include="Address\ServiceObjects.cs" />
    <Compile Include="Address\SmartyStreets.cs" />
    <Compile Include="Address\VerificationComponent.cs" />
    <Compile Include="Address\VerificationContainer.cs" />
    <Compile Include="Attribute\AccountFieldAttribute.cs" />
    <Compile Include="Attribute\AccountsFieldAttribute.cs" />
    <Compile Include="Attribute\AddressFieldAttribute.cs" />
    <Compile Include="Attribute\AttributeCategoryFieldAttribute.cs" />
    <Compile Include="Attribute\AttributeFieldAttribute.cs" />
    <Compile Include="Attribute\BinaryFileFieldAttribute.cs" />
    <Compile Include="Attribute\BinaryFileTypeFieldAttribute.cs" />
    <Compile Include="Attribute\BinaryFileTypesFieldAttribute.cs" />
    <Compile Include="Attribute\BooleanFieldAttribute.cs" />
    <Compile Include="Attribute\CampusesFieldAttribute.cs" />
    <Compile Include="Attribute\CampusFieldAttribute.cs" />
    <Compile Include="Attribute\GroupCategoryFieldAttribute.cs" />
    <Compile Include="Attribute\CategoryFieldAttribute.cs" />
    <Compile Include="Attribute\CodeEditorFieldAttribute.cs" />
    <Compile Include="Attribute\CommunicationTemplateFieldAttribute .cs" />
    <Compile Include="Attribute\ComparisonFieldAttribute.cs" />
    <Compile Include="Attribute\ComponentFieldAttribute.cs" />
    <Compile Include="Attribute\ComponentsFieldAttribute.cs" />
    <Compile Include="Attribute\ConnectionActivityTypeFieldAttribute.cs" />
    <Compile Include="Attribute\ConnectionOpportunityFieldAttribute.cs" />
    <Compile Include="Attribute\ConnectionRequestFieldAttribute.cs" />
    <Compile Include="Attribute\ConnectionStateFieldAttribute.cs" />
    <Compile Include="Attribute\ConnectionStatusFieldAttribute.cs" />
    <Compile Include="Attribute\ConnectionTypeFieldAttribute.cs" />
    <Compile Include="Attribute\ConnectionTypesFieldAttribute.cs" />
    <Compile Include="Attribute\ContentChannelFieldAttribute.cs" />
    <Compile Include="Attribute\ContentChannelTypesFieldAttribute.cs" />
    <Compile Include="Attribute\CurrencyFieldAttribute.cs" />
    <Compile Include="Attribute\CustomEnhancedListFieldAttribute.cs" />
    <Compile Include="Attribute\CustomCheckboxListFieldAttribute.cs" />
    <Compile Include="Attribute\CustomDropdownListFieldAttribute.cs" />
    <Compile Include="Attribute\CustomRadioListFieldAttribute.cs" />
    <Compile Include="Attribute\DataViewFieldAttribute.cs" />
    <Compile Include="Attribute\DataViewsFieldAttribute.cs" />
    <Compile Include="Attribute\DateFieldAttribute.cs" />
    <Compile Include="Attribute\DateRangeFieldAttribute.cs" />
    <Compile Include="Attribute\DateTimeFieldAttribute.cs" />
    <Compile Include="Attribute\DayOfWeekFieldAttribute.cs" />
    <Compile Include="Attribute\DaysOfWeekFieldAttribute.cs" />
    <Compile Include="Attribute\DecimalFieldAttribute.cs" />
    <Compile Include="Attribute\DecimalRangeFieldAttribute.cs" />
    <Compile Include="Attribute\DefinedTypeFieldAttribute.cs" />
    <Compile Include="Attribute\DefinedValueFieldAttribute.cs" />
    <Compile Include="Attribute\DefinedValueRangeFieldAttribute.cs" />
    <Compile Include="Attribute\EmailFieldAttribute.cs" />
    <Compile Include="Attribute\GroupMemberFieldAttribute.cs" />
    <Compile Include="Attribute\MatrixFieldAttribute.cs" />
    <Compile Include="Attribute\SSNFieldAttribute.cs" />
    <Compile Include="Attribute\WorkflowFieldAttribute.cs" />
    <Compile Include="Attribute\EncryptedTextFieldAttribute.cs" />
    <Compile Include="Attribute\EntityFieldAttribute.cs" />
    <Compile Include="Attribute\EntityTypeFieldAttribute.cs" />
    <Compile Include="Attribute\EnumFieldAttribute.cs" />
    <Compile Include="Attribute\EnumsFieldAttribute.cs" />
    <Compile Include="Attribute\EventCalendarFieldAttribute.cs" />
    <Compile Include="Attribute\EventItemFieldAttribute.cs" />
    <Compile Include="Attribute\FieldAttribute.cs" />
    <Compile Include="Attribute\FinancialGatewayFieldAttribute.cs" />
    <Compile Include="Attribute\GroupAndRoleFieldAttribute.cs" />
    <Compile Include="Attribute\GroupFieldAttribute.cs" />
    <Compile Include="Attribute\GroupLocationTypeFieldAttribute.cs" />
    <Compile Include="Attribute\GroupRoleFieldAttribute.cs" />
    <Compile Include="Attribute\GroupTypeFieldAttribute.cs" />
    <Compile Include="Attribute\GroupTypeGroupFieldAttribute.cs" />
    <Compile Include="Attribute\GroupTypesFieldAttribute.cs" />
    <Compile Include="Attribute\Helper.cs" />
    <Compile Include="Attribute\IHasAttributes.cs" />
    <Compile Include="Attribute\IHasAttributesWrapper.cs" />
    <Compile Include="Attribute\InheritedAttribute.cs" />
    <Compile Include="Attribute\IntegerFieldAttribute.cs" />
    <Compile Include="Attribute\IntegerRangeFieldAttribute.cs" />
    <Compile Include="Attribute\KeyValueListFieldAttribute.cs" />
    <Compile Include="Attribute\LavaCommandsFieldAttribute.cs" />
    <Compile Include="Attribute\LinkedPageAttribute.cs" />
    <Compile Include="Attribute\LocationFieldAttribute.cs" />
    <Compile Include="Attribute\MarkdownFieldAttribute.cs" />
    <Compile Include="Attribute\MemoFieldAttribute.cs" />
    <Compile Include="Attribute\MergeTemplateFieldAttribute.cs" />
    <Compile Include="Attribute\MetricCategoriesFieldAttribute.cs" />
    <Compile Include="Attribute\NoteTypeFieldAttribute.cs" />
    <Compile Include="Attribute\PersonBadgesAttribute.cs" />
    <Compile Include="Attribute\PersonFieldAttribute.cs" />
    <Compile Include="Attribute\PhoneNumberFieldAttribute.cs" />
    <Compile Include="Attribute\RemoteAuthsFieldAttribute.cs" />
    <Compile Include="Attribute\ScheduleFieldAttribute.cs" />
    <Compile Include="Attribute\SchedulesFieldAttribute.cs" />
    <Compile Include="Attribute\SecurityRoleFieldAttribute.cs" />
    <Compile Include="Attribute\SiteFieldAttribute.cs" />
    <Compile Include="Attribute\SlidingDateRangeFieldAttribute.cs" />
    <Compile Include="Attribute\SystemEmailFieldAttribute.cs" />
    <Compile Include="Attribute\TextFieldAttribute.cs" />
    <Compile Include="Attribute\TimeFieldAttribute.cs" />
    <Compile Include="Attribute\UrlLinkFieldAttribute.cs" />
    <Compile Include="Attribute\ValueListFieldAttribute.cs" />
    <Compile Include="Attribute\WorkflowActivityTypeAttribute.cs" />
    <Compile Include="Attribute\WorkflowAttributeAttribute.cs" />
    <Compile Include="Attribute\WorkflowTextOrAttributeAttribute.cs" />
    <Compile Include="Attribute\WorkflowTypeFieldAttribute.cs" />
    <Compile Include="Chart\ChartGroupBy.cs" />
    <Compile Include="Chart\IChartData.cs" />
    <Compile Include="Chart\SummaryData.cs" />
    <Compile Include="CheckIn\CheckInBlockMultiPerson.cs">
      <SubType>ASPXCodeBehind</SubType>
    </Compile>
    <Compile Include="CheckIn\CheckInBlock.cs">
      <SubType>ASPXCodeBehind</SubType>
    </Compile>
    <Compile Include="CheckIn\CheckInFamily.cs" />
    <Compile Include="CheckIn\CheckInGroup.cs" />
    <Compile Include="CheckIn\CheckInGroupType.cs" />
    <Compile Include="CheckIn\CheckInLabel.cs" />
    <Compile Include="CheckIn\CheckInLocation.cs" />
    <Compile Include="CheckIn\CheckOutPerson.cs" />
    <Compile Include="CheckIn\CheckInPerson.cs" />
    <Compile Include="CheckIn\CheckInSchedule.cs" />
    <Compile Include="CheckIn\CheckInState.cs" />
    <Compile Include="CheckIn\CheckInStatus.cs" />
    <Compile Include="CheckIn\CheckinType.cs" />
    <Compile Include="CheckIn\KioskDevice.cs" />
    <Compile Include="CheckIn\KioskGroup.cs" />
    <Compile Include="CheckIn\KioskGroupAttendance.cs" />
    <Compile Include="CheckIn\KioskGroupType.cs" />
    <Compile Include="CheckIn\KioskLabel.cs" />
    <Compile Include="CheckIn\KioskLocation.cs" />
    <Compile Include="CheckIn\KioskLocationAttendance.cs" />
    <Compile Include="CheckIn\KioskSchedule.cs" />
    <Compile Include="CheckIn\KioskScheduleAttendance.cs" />
    <Compile Include="Communication\BouncedEmail.cs" />
    <Compile Include="Communication\Email.cs" />
    <Compile Include="Communication\CommunicationDetails.cs" />
    <Compile Include="Communication\IEmailProvider.cs" />
    <Compile Include="Communication\ICommunicationDetails.cs" />
    <Compile Include="Communication\MediumComponent.cs" />
    <Compile Include="Communication\MediumContainer.cs" />
    <Compile Include="Communication\Medium\Email.cs" />
    <Compile Include="Communication\Medium\PushNotification.cs" />
    <Compile Include="Communication\Medium\Sms.cs" />
    <Compile Include="Communication\RecipientData.cs" />
    <Compile Include="Communication\RockEmailMessage.cs" />
    <Compile Include="Communication\RockMessage.cs" />
    <Compile Include="Communication\RockPushMessage.cs" />
    <Compile Include="Communication\RockSMSMessage.cs" />
    <Compile Include="Communication\SMTPComponent.cs" />
    <Compile Include="Communication\TransportComponent.cs" />
    <Compile Include="Communication\TransportContainer.cs" />
    <Compile Include="Communication\Transport\Firebase.cs" />
    <Compile Include="Communication\Transport\SMTP.cs" />
    <Compile Include="Communication\Transport\Twilio.cs" />
    <Compile Include="Configuration\AttributeValueConfig.cs" />
    <Compile Include="Configuration\AttributeValuesConfig.cs" />
    <Compile Include="Configuration\RockConfig.cs" />
    <Compile Include="Constants\DisplayStrings.cs" />
    <Compile Include="Constants\SystemSettingKeys.cs" />
    <Compile Include="Data\BoundFieldTypeAttribute.cs" />
    <Compile Include="Data\DbContext.cs" />
    <Compile Include="Data\DbService.cs" />
    <Compile Include="Data\DefinedValueAttribute.cs" />
    <Compile Include="Data\Entity.cs" />
    <Compile Include="Data\FieldTypeAttribute.cs" />
    <Compile Include="Data\AnalyticHistoryFieldAttribute.cs" />
    <Compile Include="Data\HideFromReportingAttribute.cs" />
    <Compile Include="Data\AnalyticsAttribute.cs" />
    <Compile Include="Data\IAnalyticHistorical.cs" />
    <Compile Include="Data\IAnalytic.cs" />
    <Compile Include="Data\ICategorized.cs" />
    <Compile Include="Data\IEntity.cs" />
    <Compile Include="Data\IFeed.cs" />
    <Compile Include="Data\IgnoreCanDelete.cs" />
    <Compile Include="Data\IgnoreModelErrorsAttribute.cs" />
    <Compile Include="Data\IMigration.cs" />
    <Compile Include="Data\IModel.cs" />
    <Compile Include="Data\IncludeForReportingAttribute.cs" />
    <Compile Include="Data\Interception\QueryHintDbCommandInterceptor.cs" />
    <Compile Include="Data\Interception\QueryHintScope.cs" />
    <Compile Include="Data\IHasActiveFlag.cs" />
    <Compile Include="Data\IOrdered.cs" />
    <Compile Include="Data\IRockEntity.cs" />
    <Compile Include="Data\IService.cs" />
    <Compile Include="Data\LavaIgnoreAttribute.cs" />
    <Compile Include="Data\LavaIncludeAttribute.cs" />
    <Compile Include="Data\LinqRuntimeTypeBuilder.cs" />
    <Compile Include="Data\MigrationHelper.cs" />
    <Compile Include="Data\Model.cs" />
    <Compile Include="Data\NotAuditedAttribute.cs" />
    <Compile Include="Data\NotEmptyGuidAttribute.cs" />
    <Compile Include="Data\NotExportable.cs" />
    <Compile Include="Data\PreviewableAttribute.cs" />
    <Compile Include="Data\RockClientIncludeAttribute.cs" />
    <Compile Include="Data\RockContext.cs" />
    <Compile Include="Data\RockContextConfig.cs" />
    <Compile Include="Data\RockDomainAttribute.cs" />
    <Compile Include="Data\RockPluginDBInitializer.cs" />
    <Compile Include="Data\RouteAttribute.cs" />
    <Compile Include="Data\Service.cs" />
    <Compile Include="Data\Udf\DbMetadataExtensions.cs" />
    <Compile Include="Data\Udf\GetSpousePersonIdFromPersonIdStoreFunctionInjectionConvention.cs" />
    <Compile Include="Data\Udf\GetAddressStoreFunctionInjectionConvention.cs" />
    <Compile Include="Data\Udf\GetGeofencedGroupNamesStoreFunctionInjectionConvention.cs" />
    <Compile Include="Data\Udf\RockUdfHelper.cs" />
    <Compile Include="Extension\Component.cs" />
    <Compile Include="Extension\ComponentDescription.cs" />
    <Compile Include="Extension\Container.cs" />
    <Compile Include="Extension\IComponentData.cs" />
    <Compile Include="Extension\IContainer.cs" />
    <Compile Include="Extension\SafeDirectoryCatalog.cs" />
    <Compile Include="Field\ConfigurationValue.cs" />
    <Compile Include="Field\FieldType.cs" />
    <Compile Include="Field\Helper.cs" />
    <Compile Include="Field\IEntityFieldType.cs" />
    <Compile Include="Field\IEntityQualifierFieldType.cs" />
    <Compile Include="Field\IFieldType.cs" />
    <Compile Include="Field\ILinkableFieldType.cs" />
    <Compile Include="Field\SelectFromListFieldType.cs" />
    <Compile Include="Field\Types\GroupMemberFieldType.cs" />
    <Compile Include="Field\Types\InteractionChannelFieldType.cs" />
    <Compile Include="Field\Types\CommunicationPreferenceFieldType.cs" />
    <Compile Include="Field\Types\DataViewsFieldType.cs" />
    <Compile Include="Field\Types\LavaFieldType.cs" />
    <Compile Include="Field\Types\AccountFieldType.cs" />
    <Compile Include="Field\Types\AccountsFieldType.cs" />
    <Compile Include="Field\Types\AddressFieldType.cs" />
    <Compile Include="Field\Types\AttributeFieldType.cs" />
    <Compile Include="Field\Types\AudioFileFieldType.cs" />
    <Compile Include="Field\Types\AudioUrlFieldType.cs" />
    <Compile Include="Field\Types\BinaryFileFieldType.cs" />
    <Compile Include="Field\Types\BinaryFileTypeFieldType.cs" />
    <Compile Include="Field\Types\BinaryFileTypesFieldType.cs" />
    <Compile Include="Field\Types\BooleanFieldType.cs" />
    <Compile Include="Field\Types\CampusesFieldType.cs" />
    <Compile Include="Field\Types\CampusFieldType.cs" />
    <Compile Include="Field\Types\CategoriesFieldType.cs" />
    <Compile Include="Field\Types\CategoryFieldType.cs" />
    <Compile Include="Field\Types\CodeEditorFieldType.cs" />
    <Compile Include="Field\Types\ColorFieldType.cs" />
    <Compile Include="Field\Types\CommunicationTemplateFieldType.cs" />
    <Compile Include="Field\Types\ComparisonFieldType.cs" />
    <Compile Include="Field\Types\ComponentFieldType.cs" />
    <Compile Include="Field\Types\ComponentsFieldType.cs" />
    <Compile Include="Field\Types\ConnectionActivityTypeFieldType.cs" />
    <Compile Include="Field\Types\ConnectionOpportunityFieldType.cs" />
    <Compile Include="Field\Types\BenevolenceRequestFieldType.cs" />
    <Compile Include="Field\Types\ConnectionRequestFieldType.cs" />
    <Compile Include="Field\Types\ConnectionStateFieldType.cs" />
    <Compile Include="Field\Types\ConnectionStatusFieldType.cs" />
    <Compile Include="Field\Types\ConnectionTypeFieldType.cs" />
    <Compile Include="Field\Types\ConnectionTypesFieldType.cs" />
    <Compile Include="Field\Types\ContentChannelFieldType.cs" />
    <Compile Include="Field\Types\ContentChannelTypesFieldType.cs" />
    <Compile Include="Field\Types\CurrencyFieldType.cs" />
    <Compile Include="Field\Types\DataViewFieldType.cs" />
    <Compile Include="Field\Types\DateFieldType.cs" />
    <Compile Include="Field\Types\DateRangeFieldType.cs" />
    <Compile Include="Field\Types\DateTimeFieldType.cs" />
    <Compile Include="Field\Types\DayOfWeekFieldType.cs" />
    <Compile Include="Field\Types\DaysOfWeekFieldType.cs" />
    <Compile Include="Field\Types\DecimalFieldType.cs" />
    <Compile Include="Field\Types\DecimalRangeFieldType.cs" />
    <Compile Include="Field\Types\DefinedTypeFieldType.cs" />
    <Compile Include="Field\Types\DefinedValueFieldType.cs" />
    <Compile Include="Field\Types\DefinedValueRangeFieldType.cs" />
    <Compile Include="Field\Types\EmailFieldType.cs" />
    <Compile Include="Field\Types\MatrixFieldType.cs" />
    <Compile Include="Field\Types\SSNFieldType.cs" />
    <Compile Include="Field\Types\WorkflowFieldType.cs" />
    <Compile Include="Field\Types\EncryptedTextFieldType.cs" />
    <Compile Include="Field\Types\EntityFieldType.cs" />
    <Compile Include="Field\Types\EntityTypeFieldType.cs" />
    <Compile Include="Field\Types\EnumFieldType.cs" />
    <Compile Include="Field\Types\EventCalendarFieldType.cs" />
    <Compile Include="Field\Types\EventItemFieldType.cs" />
    <Compile Include="Field\Types\FileFieldType.cs" />
    <Compile Include="Field\Types\FinancialGatewayFieldType.cs" />
    <Compile Include="Field\Types\GroupAndRoleFieldType.cs" />
    <Compile Include="Field\Types\GroupFieldType.cs" />
    <Compile Include="Field\Types\GroupLocationTypeFieldType.cs" />
    <Compile Include="Field\Types\GroupRoleFieldType.cs" />
    <Compile Include="Field\Types\GroupTypeFieldType.cs" />
    <Compile Include="Field\Types\GroupTypeGroupFieldType.cs" />
    <Compile Include="Field\Types\GroupTypesFieldType.cs" />
    <Compile Include="Field\Types\HtmlFieldType.cs" />
    <Compile Include="Field\Types\ImageFieldType.cs" />
    <Compile Include="Field\Types\IntegerFieldType.cs" />
    <Compile Include="Field\Types\IntegerRangeFieldType.cs" />
    <Compile Include="Field\Types\KeyValueListFieldType.cs" />
    <Compile Include="Field\Types\LavaCommandsFieldType.cs" />
    <Compile Include="Field\Types\LocationFieldType.cs" />
    <Compile Include="Field\Types\MarkdownFieldType.cs" />
    <Compile Include="Field\Types\MemoFieldType.cs" />
    <Compile Include="Field\Types\MergeTemplateFieldType.cs" />
    <Compile Include="Field\Types\MetricCategoriesFieldType.cs" />
    <Compile Include="Field\Types\NoteTypeFieldType.cs" />
    <Compile Include="Field\Types\NoteTypesFieldType.cs" />
    <Compile Include="Field\Types\PageReferenceFieldType.cs" />
    <Compile Include="Field\Types\PersonBadgesFieldType.cs" />
    <Compile Include="Field\Types\PersonFieldType.cs" />
    <Compile Include="Field\Types\PhoneNumberFieldType.cs" />
    <Compile Include="Field\Types\RangeSliderFieldType.cs" />
    <Compile Include="Field\Types\RatingFieldType.cs" />
    <Compile Include="Field\Types\RemoteAuthsFieldType.cs" />
    <Compile Include="Field\Types\ScheduleFieldType.cs" />
    <Compile Include="Field\Types\SchedulesFieldType.cs" />
    <Compile Include="Field\Types\SecurityRoleFieldType.cs" />
    <Compile Include="Field\Types\SelectMultiFieldType.cs" />
    <Compile Include="Field\Types\SelectSingleFieldType.cs" />
    <Compile Include="Field\Types\SiteFieldType.cs" />
    <Compile Include="Field\Types\SlidingDateRangeFieldType.cs" />
    <Compile Include="Field\Types\SystemEmailFieldType.cs" />
    <Compile Include="Field\Types\TextFieldType.cs" />
    <Compile Include="Field\Types\TimeFieldType.cs" />
    <Compile Include="Field\Types\UrlLinkFieldType.cs" />
    <Compile Include="Field\Types\ValueListFieldType.cs" />
    <Compile Include="Field\Types\VideoFileFieldType.cs" />
    <Compile Include="Field\Types\VideoUrlFieldType.cs" />
    <Compile Include="Field\Types\WorkflowActivityTypeFieldType.cs" />
    <Compile Include="Field\Types\WorkflowAttributeFieldType.cs" />
    <Compile Include="Field\Types\WorkflowTextOrAttributeFieldType.cs" />
    <Compile Include="Field\Types\WorkflowTypeFieldType.cs" />
    <Compile Include="Field\Types\WorkflowTypesFieldType.cs" />
    <Compile Include="Financial\ACHPaymentInfo.cs" />
    <Compile Include="Financial\CreditCardPaymentInfo.cs" />
    <Compile Include="Financial\GatewayComponent.cs" />
    <Compile Include="Financial\GatewayContainer.cs" />
    <Compile Include="Financial\ITransactionDetail.cs" />
    <Compile Include="Financial\Payment.cs" />
    <Compile Include="Financial\PaymentInfo.cs" />
    <Compile Include="Financial\PaymentSchedule.cs" />
    <Compile Include="Financial\ReferencePaymentInfo.cs" />
    <Compile Include="Financial\SwipePaymentInfo.cs" />
    <Compile Include="Financial\TestGateway.cs" />
    <Compile Include="Financial\ThreeStepGatewayComponent.cs" />
    <Compile Include="Follow\EventComponent.cs" />
    <Compile Include="Follow\EventContainer.cs" />
    <Compile Include="Follow\Event\PersonAnniversary.cs" />
    <Compile Include="Follow\Event\PersonPrayerRequest.cs" />
    <Compile Include="Follow\Event\PersonBaptized.cs" />
    <Compile Include="Follow\Event\PersonBirthday.cs" />
    <Compile Include="Follow\Event\PersonFirstAttendedGroupType.cs" />
    <Compile Include="Follow\Event\PersonFirstJoinedGroupType.cs" />
    <Compile Include="Follow\Event\PersonHistory.cs" />
    <Compile Include="Follow\SuggestionComponent.cs" />
    <Compile Include="Follow\SuggestionContainer.cs" />
    <Compile Include="Follow\Suggestion\InGroupTogether.cs" />
    <Compile Include="Jobs\CalculateFamilyAnalytics.cs" />
    <Compile Include="Jobs\CommunicationQueueAlert.cs" />
    <Compile Include="Jobs\DatabaseMaintenance.cs" />
    <Compile Include="Jobs\IndexRockSite.cs" />
    <Compile Include="Jobs\MigrateCommunicationMediumData.cs" />
    <Compile Include="Jobs\MigrateInteractionsData.cs" />
<<<<<<< HEAD
    <Compile Include="Jobs\MoveAdultToOwnHouseoldOnBirthday.cs" />
    <Compile Include="Jobs\ProcessAnalyticsDimPerson.cs" />
=======
    <Compile Include="Jobs\ProcessBIAnalytics.cs" />
>>>>>>> ae7eb870
    <Compile Include="Jobs\SendCreditCardExpirationNotices.cs" />
    <Compile Include="Jobs\IndexEntities.cs" />
    <Compile Include="Jobs\SendDataViewEmail.cs" />
    <Compile Include="Jobs\CalculateGroupRequirements.cs" />
    <Compile Include="Jobs\CalculateMetrics.cs" />
    <Compile Include="Jobs\GetScheduledPayments.cs" />
    <Compile Include="Jobs\GroupLeaderPendingNotifications.cs" />
    <Compile Include="Jobs\GroupSync.cs" />
    <Compile Include="Jobs\JobLoadFailedException.cs" />
    <Compile Include="Jobs\JobPulse.cs" />
    <Compile Include="Jobs\LaunchWorkflow.cs">
      <SubType>ASPXCodeBehind</SubType>
    </Compile>
    <Compile Include="Jobs\LocationServicesVerify.cs" />
    <Compile Include="Jobs\ProcessSignatureDocuments.cs" />
    <Compile Include="Jobs\ProcessWorkflows.cs" />
    <Compile Include="Jobs\RockCleanup.cs" />
    <Compile Include="Jobs\RockJobListener.cs" />
    <Compile Include="Jobs\CompleteWorkflows.cs" />
    <Compile Include="Jobs\RunSQL.cs" />
    <Compile Include="Jobs\SendAttendanceReminders.cs" />
    <Compile Include="Jobs\SendBirthdayEmail.cs" />
    <Compile Include="Jobs\SendCommunications.cs" />
    <Compile Include="Jobs\SendFollowingEvents.cs" />
    <Compile Include="Jobs\SendFollowingSuggestions.cs" />
    <Compile Include="Jobs\SendGroupEmail.cs" />
    <Compile Include="Jobs\SendGroupRequirementsNotification.cs" />
    <Compile Include="Jobs\SendRegistrationPaymentReminders.cs" />
    <Compile Include="Jobs\SparkLink.cs" />
    <Compile Include="Jobs\SendRegistrationReminders.cs" />
    <Compile Include="Lava\Blocks\Execute.cs" />
    <Compile Include="Lava\Blocks\RockEntity.cs" />
    <Compile Include="Lava\Blocks\RockLavaBlockBase.cs" />
    <Compile Include="Lava\Blocks\Search.cs" />
    <Compile Include="Lava\Blocks\Javascript.cs" />
    <Compile Include="Lava\Blocks\Stylesheet.cs" />
    <Compile Include="Lava\Blocks\WebRequest.cs" />
    <Compile Include="Lava\Blocks\Sql.cs" />
    <Compile Include="Lava\Blocks\WorkflowActivate.cs" />
    <Compile Include="Lava\CommonMergeFieldsOptions.cs" />
    <Compile Include="Lava\ILiquidizable.cs" />
    <Compile Include="Lava\LavaHelper.cs" />
    <Compile Include="Lava\LavaSupportLevel.cs" />
    <Compile Include="Lava\LegacyLavaSyntaxDetectedException.cs" />
    <Compile Include="Lava\RockFilters.cs" />
    <Compile Include="Lava\Shortcodes\DynamicShortcodeBlock.cs" />
    <Compile Include="Lava\Shortcodes\DynamicShortcodeInline.cs" />
    <Compile Include="Lava\Shortcodes\IRockShortcode.cs" />
    <Compile Include="Lava\Shortcodes\RockLavaShortcodeBlockBase.cs" />
    <Compile Include="Lava\Shortcodes\RockLavaShortcodeBase.cs" />
    <Compile Include="Lava\Shortcodes\BootstrapAlert.cs" />
    <Compile Include="MergeTemplates\HtmlMergeTemplateType.cs" />
    <Compile Include="MergeTemplates\MergeTemplateType.cs" />
    <Compile Include="MergeTemplates\MergeTemplateTypeContainer.cs" />
    <Compile Include="MergeTemplates\WordDocumentMergeTemplateType.cs" />
    <Compile Include="Model\AnalyticsDimAttendanceLocation.cs" />
    <Compile Include="Model\AnalyticsDimFinancialAccount.cs" />
    <Compile Include="Model\AnalyticsDimFinancialBatch.cs" />
    <Compile Include="Model\AnalyticsDimFamilyHistorical.cs" />
    <Compile Include="Model\AnalyticsDimFamilyCurrent.cs" />
    <Compile Include="Model\AnalyticsDimFamilyHeadOfHousehold.cs" />
    <Compile Include="Model\AnalyticsDimPersonHistorical.cs" />
    <Compile Include="Model\AnalyticsDimPersonCurrent.cs" />
    <Compile Include="Model\AnalyticsSourceDate.cs" />
    <Compile Include="Model\AnalyticsFactAttendance.cs" />
    <Compile Include="Model\AnalyticsSourceAttendance.cs" />
    <Compile Include="Model\AnalyticsSourceFamilyHistorical.cs" />
    <Compile Include="Model\AnalyticsSourcePersonHistorical.cs" />
    <Compile Include="Model\AnalyticsFactFinancialTransaction.cs" />
    <Compile Include="Model\AnalyticsSourceFinancialTransaction.cs" />
    <Compile Include="Model\Attendance.cs" />
    <Compile Include="Model\AttendanceCode.cs" />
    <Compile Include="Model\AttributeMatrix.cs" />
    <Compile Include="Model\AttributeMatrixItem.cs" />
    <Compile Include="Model\AttributeMatrixTemplate.cs" />
    <Compile Include="Model\CodeGenerated\AnalyticsDimFamilyCurrentService.cs" />
    <Compile Include="Model\CodeGenerated\AnalyticsDimFamilyHeadOfHouseholdService.cs" />
    <Compile Include="Model\CodeGenerated\AnalyticsDimFamilyHistoricalService.cs" />
    <Compile Include="Model\CodeGenerated\AnalyticsFactAttendanceService.cs" />
    <Compile Include="Model\CodeGenerated\AnalyticsSourceAttendanceService.cs" />
    <Compile Include="Model\CodeGenerated\AnalyticsSourceFamilyHistoricalService.cs" />
    <Compile Include="Model\AttributeMatrixTemplateService.partial.cs" />
    <Compile Include="Model\CodeGenerated\CommunicationAttachmentService.cs" />
    <Compile Include="Model\CodeGenerated\CommunicationTemplateAttachmentService.cs" />
    <Compile Include="Model\CodeGenerated\LavaShortcodeService.cs" />
    <Compile Include="Model\CodeGenerated\MetaFirstNameGenderLookupService.cs" />
    <Compile Include="Model\CodeGenerated\MetaLastNameLookupService.cs" />
    <Compile Include="Model\CodeGenerated\MetaNickNameLookupService.cs" />
    <Compile Include="Model\CodeGenerated\MetaPersonicxLifestageClusterService.cs" />
    <Compile Include="Model\CodeGenerated\MetaPersonicxLifestageGroupService.cs" />
    <Compile Include="Model\CodeGenerated\PersonalDeviceService.cs" />
    <Compile Include="Model\CodeGenerated\AttributeMatrixItemService.cs" />
    <Compile Include="Model\CodeGenerated\AttributeMatrixService.cs" />
    <Compile Include="Model\CodeGenerated\AttributeMatrixTemplateService.cs" />
    <Compile Include="Model\CommunicationTemplateAttachment.cs" />
    <Compile Include="Model\CommunicationAttachment.cs" />
    <Compile Include="Model\CodeGenerated\PageShortLinkService.cs" />
    <Compile Include="Model\CodeGenerated\PersonTokenService.cs" />
    <Compile Include="Model\FinancialAccountService.Partial.cs" />
    <Compile Include="Model\InteractionComponent.Partial.cs" />
    <Compile Include="Model\InteractionService.Partial.cs" />
    <Compile Include="Model\MetaFirstNameGenderLookup.cs" />
    <Compile Include="Model\MetaLastNameLookup.cs" />
    <Compile Include="Model\MetaNickNameLookup.cs" />
    <Compile Include="Model\MetaPersonicxLifestageCluster.cs" />
    <Compile Include="Model\MetaPersonicxLifestageGroup.cs" />
    <Compile Include="Model\MetricService.Partial.cs" />
    <Compile Include="Model\AttendanceCodeService.Partial.cs" />
    <Compile Include="Model\AttendanceService.Partial.cs" />
    <Compile Include="Model\Attribute.cs" />
    <Compile Include="Model\AttributeQualifier.cs" />
    <Compile Include="Model\AttributeQualifierService.Partial.cs" />
    <Compile Include="Model\AttributeService.Partial.cs" />
    <Compile Include="Model\AttributeValue.cs" />
    <Compile Include="Model\AttributeValueService.Partial.cs" />
    <Compile Include="Model\Audit.cs" />
    <Compile Include="Model\AuditDetail.cs" />
    <Compile Include="Model\Auth.cs" />
    <Compile Include="Model\AuthService.Partial.cs" />
    <Compile Include="Model\BackgroundCheck.cs" />
    <Compile Include="Model\BenevolenceRequestDocument.cs" />
    <Compile Include="Model\BenevolenceRequest.cs" />
    <Compile Include="Model\BenevolenceResult.cs" />
    <Compile Include="Model\BinaryFile.cs" />
    <Compile Include="Model\BinaryFileData.cs" />
    <Compile Include="Model\BinaryFileService.Partial.cs" />
    <Compile Include="Model\BinaryFileType.cs" />
    <Compile Include="Model\Block.cs" />
    <Compile Include="Model\BlockService.Partial.cs" />
    <Compile Include="Model\BlockType.cs" />
    <Compile Include="Model\BlockTypeService.Partial.cs" />
    <Compile Include="Model\Campus.cs" />
    <Compile Include="Model\CampusService.partial.cs" />
    <Compile Include="Model\Category.cs" />
    <Compile Include="Model\CategoryService.Partial.cs" />
    <Compile Include="Model\CodeGenerated\AnalyticsDimFinancialAccountService.cs" />
    <Compile Include="Model\CodeGenerated\AnalyticsDimFinancialBatchService.cs" />
    <Compile Include="Model\CodeGenerated\AnalyticsDimPersonCurrentService.cs" />
    <Compile Include="Model\CodeGenerated\AnalyticsDimPersonHistoricalService.cs" />
    <Compile Include="Model\CodeGenerated\AnalyticsFactFinancialTransactionService.cs" />
    <Compile Include="Model\CodeGenerated\AnalyticsSourceFinancialTransactionService.cs" />
    <Compile Include="Model\CodeGenerated\AnalyticsSourcePersonHistoricalService.cs" />
    <Compile Include="Model\CodeGenerated\AttendanceCodeService.cs" />
    <Compile Include="Model\CodeGenerated\AttendanceService.cs" />
    <Compile Include="Model\CodeGenerated\AttributeQualifierService.cs" />
    <Compile Include="Model\CodeGenerated\AttributeService.cs" />
    <Compile Include="Model\CodeGenerated\AttributeValueService.cs" />
    <Compile Include="Model\CodeGenerated\AuditDetailService.cs" />
    <Compile Include="Model\CodeGenerated\AuditService.cs" />
    <Compile Include="Model\CodeGenerated\AuthService.cs" />
    <Compile Include="Model\CodeGenerated\BackgroundCheckService.cs" />
    <Compile Include="Model\CodeGenerated\BenevolenceRequestDocumentService.cs" />
    <Compile Include="Model\CodeGenerated\BenevolenceRequestService.cs" />
    <Compile Include="Model\CodeGenerated\BenevolenceResultService.cs" />
    <Compile Include="Model\CodeGenerated\BinaryFileDataService.cs" />
    <Compile Include="Model\CodeGenerated\BinaryFileService.cs" />
    <Compile Include="Model\CodeGenerated\BinaryFileTypeService.cs" />
    <Compile Include="Model\CodeGenerated\BlockService.cs" />
    <Compile Include="Model\CodeGenerated\BlockTypeService.cs" />
    <Compile Include="Model\CodeGenerated\CampusService.cs" />
    <Compile Include="Model\CodeGenerated\CategoryService.cs" />
    <Compile Include="Model\CodeGenerated\CommunicationRecipientService.cs" />
    <Compile Include="Model\CodeGenerated\CommunicationService.cs" />
    <Compile Include="Model\CodeGenerated\CommunicationTemplateService.cs" />
    <Compile Include="Model\CodeGenerated\ConnectionActivityTypeService.cs" />
    <Compile Include="Model\CodeGenerated\ConnectionOpportunityCampusService.cs" />
    <Compile Include="Model\CodeGenerated\ConnectionOpportunityConnectorGroupService.cs" />
    <Compile Include="Model\CodeGenerated\ConnectionOpportunityGroupConfigService.cs" />
    <Compile Include="Model\CodeGenerated\ConnectionOpportunityGroupService.cs" />
    <Compile Include="Model\CodeGenerated\ConnectionOpportunityService.cs" />
    <Compile Include="Model\CodeGenerated\ConnectionRequestActivityService.cs" />
    <Compile Include="Model\CodeGenerated\ConnectionRequestService.cs" />
    <Compile Include="Model\CodeGenerated\ConnectionRequestWorkflowService.cs" />
    <Compile Include="Model\CodeGenerated\ConnectionStatusService.cs" />
    <Compile Include="Model\CodeGenerated\ConnectionTypeService.cs" />
    <Compile Include="Model\CodeGenerated\ConnectionWorkflowService.cs" />
    <Compile Include="Model\CodeGenerated\ContentChannelItemAssociationService.cs" />
    <Compile Include="Model\CodeGenerated\ContentChannelItemService.cs" />
    <Compile Include="Model\CodeGenerated\ContentChannelService.cs" />
    <Compile Include="Model\CodeGenerated\ContentChannelTypeService.cs" />
    <Compile Include="Model\CodeGenerated\DataViewFilterService.cs" />
    <Compile Include="Model\CodeGenerated\DataViewService.cs" />
    <Compile Include="Model\CodeGenerated\DefinedTypeService.cs" />
    <Compile Include="Model\CodeGenerated\DefinedValueService.cs" />
    <Compile Include="Model\CodeGenerated\DeviceService.cs" />
    <Compile Include="Model\CodeGenerated\EntitySetItemService.cs" />
    <Compile Include="Model\CodeGenerated\EntitySetService.cs" />
    <Compile Include="Model\CodeGenerated\EntityTypeService.cs" />
    <Compile Include="Model\CodeGenerated\EventCalendarContentChannelService.cs" />
    <Compile Include="Model\CodeGenerated\EventCalendarItemService.cs" />
    <Compile Include="Model\CodeGenerated\EventCalendarService.cs" />
    <Compile Include="Model\CodeGenerated\EventItemAudienceService.cs" />
    <Compile Include="Model\CodeGenerated\EventItemOccurrenceChannelItemService.cs" />
    <Compile Include="Model\CodeGenerated\EventItemOccurrenceGroupMapService.cs" />
    <Compile Include="Model\CodeGenerated\EventItemOccurrenceService.cs" />
    <Compile Include="Model\CodeGenerated\EventItemService.cs" />
    <Compile Include="Model\CodeGenerated\ExceptionLogService.cs" />
    <Compile Include="Model\CodeGenerated\FieldTypeService.cs" />
    <Compile Include="Model\CodeGenerated\FinancialAccountService.cs" />
    <Compile Include="Model\CodeGenerated\FinancialBatchService.cs" />
    <Compile Include="Model\CodeGenerated\FinancialGatewayService.cs" />
    <Compile Include="Model\CodeGenerated\FinancialPaymentDetailService.cs" />
    <Compile Include="Model\CodeGenerated\FinancialPersonBankAccountService.cs" />
    <Compile Include="Model\CodeGenerated\FinancialPersonSavedAccountService.cs" />
    <Compile Include="Model\CodeGenerated\FinancialPledgeService.cs" />
    <Compile Include="Model\CodeGenerated\FinancialScheduledTransactionDetailService.cs" />
    <Compile Include="Model\CodeGenerated\FinancialScheduledTransactionService.cs" />
    <Compile Include="Model\CodeGenerated\FinancialTransactionDetailService.cs" />
    <Compile Include="Model\CodeGenerated\FinancialTransactionImageService.cs" />
    <Compile Include="Model\CodeGenerated\FinancialTransactionRefundService.cs" />
    <Compile Include="Model\CodeGenerated\FinancialTransactionService.cs" />
    <Compile Include="Model\CodeGenerated\FollowingEventNotificationService.cs" />
    <Compile Include="Model\CodeGenerated\FollowingEventSubscriptionService.cs" />
    <Compile Include="Model\CodeGenerated\FollowingEventTypeService.cs" />
    <Compile Include="Model\CodeGenerated\FollowingService.cs" />
    <Compile Include="Model\CodeGenerated\FollowingSuggestedService.cs" />
    <Compile Include="Model\CodeGenerated\FollowingSuggestionTypeService.cs" />
    <Compile Include="Model\CodeGenerated\GroupLocationService.cs" />
    <Compile Include="Model\CodeGenerated\GroupMemberRequirementService.cs" />
    <Compile Include="Model\CodeGenerated\GroupMemberService.cs" />
    <Compile Include="Model\CodeGenerated\GroupMemberWorkflowTriggerService.cs" />
    <Compile Include="Model\CodeGenerated\GroupRequirementService.cs" />
    <Compile Include="Model\CodeGenerated\GroupRequirementTypeService.cs" />
    <Compile Include="Model\CodeGenerated\GroupScheduleExclusionService.cs" />
    <Compile Include="Model\CodeGenerated\GroupService.cs" />
    <Compile Include="Model\CodeGenerated\GroupTypeRoleService.cs" />
    <Compile Include="Model\CodeGenerated\GroupTypeService.cs" />
    <Compile Include="Model\CodeGenerated\HistoryService.cs" />
    <Compile Include="Model\CodeGenerated\HtmlContentService.cs" />
    <Compile Include="Model\CodeGenerated\InteractionChannelService.cs" />
    <Compile Include="Model\CodeGenerated\InteractionComponentService.cs" />
    <Compile Include="Model\CodeGenerated\InteractionDeviceTypeService.cs" />
    <Compile Include="Model\CodeGenerated\InteractionService.cs" />
    <Compile Include="Model\CodeGenerated\InteractionSessionService.cs" />
    <Compile Include="Model\CodeGenerated\LayoutService.cs" />
    <Compile Include="Model\CodeGenerated\LocationService.cs" />
    <Compile Include="Model\CodeGenerated\MergeTemplateService.cs" />
    <Compile Include="Model\CodeGenerated\MetricCategoryService.cs" />
    <Compile Include="Model\CodeGenerated\MetricPartitionService.cs" />
    <Compile Include="Model\CodeGenerated\MetricService.cs" />
    <Compile Include="Model\CodeGenerated\MetricValuePartitionService.cs" />
    <Compile Include="Model\CodeGenerated\MetricValueService.cs" />
    <Compile Include="Model\CodeGenerated\NoteService.cs" />
    <Compile Include="Model\CodeGenerated\NoteTypeService.cs" />
    <Compile Include="Model\CodeGenerated\NotificationRecipientService.cs" />
    <Compile Include="Model\CodeGenerated\NotificationService.cs" />
    <Compile Include="Model\CodeGenerated\PageContextService.cs" />
    <Compile Include="Model\CodeGenerated\PageRouteService.cs" />
    <Compile Include="Model\CodeGenerated\PageService.cs" />
    <Compile Include="Model\CodeGenerated\PersonAliasService.cs" />
    <Compile Include="Model\CodeGenerated\PersonBadgeService.cs" />
    <Compile Include="Model\CodeGenerated\PersonDuplicateService.cs" />
    <Compile Include="Model\CodeGenerated\PersonPreviousNameService.cs" />
    <Compile Include="Model\CodeGenerated\PersonService.cs" />
    <Compile Include="Model\CodeGenerated\PersonViewedService.cs" />
    <Compile Include="Model\CodeGenerated\PhoneNumberService.cs" />
    <Compile Include="Model\CodeGenerated\PluginMigrationService.cs" />
    <Compile Include="Model\CodeGenerated\PrayerRequestService.cs" />
    <Compile Include="Model\CodeGenerated\RegistrationInstanceService.cs" />
    <Compile Include="Model\CodeGenerated\RegistrationRegistrantFeeService.cs" />
    <Compile Include="Model\CodeGenerated\RegistrationRegistrantService.cs" />
    <Compile Include="Model\CodeGenerated\RegistrationService.cs" />
    <Compile Include="Model\CodeGenerated\RegistrationTemplateDiscountService.cs" />
    <Compile Include="Model\CodeGenerated\RegistrationTemplateFeeService.cs" />
    <Compile Include="Model\CodeGenerated\RegistrationTemplateFormFieldService.cs" />
    <Compile Include="Model\CodeGenerated\RegistrationTemplateFormService.cs" />
    <Compile Include="Model\CodeGenerated\RegistrationTemplateService.cs" />
    <Compile Include="Model\CodeGenerated\ReportFieldService.cs" />
    <Compile Include="Model\CodeGenerated\ReportService.cs" />
    <Compile Include="Model\CodeGenerated\RestActionService.cs" />
    <Compile Include="Model\CodeGenerated\RestControllerService.cs" />
    <Compile Include="Model\CodeGenerated\ScheduleCategoryExclusionService.cs" />
    <Compile Include="Model\CodeGenerated\ScheduleService.cs" />
    <Compile Include="Model\CodeGenerated\ServiceJobService.cs" />
    <Compile Include="Model\CodeGenerated\ServiceLogService.cs" />
    <Compile Include="Model\CodeGenerated\SignatureDocumentService.cs" />
    <Compile Include="Model\CodeGenerated\SignatureDocumentTemplateService.cs" />
    <Compile Include="Model\CodeGenerated\SiteDomainService.cs" />
    <Compile Include="Model\CodeGenerated\SiteService.cs" />
    <Compile Include="Model\CodeGenerated\SystemEmailService.cs" />
    <Compile Include="Model\CodeGenerated\TaggedItemService.cs" />
    <Compile Include="Model\CodeGenerated\TagService.cs" />
    <Compile Include="Model\CodeGenerated\UserLoginService.cs" />
    <Compile Include="Model\CodeGenerated\WorkflowActionFormAttributeService.cs" />
    <Compile Include="Model\CodeGenerated\WorkflowActionFormService.cs" />
    <Compile Include="Model\CodeGenerated\WorkflowActionService.cs" />
    <Compile Include="Model\CodeGenerated\WorkflowActionTypeService.cs" />
    <Compile Include="Model\CodeGenerated\WorkflowActivityService.cs" />
    <Compile Include="Model\CodeGenerated\WorkflowActivityTypeService.cs" />
    <Compile Include="Model\CodeGenerated\WorkflowLogService.cs" />
    <Compile Include="Model\CodeGenerated\WorkflowService.cs" />
    <Compile Include="Model\CodeGenerated\WorkflowTriggerService.cs" />
    <Compile Include="Model\CodeGenerated\WorkflowTypeService.cs" />
    <Compile Include="Model\Communication.cs" />
    <Compile Include="Model\CommunicationRecipient.cs" />
    <Compile Include="Model\CommunicationRecipientService.Partial.cs" />
    <Compile Include="Model\CommunicationService.Partial.cs" />
    <Compile Include="Model\CommunicationTemplate.cs" />
    <Compile Include="Model\ConnectionActivityType.cs" />
    <Compile Include="Model\ConnectionOpportunityGroupConfig.cs" />
    <Compile Include="Model\ConnectionOpportunity.cs" />
    <Compile Include="Model\ConnectionOpportunityCampus.cs" />
    <Compile Include="Model\ConnectionOpportunityConnectorGroup.cs" />
    <Compile Include="Model\ConnectionOpportunityGroup.cs" />
    <Compile Include="Model\ConnectionRequest.cs" />
    <Compile Include="Model\ConnectionRequestActivity.cs" />
    <Compile Include="Model\ConnectionRequestWorkflow.cs" />
    <Compile Include="Model\ConnectionStatus.cs" />
    <Compile Include="Model\ConnectionType.cs" />
    <Compile Include="Model\ConnectionWorkflow.cs" />
    <Compile Include="Model\ConnectionWorkflowService.Partial.cs" />
    <Compile Include="Model\ContentChannel.cs" />
    <Compile Include="Model\ContentChannelItem.cs" />
    <Compile Include="Model\ContentChannelType.cs" />
    <Compile Include="Model\DataView.cs" />
    <Compile Include="Model\DataViewFilter.cs" />
    <Compile Include="Model\DataViewService.Partial.cs" />
    <Compile Include="Model\DbGeographyConverter.cs" />
    <Compile Include="Model\DefinedType.cs" />
    <Compile Include="Model\DefinedTypeService.Partial.cs" />
    <Compile Include="Model\DefinedValue.cs" />
    <Compile Include="Model\DefinedValueService.Partial.cs" />
    <Compile Include="Model\Device.cs" />
    <Compile Include="Model\DeviceService.Partial.cs" />
    <Compile Include="Model\DiscService.cs" />
    <Compile Include="Model\EntitySet.cs" />
    <Compile Include="Model\EntitySetItem.cs" />
    <Compile Include="Model\EntitySetItemService.Partial.cs" />
    <Compile Include="Model\EntitySetService.Partial.cs" />
    <Compile Include="Model\EntityType.cs" />
    <Compile Include="Model\EntityTypeService.Partial.cs" />
    <Compile Include="Model\EventCalendar.cs" />
    <Compile Include="Model\EventCalendarContentChannel.cs" />
    <Compile Include="Model\EventCalendarItem.cs" />
    <Compile Include="Model\EventItem.cs" />
    <Compile Include="Model\EventItemAudience.cs" />
    <Compile Include="Model\EventItemOccurrence.cs" />
    <Compile Include="Model\EventItemOccurrenceChannelItem.cs" />
    <Compile Include="Model\EventItemOccurrenceGroupMap.cs" />
    <Compile Include="Model\ExceptionLog.cs" />
    <Compile Include="Model\ExceptionLogService.Partial.cs" />
    <Compile Include="Model\FieldType.cs" />
    <Compile Include="Model\FieldTypeService.Partial.cs" />
    <Compile Include="Model\FinancialAccount.cs" />
    <Compile Include="Model\FinancialBatch.cs" />
    <Compile Include="Model\FinancialBatchService.Partial.cs" />
    <Compile Include="Model\FinancialGateway.cs" />
    <Compile Include="Model\FinancialPaymentDetail.cs" />
    <Compile Include="Model\FinancialPersonBankAccount.cs" />
    <Compile Include="Model\FinancialPersonBankAccountService.Partial.cs" />
    <Compile Include="Model\FinancialPersonSavedAccount.cs" />
    <Compile Include="Model\FinancialPersonSavedAccountService.Partial.cs" />
    <Compile Include="Model\FinancialPledge.cs" />
    <Compile Include="Model\FinancialPledgeService.Partial.cs" />
    <Compile Include="Model\FinancialScheduledTransaction.cs" />
    <Compile Include="Model\FinancialScheduledTransactionDetail.cs" />
    <Compile Include="Model\FinancialScheduledTransactionService.Partial.cs" />
    <Compile Include="Model\FinancialTransaction.cs" />
    <Compile Include="Model\FinancialTransactionDetail.cs" />
    <Compile Include="Model\FinancialTransactionDetailService.Partial.cs" />
    <Compile Include="Model\ContentChannelItemAssociation.cs" />
    <Compile Include="Model\FinancialTransactionImage.cs" />
    <Compile Include="Model\FinancialTransactionRefund.cs" />
    <Compile Include="Model\FinancialTransactionService.Partial.cs" />
    <Compile Include="Model\Following.cs" />
    <Compile Include="Model\FollowingEventNotification.cs" />
    <Compile Include="Model\FollowingEventSubscription.cs" />
    <Compile Include="Model\FollowingEventType.cs" />
    <Compile Include="Model\FollowingService.partial.cs" />
    <Compile Include="Model\FollowingSuggested.cs" />
    <Compile Include="Model\FollowingSuggestionType.cs" />
    <Compile Include="Model\Group.cs" />
    <Compile Include="Model\GroupLocation.cs" />
    <Compile Include="Model\GroupLocationService.Partial.cs" />
    <Compile Include="Model\GroupMember.cs" />
    <Compile Include="Model\GroupMemberRequirement.cs" />
    <Compile Include="Model\GroupMemberService.Partial.cs" />
    <Compile Include="Model\GroupMemberWorkflowTrigger.cs" />
    <Compile Include="Model\GroupMemberWorkflowTrigger.Partial.cs" />
    <Compile Include="Model\GroupRequirement.cs" />
    <Compile Include="Model\GroupRequirementType.cs" />
    <Compile Include="Model\GroupScheduleExclusion.cs" />
    <Compile Include="Model\GroupService.Partial.cs" />
    <Compile Include="Model\GroupType.cs" />
    <Compile Include="Model\GroupTypeLocationType.cs" />
    <Compile Include="Model\GroupTypeRole.cs" />
    <Compile Include="Model\GroupTypeRoleService.Partial.cs" />
    <Compile Include="Model\ContentChannelService.Partial.cs" />
    <Compile Include="Model\GroupTypeService.Partial.cs" />
    <Compile Include="Model\History.cs" />
    <Compile Include="Model\HistoryService.Partial.cs" />
    <Compile Include="Model\HtmlContent.cs" />
    <Compile Include="Model\HtmlContentService.Partial.cs" />
    <Compile Include="Model\Interaction.cs" />
    <Compile Include="Model\InteractionChannel.cs" />
    <Compile Include="Model\InteractionComponent.cs" />
    <Compile Include="Model\InteractionDeviceType.cs" />
    <Compile Include="Model\InteractionSession.cs" />
    <Compile Include="Model\Layout.cs" />
    <Compile Include="Model\LayoutService.Partial.cs" />
    <Compile Include="Model\Location.cs" />
    <Compile Include="Model\LocationService.Partial.cs" />
    <Compile Include="Model\MergeTemplate.cs" />
    <Compile Include="Model\Metaphone.cs" />
    <Compile Include="Model\Metric.cs" />
    <Compile Include="Model\MetricCategory.cs" />
    <Compile Include="Model\MetricPartition.cs" />
    <Compile Include="Model\MetricValue.cs" />
    <Compile Include="Model\MetricValuePartition.cs" />
    <Compile Include="Model\Note.cs" />
    <Compile Include="Model\NoteService.Partial.cs" />
    <Compile Include="Model\NoteType.cs" />
    <Compile Include="Model\NoteTypeService.Partial.cs" />
    <Compile Include="Model\Notification.cs" />
    <Compile Include="Model\NotificationRecipient.cs" />
    <Compile Include="Model\Page.cs" />
    <Compile Include="Model\PageContext.cs" />
    <Compile Include="Model\PageContextService.Partial.cs" />
    <Compile Include="Model\PageRoute.cs" />
    <Compile Include="Model\PageRouteService.Partial.cs" />
    <Compile Include="Model\PageService.Partial.cs" />
    <Compile Include="Model\Person.cs" />
    <Compile Include="Model\PersonalDevice.cs" />
    <Compile Include="Model\PersonAlias.cs" />
    <Compile Include="Model\PersonalDeviceService.Partial.cs" />
    <Compile Include="Model\PersonAliasService.Partial.cs" />
    <Compile Include="Model\PersonBadge.cs" />
    <Compile Include="Model\PersonBadgeService.partial.cs" />
    <Compile Include="Model\PersonDuplicate.cs" />
    <Compile Include="Model\PersonPreviousName.cs" />
    <Compile Include="Model\PersonService.Partial.cs" />
    <Compile Include="Model\PersonToken.cs" />
    <Compile Include="Model\PersonTokenService.Partial.cs" />
    <Compile Include="Model\PersonViewed.cs" />
    <Compile Include="Model\PersonViewedService.Partial.cs" />
    <Compile Include="Model\PhoneNumber.cs" />
    <Compile Include="Model\PhoneNumberService.Partial.cs" />
    <Compile Include="Model\PluginMigration.cs" />
    <Compile Include="Model\PrayerRequest.cs" />
    <Compile Include="Model\PrayerRequestService.partial.cs" />
    <Compile Include="Model\RangeValue.cs" />
    <Compile Include="Model\Registration.cs" />
    <Compile Include="Model\RegistrationInstance.cs" />
    <Compile Include="Model\RegistrationRegistrant.cs" />
    <Compile Include="Model\RegistrationRegistrantFee.cs" />
    <Compile Include="Model\RegistrationService.partial.cs" />
    <Compile Include="Model\RegistrationTemplate.cs" />
    <Compile Include="Model\RegistrationTemplateDiscount.cs" />
    <Compile Include="Model\RegistrationTemplateFee.cs" />
    <Compile Include="Model\RegistrationTemplateForm.cs" />
    <Compile Include="Model\RegistrationTemplateFormField.cs" />
    <Compile Include="Model\Report.cs" />
    <Compile Include="Model\ScheduleCategoryExclusion.cs" />
    <Compile Include="Model\ReportField.cs" />
    <Compile Include="Model\ReportService.partial.cs" />
    <Compile Include="Model\RestAction.cs" />
    <Compile Include="Model\RestActionService.partial.cs" />
    <Compile Include="Model\RestController.cs" />
    <Compile Include="Model\RestControllerService.Partial.cs" />
    <Compile Include="Model\Schedule.cs" />
    <Compile Include="Model\ScheduleService.Partial.cs" />
    <Compile Include="Model\SiteDomain.cs" />
    <Compile Include="Model\LavaShortCode.cs" />
    <Compile Include="Model\PageShortLinkService.Partial.cs" />
    <Compile Include="Model\WorkflowActionService.Partial.cs" />
    <Compile Include="PersonProfile\Badge\Giving.cs" />
    <Compile Include="PersonProfile\Badge\GroupTypeAttendance.cs" />
    <Compile Include="PersonProfile\Badge\InDataView.cs" />
    <Compile Include="PersonProfile\Badge\PersonalDevice.cs" />
    <Compile Include="Reporting\DataFilter\Person\FinancialPledgeDataViewFilter.cs" />
    <Compile Include="Reporting\DataFilter\Person\FinancialTransactionDataViewFilter.cs" />
    <Compile Include="Reporting\DataFilter\Person\InRegistrationInstanceRegistrationTemplateFilter.cs" />
    <Compile Include="Reporting\DataFilter\Person\InLocationGeofenceFilter.cs" />
    <Compile Include="Reporting\DataFilter\Person\LocationFilter.cs" />
    <Compile Include="Reporting\DataFilter\Person\PersonalDeviceDataViewFilter.cs" />
    <Compile Include="Reporting\DataFilter\Person\PostalCodeFilter.cs" />
    <Compile Include="Reporting\DataFilter\Person\HasNoteFilter.cs" />
    <Compile Include="Reporting\DataFilter\Person\UserLoginDataViewFilter.cs" />
    <Compile Include="Reporting\DataFilter\UserLogin\LoginTypeFilter.cs" />
    <Compile Include="Reporting\DataSelect\FormattedFieldSelect.cs" />
    <Compile Include="Reporting\DataSelect\GroupMember\GroupLinkSelect.cs" />
    <Compile Include="Reporting\DataSelect\GroupMember\GroupAttributeSelect.cs" />
    <Compile Include="Reporting\DataSelect\Group\GroupFormattedFieldSelect.cs" />
    <Compile Include="Reporting\DataSelect\Person\PersonFormattedFieldSelect.cs" />
    <Compile Include="Reporting\DataTransform\Person\FatherTransform.cs" />
    <Compile Include="Reporting\DataTransform\Person\GrandchildTransform.cs" />
    <Compile Include="Reporting\DataTransform\Person\GrandparentTransform.cs" />
    <Compile Include="Reporting\DataTransform\Person\MotherTransform.cs" />
    <Compile Include="Reporting\DataTransform\Person\SpouseTransform.cs" />
    <Compile Include="Reporting\IRecipientDataSelect.cs" />
    <Compile Include="Reporting\PowerBiUtilities.cs" />
    <Compile Include="Search\Other\Universal.cs" />
    <Compile Include="Reporting\DataFilter\Person\InRegistrationInstanceFilter.cs" />
    <Compile Include="SystemGuid\Communication.cs" />
    <Compile Include="SystemGuid\InteractionChannel.cs" />
    <Compile Include="Transactions\DeleteIndexEntityTransaction.cs" />
    <Compile Include="Transactions\IndexEntityTransaction.cs" />
    <Compile Include="Transactions\BulkIndexEntityTypeTransaction.cs" />
    <Compile Include="Transactions\LaunchWorkflowsTransaction.cs" />
    <Compile Include="Transactions\ShortLinkTransaction.cs" />
    <Compile Include="Transactions\SendPaymentReceipts.cs" />
    <Compile Include="Transactions\SendPaymentReciepts.cs" />
    <Compile Include="UniversalSearch\Crawler\Crawler.cs" />
    <Compile Include="UniversalSearch\Crawler\CrawledPage.cs" />
    <Compile Include="UniversalSearch\Crawler\RobotsTxt\AccessRule.cs" />
    <Compile Include="UniversalSearch\Crawler\RobotsTxt\CrawlDelayRule.cs" />
    <Compile Include="UniversalSearch\Crawler\RobotsTxt\Enums\AllowRuleImplementation.cs" />
    <Compile Include="UniversalSearch\Crawler\RobotsTxt\Enums\LineType.cs" />
    <Compile Include="UniversalSearch\Crawler\RobotsTxt\Helpers\EnumHelper.cs" />
    <Compile Include="UniversalSearch\Crawler\RobotsTxt\Line.cs" />
    <Compile Include="UniversalSearch\Crawler\RobotsTxt\Robots.cs" />
    <Compile Include="UniversalSearch\Crawler\RobotsTxt\Rule.cs" />
    <Compile Include="UniversalSearch\Crawler\RobotsTxt\Sitemap.cs" />
    <Compile Include="Net\RockWebRequest.cs" />
    <Compile Include="PersonProfile\Badge\GeofencedByGroup.cs" />
    <Compile Include="Plugin\HotFixes\001_FixPhoneCountryCode.cs" />
    <Compile Include="Reporting\ComparisonHelper.cs" />
    <Compile Include="Reporting\DataFilter\NotInOtherDataViewFilter.cs" />
    <Compile Include="Reporting\DataFilter\GroupMembers\GroupMemberAttributesFilter.cs" />
    <Compile Include="Model\ServiceJob.cs" />
    <Compile Include="Model\ServiceJobService.Partial.cs" />
    <Compile Include="Model\ServiceLog.cs" />
    <Compile Include="Model\SignatureDocument.cs" />
    <Compile Include="Model\SignatureDocumentService.Partial.cs" />
    <Compile Include="Model\SignatureDocumentTemplate.cs" />
    <Compile Include="Model\SignatureDocumentTemplateService.Partial.cs" />
    <Compile Include="Model\Site.cs" />
    <Compile Include="Model\PageShortLink.cs" />
    <Compile Include="Model\SiteDomainService.Partial.cs" />
    <Compile Include="Model\SiteService.Partial.cs" />
    <Compile Include="Model\SystemEmail.cs" />
    <Compile Include="Model\Tag.cs" />
    <Compile Include="Model\TaggedItem.cs" />
    <Compile Include="Model\TaggedItemService.Partial.cs" />
    <Compile Include="Model\TagService.Partial.cs" />
    <Compile Include="Model\UserLogin.cs" />
    <Compile Include="Model\UserLoginService.Partial.cs" />
    <Compile Include="Model\Workflow.cs" />
    <Compile Include="Model\WorkflowAction.cs" />
    <Compile Include="Model\WorkflowActionForm.cs" />
    <Compile Include="Model\WorkflowActionFormAttribute.cs" />
    <Compile Include="Model\WorkflowActionType.cs" />
    <Compile Include="Model\WorkflowActivity.cs" />
    <Compile Include="Model\WorkflowActivityType.cs" />
    <Compile Include="Model\WorkflowLog.cs" />
    <Compile Include="Model\WorkflowService.Partial.cs" />
    <Compile Include="Model\WorkflowTrigger.cs" />
    <Compile Include="Model\WorkflowTriggerService.Partial.cs" />
    <Compile Include="Model\WorkflowType.cs" />
    <Compile Include="PersonProfile\BadgeComponent.cs" />
    <Compile Include="PersonProfile\BadgeContainer.cs" />
    <Compile Include="PersonProfile\Badge\AlertNote.cs" />
    <Compile Include="PersonProfile\Badge\AttendingDuration.cs" />
    <Compile Include="PersonProfile\Badge\Campus.cs" />
    <Compile Include="PersonProfile\Badge\DISC.cs" />
    <Compile Include="PersonProfile\Badge\FamilyAttendance.cs" />
    <Compile Include="PersonProfile\Badge\FamilyWeeksAttendedInDuration.cs" />
    <Compile Include="PersonProfile\Badge\InGroupOfType.cs" />
    <Compile Include="PersonProfile\Badge\InGroupWithPurpose.cs" />
    <Compile Include="PersonProfile\Badge\LastVisitOnSite.cs" />
    <Compile Include="PersonProfile\Badge\Liquid.cs" />
    <Compile Include="PersonProfile\HighlightLabelBadge.cs" />
    <Compile Include="PersonProfile\IconBadge.cs" />
    <Compile Include="Plugin\HotFixes\002_CheckinGradeRequired.cs" />
    <Compile Include="Plugin\HotFixes\003_FixSystemEmailQuote.cs" />
    <Compile Include="Plugin\HotFixes\004_FixGradeRequiredAttribute.cs" />
    <Compile Include="Plugin\HotFixes\005_FixCheckinAdminRoute.cs" />
    <Compile Include="Plugin\HotFixes\006_FixCheckinPrevPages.cs" />
    <Compile Include="Plugin\HotFixes\023_SecurityCodeLength.cs" />
    <Compile Include="Plugin\HotFixes\022_Fundraising.cs" />
    <Compile Include="Plugin\HotFixes\017_FixBackgroundCheckOptionalCampus.cs" />
    <Compile Include="Plugin\HotFixes\016_SetInactiveFamilies.cs" />
    <Compile Include="Plugin\HotFixes\015_CheckinByBirthdate.cs" />
    <Compile Include="Plugin\HotFixes\009_FixCheckinAttributes.cs" />
    <Compile Include="Plugin\HotFixes\008_FamilyAnalyticsUpdate.cs" />
    <Compile Include="Plugin\HotFixes\007_FixGroupAndBenevolenceSecurity.cs" />
    <Compile Include="Plugin\HotFixes\014_FixEraGiveAttribValues.cs" />
    <Compile Include="Plugin\HotFixes\013_FixSystemEmailTo_1828.cs" />
    <Compile Include="Plugin\HotFixes\012_FixAttendanceAnalyticsScript.cs" />
    <Compile Include="Plugin\HotFixes\011_FixNameProfileChangeRequest.cs" />
    <Compile Include="Plugin\HotFixes\010_FixGetSpouse.cs" />
    <Compile Include="Plugin\HotFixes\020_FixCommunicationTemplate.cs" />
    <Compile Include="Plugin\HotFixes\021_UpdateCheckInMergefieldDebugInfo.cs" />
    <Compile Include="Plugin\HotFixes\019_FixIpadClientPrinting.cs" />
    <Compile Include="Plugin\HotFixes\018_RestrictGroupRegistrationGroupTypes.cs" />
    <Compile Include="Plugin\HotFixes\024_PrayerRequestAttributes.cs" />
    <Compile Include="Plugin\HotFixes\030_MyConnectionOpportunitiesLava.cs" />
    <Compile Include="Plugin\HotFixes\031_AttendanceAnalyticsGivingId.cs" />
    <Compile Include="Plugin\HotFixes\032_MigrationRollupsForV6_9.cs" />
    <Compile Include="Plugin\HotFixes\029_BatchDetailReopenBatchSecurity.cs" />
    <Compile Include="Plugin\HotFixes\025_PersonGivingEnvelopeAttribute.cs" />
    <Compile Include="Plugin\HotFixes\026_PersonEditConnectionRecordStatus.cs" />
    <Compile Include="Plugin\HotFixes\027_AddCheckinFeatures.cs" />
    <Compile Include="Plugin\HotFixes\028_CheckinTextSettings.cs" />
    <Compile Include="Plugin\HotFixes\033_ConnectionOpportunityCounts.cs" />
    <Compile Include="Plugin\HotFixes\034_FinancialSecurityActions.cs" />
    <Compile Include="Plugin\HotFixes\035_TransactionListSummary.cs" />
    <Compile Include="Plugin\HotFixes\036_PrayerRequestFollowingEvent.cs" />
    <Compile Include="Plugin\Migration.cs" />
    <Compile Include="Plugin\VersionAttribute.cs" />
    <Compile Include="Properties\AssemblyInfo.cs" />
    <Compile Include="Reporting\Dashboard\DashboardWidget.cs">
      <SubType>ASPXCodeBehind</SubType>
    </Compile>
    <Compile Include="Reporting\Dashboard\LineBarPointsChartDashboardWidget.cs">
      <SubType>ASPXCodeBehind</SubType>
    </Compile>
    <Compile Include="Reporting\DataComponentSettingsHelper.cs" />
    <Compile Include="Reporting\DataFilterComponent.cs" />
    <Compile Include="Reporting\DataFilterContainer.cs" />
    <Compile Include="Reporting\DataFilter\BaseAccountFilter.cs" />
    <Compile Include="Reporting\DataFilter\ContentChannelItem\ContentChannel.cs" />
    <Compile Include="Reporting\DataFilter\ContentChannelItem\ContentChannelItemAttributesFilter.cs" />
    <Compile Include="Reporting\DataFilter\ContentChannelItem\ContentChannelType.cs" />
    <Compile Include="Reporting\DataFilter\EntityFieldFilter.cs" />
    <Compile Include="Reporting\DataFilter\FinancialPledge\AccountFilter.cs" />
    <Compile Include="Reporting\DataFilter\FinancialTransactionDetail\AccountFilter.cs" />
    <Compile Include="Reporting\DataFilter\FinancialTransaction\TotalAmountFilter.cs" />
    <Compile Include="Reporting\DataFilter\GroupMembers\ContainsPeopleFilter.cs" />
    <Compile Include="Reporting\DataFilter\GroupMembers\GroupDataViewFilter.cs" />
    <Compile Include="Reporting\DataFilter\Group\CampusFilter.cs" />
    <Compile Include="Reporting\DataFilter\Group\ContainsGroupMembersFilter.cs" />
    <Compile Include="Reporting\DataFilter\Group\ContainsPeopleFilter.cs" />
    <Compile Include="Reporting\DataFilter\Group\DistanceFromFilter.cs" />
    <Compile Include="Reporting\DataFilter\Group\GroupAttributesFilter.cs" />
    <Compile Include="Reporting\DataFilter\Group\GroupBranchFilter.cs" />
    <Compile Include="Reporting\DataFilter\Group\GroupTypeDataViewFilter.cs" />
    <Compile Include="Reporting\DataFilter\Group\GroupTypeFilter.cs" />
    <Compile Include="Reporting\DataFilter\Group\MemberCountFilter.cs" />
    <Compile Include="Reporting\DataFilter\Group\SimpleMemberCountFilter.cs" />
    <Compile Include="Reporting\DataFilter\IUpdateSelectionFromPageParameters.cs" />
    <Compile Include="Reporting\DataFilter\OtherDataViewFilter.cs" />
    <Compile Include="Reporting\DataFilter\Person\AgeFilter.cs" />
    <Compile Include="Reporting\DataFilter\Person\CampusesActiveFilter.cs" />
    <Compile Include="Reporting\DataFilter\Person\CampusesFilter.cs" />
    <Compile Include="Reporting\DataFilter\Person\CampusActiveFilter.cs" />
    <Compile Include="Reporting\DataFilter\Person\CampusFilter.cs" />
    <Compile Include="Reporting\DataFilter\Person\DistanceFromFilter.cs" />
    <Compile Include="Reporting\DataFilter\Person\FirstContributionDateFilter.cs" />
    <Compile Include="Reporting\DataFilter\Person\GivingAmountFilter.cs" />
    <Compile Include="Reporting\DataFilter\Person\GradeFilter.cs" />
    <Compile Include="Reporting\DataFilter\Person\GroupAttendanceFilter.cs" />
    <Compile Include="Reporting\DataFilter\Person\GroupDataViewFilter.cs" />
    <Compile Include="Reporting\DataFilter\Person\GroupMemberDataViewFilter.cs" />
    <Compile Include="Reporting\DataFilter\Person\GroupTypeAttendanceFilter.cs" />
    <Compile Include="Reporting\DataFilter\Person\HasPictureFilter.cs" />
    <Compile Include="Reporting\DataFilter\Person\HistoryDataViewFilter.cs" />
    <Compile Include="Reporting\DataFilter\Person\InGroupFilter.cs" />
    <Compile Include="Reporting\DataFilter\Person\InGroupGeofenceFilter.cs" />
    <Compile Include="Reporting\DataFilter\Person\InGroupGroupTypeFilter.cs" />
    <Compile Include="Reporting\DataFilter\Person\InGroupSimpleFilter.cs" />
    <Compile Include="Reporting\DataFilter\Person\LocationDataViewFilter.cs" />
    <Compile Include="Reporting\DataFilter\Person\NotInGroupFilter.cs" />
    <Compile Include="Reporting\DataFilter\Person\NotInGroupGroupTypeFilter.cs" />
    <Compile Include="Reporting\DataFilter\Person\TagFilter.cs" />
    <Compile Include="Reporting\DataFilter\PropertyFilter.cs" />
    <Compile Include="Reporting\DataFilter\Workflow\WorkflowAttributesFilter.cs" />
    <Compile Include="Reporting\DataFilter\Workflow\WorkflowTypeFilter.cs" />
    <Compile Include="Reporting\DataSelectComponent.cs" />
    <Compile Include="Reporting\DataSelectContainer.cs" />
    <Compile Include="Reporting\DataSelect\FinancialTransaction\TotalAmountSelect.cs" />
    <Compile Include="Reporting\DataSelect\GroupMember\GroupCampus.cs" />
    <Compile Include="Reporting\DataSelect\GroupMember\GroupMemberAttributeSelect.cs" />
    <Compile Include="Reporting\DataSelect\GroupMember\GroupRoleSelect.cs" />
    <Compile Include="Reporting\DataSelect\GroupMember\GroupStatusSelect.cs" />
    <Compile Include="Reporting\DataSelect\GroupMember\PersonLinkSelect.cs" />
    <Compile Include="Reporting\DataSelect\Group\CampusSelect.cs" />
    <Compile Include="Reporting\DataSelect\Group\DistanceFromSelect.cs" />
    <Compile Include="Reporting\DataSelect\Group\GroupLinkSelect.cs" />
    <Compile Include="Reporting\DataSelect\Group\GroupTypeSelect.cs" />
    <Compile Include="Reporting\DataSelect\Group\LocationSelect.cs" />
    <Compile Include="Reporting\DataSelect\Group\MemberCountSelect.cs" />
    <Compile Include="Reporting\DataSelect\Group\MemberListSelect.cs" />
    <Compile Include="Reporting\DataSelect\Group\ParentGroupMemberListSelect.cs" />
    <Compile Include="Reporting\DataSelect\Group\ParentGroupSelect.cs" />
    <Compile Include="Reporting\DataSelect\Group\ParticipationRateSelect.cs" />
    <Compile Include="Reporting\DataSelect\LiquidSelect.cs" />
    <Compile Include="Reporting\DataSelect\Person\AddressSelect.cs" />
    <Compile Include="Reporting\DataSelect\Person\AgeSelect.cs" />
    <Compile Include="Reporting\DataSelect\Person\CampusSelect.cs" />
    <Compile Include="Reporting\DataSelect\Person\ChildNamesSelect.cs" />
    <Compile Include="Reporting\DataSelect\Person\DistanceFromSelect.cs" />
    <Compile Include="Reporting\DataSelect\Person\FamilyNameSelect.cs" />
    <Compile Include="Reporting\DataSelect\Person\FirstLastContributionSelect.cs" />
    <Compile Include="Reporting\DataSelect\Person\GradeSelect.cs" />
    <Compile Include="Reporting\DataSelect\Person\GroupParticipationSelect.cs" />
    <Compile Include="Reporting\DataSelect\Person\InGroupGeofenceGroupTypeSelect.cs" />
    <Compile Include="Reporting\DataSelect\Person\InGroupGroupTypeSelect.cs" />
    <Compile Include="Reporting\DataSelect\Person\LastAttendedGroupOfType.cs" />
    <Compile Include="Reporting\DataSelect\Person\LastLoginSelect.cs" />
    <Compile Include="Reporting\DataSelect\Person\LastNoteSelect.cs" />
    <Compile Include="Reporting\DataSelect\Person\ParentEmailSelect.cs" />
    <Compile Include="Reporting\DataSelect\Person\ParentPhoneNumberSelect.cs" />
    <Compile Include="Reporting\DataSelect\Person\ParentsNamesSelect.cs" />
    <Compile Include="Reporting\DataSelect\Person\PersonLinkSelect.cs" />
    <Compile Include="Reporting\DataSelect\Person\PhoneNumberSelect.cs" />
    <Compile Include="Reporting\DataSelect\Person\PhotoSelect.cs" />
    <Compile Include="Reporting\DataSelect\Person\RelatedPeopleSelect.cs" />
    <Compile Include="Reporting\DataSelect\Person\SpouseNameSelect.cs" />
    <Compile Include="Reporting\DataSelect\Person\TotalGivingAmountSelect.cs" />
    <Compile Include="Reporting\DataTransformComponent.cs" />
    <Compile Include="Reporting\DataTransformContainer.cs" />
    <Compile Include="Reporting\DataTransform\Person\ChildrenTransform.cs" />
    <Compile Include="Reporting\DataTransform\Person\ParentTransform.cs" />
    <Compile Include="Reporting\EntityHelper.cs" />
    <Compile Include="Reporting\FilterExpressionExtractor.cs" />
    <Compile Include="Reporting\ReportingHelper.cs" />
    <Compile Include="Reporting\SelectExpressionExtractor.cs" />
    <Compile Include="Scripting.evaluator.cs" />
    <Compile Include="Scripting.Extensions.cs" />
    <Compile Include="Scripting.native.cs" />
    <Compile Include="Search\Group\Name.cs" />
    <Compile Include="Search\Person\Address.cs" />
    <Compile Include="Search\Person\BirthDate.cs" />
    <Compile Include="Search\Person\BusinessName.cs" />
    <Compile Include="Security\Authentication\Twitter.cs" />
    <Compile Include="Transactions\SaveCommunicationTransaction.cs" />
    <Compile Include="UniversalSearch\FormattedSearchResult.cs" />
    <Compile Include="UniversalSearch\IndexComponents\Elasticsearch.cs" />
    <Compile Include="UniversalSearch\IndexContainer.cs" />
    <Compile Include="UniversalSearch\IndexComponent.cs" />
    <Compile Include="UniversalSearch\IndexModels\Attributes\RockIndexField.cs" />
    <Compile Include="UniversalSearch\IndexModels\BusinessIndex.cs" />
    <Compile Include="UniversalSearch\IndexModels\PersonIndex.cs" />
    <Compile Include="UniversalSearch\IndexModels\ContentChannelItemIndex.cs" />
    <Compile Include="UniversalSearch\IndexModels\IndexModelBase.cs" />
    <Compile Include="UniversalSearch\IndexModels\GroupIndex.cs" />
    <Compile Include="UniversalSearch\IndexModels\SitePageIndex.cs" />
    <Compile Include="UniversalSearch\IndexModels\StringAttribute.cs" />
    <Compile Include="UniversalSearch\IRockIndexable.cs" />
    <Compile Include="UniversalSearch\SearchFieldCriteria.cs" />
    <Compile Include="UniversalSearch\ModelFieldFilterConfig.cs" />
    <Compile Include="UniversalSearch\SearchResultModel.cs" />
    <Compile Include="Utility\Async.cs" />
    <Compile Include="Utility\DebugHelper.cs" />
    <Compile Include="Utility\ExcelHelper.cs" />
    <Compile Include="Utility\ExtensionMethods\DataTable.cs" />
    <Compile Include="Utility\ExtensionMethods\QuartzExtensions.cs" />
    <Compile Include="Utility\FileUtilities.cs" />
    <Compile Include="Utility\IRockOwinStartup.cs" />
    <Compile Include="Utility\TextToWorkflow.cs" />
    <Compile Include="Web\Cache\ContentChannelCache.cs" />
    <Compile Include="Web\Cache\LavaTemplateCache.cs" />
    <Compile Include="Web\Cache\InteractionChannelCache.cs" />
    <Compile Include="Web\Cache\InteractionComponentCache.cs" />
    <Compile Include="Web\Cache\LavaShortcodeCache.cs" />
    <Compile Include="Web\UI\Controls\Communication\PushNotification.cs" />
    <Compile Include="Web\Cache\WorkflowActionFormAttributeCache.cs" />
    <Compile Include="Web\Cache\WorkflowActivityTypeCache.cs" />
    <Compile Include="Web\Cache\WorkflowActionTypeCache.cs" />
    <Compile Include="Web\Cache\WorkflowActionFormCache.cs" />
    <Compile Include="Web\Cache\WorkflowTypeCache.cs" />
    <Compile Include="Web\UI\Controls\AttributeMatrixEditor.cs" />
    <Compile Include="Web\UI\Controls\DynamicPlaceholder.cs" />
    <Compile Include="Web\UI\Controls\Grid\LavaField.cs" />
    <Compile Include="Web\UI\Controls\Pickers\DataViewsPicker.cs" />
    <Compile Include="Web\UI\Controls\Pickers\DatePartsPicker.cs" />
    <Compile Include="Web\UI\Controls\Pickers\GroupMemberPicker.cs" />
    <Compile Include="Web\UI\Controls\Pickers\GroupMembersPicker.cs" />
    <Compile Include="Web\UI\Controls\Pickers\LavaCommandsPicker.cs" />
    <Compile Include="Web\UI\Controls\SSNBox.cs" />
    <Compile Include="Web\UI\ICustomGridColumns.cs" />
    <Compile Include="Web\UI\RockHiddenFieldPageStatePersister.cs" />
    <Compile Include="Web\UI\Controls\Grid\LavaBoundField.cs" />
    <Compile Include="Web\UI\Controls\Pickers\DefinedValuesPickerEnhanced.cs" />
    <Compile Include="Web\UI\ReactBlock.cs">
      <SubType>ASPXCodeBehind</SubType>
    </Compile>
    <Compile Include="Web\UI\Controls\Pickers\RegistrationTemplatePicker.cs" />
    <Compile Include="Web\UI\Controls\RockListBox.cs" />
    <Compile Include="Web\UI\IDynamicAttributesBlock.cs" />
    <Compile Include="Web\UI\RockTheme.cs" />
    <Compile Include="Web\Cache\AttributeValueCache.cs" />
    <Compile Include="Web\UI\Controls\WarningBlock.cs" />
    <Compile Include="Web\UI\Controls\Pickers\WorkflowActionTypePicker.cs" />
    <Compile Include="Web\UI\Controls\Pickers\ConnectionRequestPicker.cs" />
    <Compile Include="Web\UI\Controls\RangeSlider.cs" />
    <Compile Include="Security\Authentication\Facebook.cs">
      <SubType>Code</SubType>
    </Compile>
    <Compile Include="Search\Person\Email.cs" />
    <Compile Include="Search\Person\Name.cs" />
    <Compile Include="Search\Person\Phone.cs" />
    <Compile Include="Search\SearchComponent.cs" />
    <Compile Include="Search\SearchContainer.cs" />
    <Compile Include="Security\AuthenticationComponent.cs" />
    <Compile Include="Security\AuthenticationContainer.cs" />
    <Compile Include="Security\Authentication\ActiveDirectory.cs" />
    <Compile Include="Security\Authentication\Database.cs" />
    <Compile Include="Security\Authentication\Google.cs" />
    <Compile Include="Security\Authentication\PINAuthentication.cs" />
    <Compile Include="Security\Authorization.cs" />
    <Compile Include="Security\BackgroundCheckComponent.cs" />
    <Compile Include="Security\BackgroundCheckContainer.cs" />
    <Compile Include="Security\BackgroundCheck\ProtectMyMinistry.cs" />
    <Compile Include="Security\DigitalSignatureComponent.cs" />
    <Compile Include="Security\DigitalSignatureContainer.cs" />
    <Compile Include="Security\Encryption.cs" />
    <Compile Include="Security\GlobalDefault.cs" />
    <Compile Include="Security\ISecured.cs" />
    <Compile Include="Security\LoginParameters.cs" />
    <Compile Include="Security\Role.cs" />
    <Compile Include="Security\SecurityActionAttribute.cs" />
    <Compile Include="Service References\MelissaData.AddressCheck\Reference.cs">
      <SubType>code</SubType>
    </Compile>
    <Compile Include="Service References\ServiceObjects.GeoCoder\Reference.cs" />
    <Compile Include="Services\NuGet\NuGetExtensionsMethods.cs" />
    <Compile Include="Services\NuGet\PackageService.cs" />
    <Compile Include="Services\NuGet\RockPackagePathResolver.cs" />
    <Compile Include="Services\NuGet\RockProjectManager.cs" />
    <Compile Include="Services\NuGet\WebProjectManager.cs" />
    <Compile Include="Services\NuGet\WebProjectSystem.cs" />
    <Compile Include="SqlServerTypes\Loader.cs" />
    <Compile Include="Storage\ProviderComponent.cs" />
    <Compile Include="Storage\ProviderContainer.cs" />
    <Compile Include="Storage\Provider\Database.cs" />
    <Compile Include="Storage\Provider\FileSystem.cs" />
    <Compile Include="Store\InstalledPackage.cs" />
    <Compile Include="Store\InstalledPackageService.cs" />
    <Compile Include="Store\Organization.cs" />
    <Compile Include="Store\OrganizationService.cs" />
    <Compile Include="Store\Package.cs" />
    <Compile Include="Store\PackageCategory.cs" />
    <Compile Include="Store\PackageCategoryService.cs" />
    <Compile Include="Store\PackageInstallStep.cs" />
    <Compile Include="Store\PackageService.cs" />
    <Compile Include="Store\PackageVersion.cs" />
    <Compile Include="Store\PackageVersionRating.cs" />
    <Compile Include="Store\PackageVersionRatingService.cs" />
    <Compile Include="Store\PackageVersionService.cs" />
    <Compile Include="Store\Promo.cs" />
    <Compile Include="Store\PromoService.cs" />
    <Compile Include="Store\PurchaseResponse.cs" />
    <Compile Include="Store\StoreImage.cs" />
    <Compile Include="Store\StoreModel.cs" />
    <Compile Include="Store\StoreService.cs" />
    <Compile Include="Store\StoreServiceBase.cs" />
    <Compile Include="SystemGuid\Attribute.cs" />
    <Compile Include="SystemGuid\BinaryFileType.cs" />
    <Compile Include="SystemGuid\BlockType.cs" />
    <Compile Include="SystemGuid\Category.cs" />
    <Compile Include="SystemGuid\ConnectionActivityType.cs" />
    <Compile Include="SystemGuid\DefinedType.cs" />
    <Compile Include="SystemGuid\DefinedValue.cs" />
    <Compile Include="SystemGuid\EntityType.cs" />
    <Compile Include="SystemGuid\FieldType.cs" />
    <Compile Include="SystemGuid\FinancialAccount.cs" />
    <Compile Include="SystemGuid\Group.cs" />
    <Compile Include="SystemGuid\GroupRole.cs" />
    <Compile Include="SystemGuid\GroupType.cs" />
    <Compile Include="SystemGuid\NoteType.cs" />
    <Compile Include="SystemGuid\Page.cs" />
    <Compile Include="SystemGuid\ServiceJob.cs" />
    <Compile Include="SystemGuid\Site.cs" />
    <Compile Include="SystemGuid\SystemEmail.cs" />
    <Compile Include="Transactions\AuditTransaction.cs" />
    <Compile Include="Transactions\ConnectionRequestActivityChangeTransaction.cs" />
    <Compile Include="Transactions\ConnectionRequestChangeTransaction.cs" />
    <Compile Include="Transactions\DeleteAttributeBinaryFile.cs" />
    <Compile Include="Transactions\GroupAttendedTransaction.cs" />
    <Compile Include="Transactions\GroupMemberChangeTransaction.cs" />
    <Compile Include="Transactions\GroupMemberPlacedElsewhereTransaction.cs" />
    <Compile Include="Transactions\ITransaction.cs" />
    <Compile Include="Transactions\LaunchWorkflowTransaction.cs" />
    <Compile Include="Transactions\PageViewTransaction.cs" />
    <Compile Include="Transactions\PersonViewTransaction.cs" />
    <Compile Include="Transactions\RockQueue.cs" />
    <Compile Include="Transactions\RunJobNowTransaction.cs" />
    <Compile Include="Transactions\SaveMetaphoneTransaction.cs" />
    <Compile Include="Transactions\SendCommunicationApprovalEmail.cs" />
    <Compile Include="Transactions\SendCommunicationTransaction.cs" />
    <Compile Include="Transactions\UpdateDigitalSignatureDocumentTransaction.cs" />
    <Compile Include="Transactions\SendDigitalSignatureRequestTransaction.cs" />
    <Compile Include="Transactions\SendRegistrationConfirmationTransaction.cs" />
    <Compile Include="Transactions\SendRegistrationNotificationTransaction.cs" />
    <Compile Include="Transactions\UpdateFacebookFriends.cs" />
    <Compile Include="Transactions\UpdatePaymentStatusTransaction.cs" />
    <Compile Include="Transactions\UserLastActivityTransaction.cs" />
    <Compile Include="Transactions\WorkflowTriggerTransaction.cs" />
    <Compile Include="Utility\AttributeCacheJsonConverter.cs" />
    <Compile Include="Utility\AttributeValueJsonConverter.cs" />
    <Compile Include="Utility\BlockStateContractResolver.cs" />
    <Compile Include="Utility\DateRange.cs" />
    <Compile Include="Utility\DoubleMetaphone.cs" />
    <Compile Include="Utility\EnumAsStringJsonConverter.cs" />
    <Compile Include="Utility\ExpressionHelper.cs" />
    <Compile Include="Utility\ExtensionMethods\AttributesExtensions.cs" />
    <Compile Include="Utility\ExtensionMethods\BooleanExtensions.cs" />
    <Compile Include="Utility\ExtensionMethods\ColorExtensions.cs" />
    <Compile Include="Utility\ExtensionMethods\ControlExtensions.cs" />
    <Compile Include="Utility\ExtensionMethods\CurrencyExtensions.cs" />
    <Compile Include="Utility\ExtensionMethods\DateTimeExtensions.cs" />
    <Compile Include="Utility\ExtensionMethods\DecimalExtensions.cs" />
    <Compile Include="Utility\ExtensionMethods\DefinedValueExtensions.cs" />
    <Compile Include="Utility\ExtensionMethods\EntityExtensions.cs" />
    <Compile Include="Utility\ExtensionMethods\EnumExtensions.cs" />
    <Compile Include="Utility\ExtensionMethods\ExceptionExtensions.cs" />
    <Compile Include="Utility\ExtensionMethods\GridExtensions.cs" />
    <Compile Include="Utility\ExtensionMethods\JsonExtensions.cs" />
    <Compile Include="Utility\ExtensionMethods\LavaExtensions.cs" />
    <Compile Include="Utility\ExtensionMethods\LinqExtensions.cs" />
    <Compile Include="Utility\ExtensionMethods\LocationExtensions.cs" />
    <Compile Include="Utility\ExtensionMethods\ObjectExtensions.cs" />
    <Compile Include="Utility\ExtensionMethods\PageRouteExtensions.cs" />
    <Compile Include="Utility\ExtensionMethods\ReportingExtensions.cs" />
    <Compile Include="Utility\ExtensionMethods\StringExtensions.cs" />
    <Compile Include="Utility\ExtensionMethods\StringHtmlExtensions.cs" />
    <Compile Include="Utility\ExtensionMethods\StringHumanizerExtensions.cs" />
    <Compile Include="Utility\ExtensionMethods\StringPluralizationExtensions.cs" />
    <Compile Include="Utility\IgnoreUrlEncodedKeyContractResolver.cs" />
    <Compile Include="Utility\IRockStartup.cs" />
    <Compile Include="Utility\NotNullJsonConverter.cs" />
    <Compile Include="Utility\Reflection.cs" />
    <Compile Include="Utility\RockDateTime.cs" />
    <Compile Include="Utility\RockJsonMediaTypeFormatter.cs" />
    <Compile Include="Utility\RockJsonTextReader.cs" />
    <Compile Include="Utility\RockJsonTextWriter.cs" />
    <Compile Include="Utility\RockSemanticVersion.cs" />
    <Compile Include="Utility\SettingsStringBase.cs" />
    <Compile Include="Utility\SimpleModeJsonConverter.cs" />
    <Compile Include="Utility\StringAsLiteralJavascriptJsonConverter.cs" />
    <Compile Include="Web\Cache\AttributeCache.cs" />
    <Compile Include="Web\Cache\BlockCache.cs" />
    <Compile Include="Web\Cache\BlockTypeCache.cs" />
    <Compile Include="Web\Cache\CachedEntity.cs" />
    <Compile Include="Web\Cache\CachedModel.cs" />
    <Compile Include="Web\Cache\CampusCache.cs" />
    <Compile Include="Web\Cache\CategoryCache.cs" />
    <Compile Include="Web\Cache\DefinedTypeCache.cs" />
    <Compile Include="Web\Cache\DefinedValueCache.cs" />
    <Compile Include="Web\Cache\EntityTypeCache.cs" />
    <Compile Include="Web\Cache\EventCalendarCache.cs" />
    <Compile Include="Web\Cache\FieldTypeCache.cs" />
    <Compile Include="Web\Cache\GlobalAttributesCache.cs" />
    <Compile Include="Web\Cache\GroupTypeCache.cs" />
    <Compile Include="Web\Cache\LayoutCache.cs" />
    <Compile Include="Web\Cache\NoteTypeCache.cs" />
    <Compile Include="Web\Cache\PageCache.cs" />
    <Compile Include="Web\Cache\PersonBadgeCache.cs" />
    <Compile Include="Web\Cache\RestActionCache.cs" />
    <Compile Include="Web\Cache\RestControllerCache.cs" />
    <Compile Include="Web\Cache\RockMemoryCache.cs" />
    <Compile Include="Web\Cache\SiteCache.cs" />
    <Compile Include="Web\DescriptionList.cs" />
    <Compile Include="Web\FileUploadException.cs" />
    <Compile Include="Web\Fingerprint.cs" />
    <Compile Include="Web\FingerprintExpressionBuilder.cs" />
    <Compile Include="Web\HttpModule.cs" />
    <Compile Include="Web\InternalContext.cs" />
    <Compile Include="Web\PageReference.cs" />
    <Compile Include="Web\RequestValidator.cs" />
    <Compile Include="Web\RockRouteHandler.cs" />
    <Compile Include="Web\SystemSettings.cs" />
    <Compile Include="Web\UI\Adapters\CheckBoxAdapter.cs" />
    <Compile Include="Web\UI\Adapters\CheckBoxListAdapter.cs" />
    <Compile Include="Web\UI\Adapters\DropDownListAdapter.cs" />
    <Compile Include="Web\UI\Adapters\RadioButtonAdapter.cs" />
    <Compile Include="Web\UI\Adapters\RadioButtonListAdapter.cs" />
    <Compile Include="Web\UI\BreadCrumb.cs" />
    <Compile Include="Web\UI\ContextAttribute.cs" />
    <Compile Include="Web\UI\Controls\AddressControl.cs" />
    <Compile Include="Web\UI\Controls\AttributeEditor.cs" />
    <Compile Include="Web\UI\Controls\Badge.cs" />
    <Compile Include="Web\UI\Controls\BootstrapButton.cs" />
    <Compile Include="Web\UI\Controls\ButtonDropDownList.cs" />
    <Compile Include="Web\UI\Controls\Chart\BarChart.cs" />
    <Compile Include="Web\UI\Controls\Chart\ChartClickArgs.cs" />
    <Compile Include="Web\UI\Controls\Chart\ChartOptions.cs" />
    <Compile Include="Web\UI\Controls\Chart\ChartStyle.cs" />
    <Compile Include="Web\UI\Controls\Chart\FlotChart.cs" />
    <Compile Include="Web\UI\Controls\Chart\LineChart.cs" />
    <Compile Include="Web\UI\Controls\Chart\PieChart.cs" />
    <Compile Include="Web\UI\Controls\Checkin Configuration Controls\CheckinArea.cs" />
    <Compile Include="Web\UI\Controls\Checkin Configuration Controls\CheckinAreaRow.cs" />
    <Compile Include="Web\UI\Controls\Checkin Configuration Controls\CheckinGroup.cs" />
    <Compile Include="Web\UI\Controls\Checkin Configuration Controls\CheckinGroupRow.cs" />
    <Compile Include="Web\UI\Controls\CodeEditor.cs" />
    <Compile Include="Web\UI\Controls\ColorPicker.cs" />
    <Compile Include="Web\UI\Controls\Communication\ChannelControl.cs" />
    <Compile Include="Web\UI\Controls\Communication\Email.cs" />
    <Compile Include="Web\UI\Controls\Communication\Sms.cs" />
    <Compile Include="Web\UI\Controls\ConfirmPageUnload.cs" />
    <Compile Include="Web\UI\Controls\CurrencyBox.cs" />
    <Compile Include="Web\UI\Controls\Data Fields\DataDropDownList.cs" />
    <Compile Include="Web\UI\Controls\Data Fields\DataTextBox.cs" />
    <Compile Include="Web\UI\Controls\Data Fields\FieldTypeList.cs" />
    <Compile Include="Web\UI\Controls\Data View Filters\FilterField.cs" />
    <Compile Include="Web\UI\Controls\Data View Filters\FilterGroup.cs" />
    <Compile Include="Web\UI\Controls\DynamicControlsHtmlGenericControl.cs" />
    <Compile Include="Web\UI\Controls\DynamicControlsPanel.cs" />
    <Compile Include="Web\UI\Controls\EmailBox.cs" />
    <Compile Include="Web\UI\Controls\Event\RegistrationInstanceEditor.cs" />
    <Compile Include="Web\UI\Controls\Event\RegistrationTemplateFormEditor.cs" />
    <Compile Include="Web\UI\Controls\FileUploader.cs" />
    <Compile Include="Web\UI\Controls\FollowingsHelper.cs" />
    <Compile Include="Web\UI\Controls\Grid\AttributeField.cs" />
    <Compile Include="Web\UI\Controls\Grid\BadgeField.cs" />
    <Compile Include="Web\UI\Controls\Grid\BoolField.cs" />
    <Compile Include="Web\UI\Controls\Grid\BoolFromArrayField.cs" />
    <Compile Include="Web\UI\Controls\Grid\CallbackField.cs" />
    <Compile Include="Web\UI\Controls\Grid\CampusField.cs" />
    <Compile Include="Web\UI\Controls\Grid\CheckBoxEditableField.cs" />
    <Compile Include="Web\UI\Controls\Grid\ColorField.cs" />
    <Compile Include="Web\UI\Controls\Grid\CurrencyField.cs" />
    <Compile Include="Web\UI\Controls\Grid\DateField.cs" />
    <Compile Include="Web\UI\Controls\Grid\DateTimeField.cs" />
    <Compile Include="Web\UI\Controls\Grid\DefinedValueField.cs" />
    <Compile Include="Web\UI\Controls\Grid\DeleteField.cs" />
    <Compile Include="Web\UI\Controls\Grid\EditField.cs" />
    <Compile Include="Web\UI\Controls\Grid\EnumField.cs" />
    <Compile Include="Web\UI\Controls\Grid\FieldTypeField.cs" />
    <Compile Include="Web\UI\Controls\Grid\Grid.cs" />
    <Compile Include="Web\UI\Controls\Grid\GridActions.cs" />
    <Compile Include="Web\UI\Controls\Grid\GridFilter.cs" />
    <Compile Include="Web\UI\Controls\Grid\GroupPickerField.cs" />
    <Compile Include="Web\UI\Controls\Grid\INotRowSelectedField.cs" />
    <Compile Include="Web\UI\Controls\Grid\IPriorityColumn.cs" />
    <Compile Include="Web\UI\Controls\Grid\IRockGridField.cs" />
    <Compile Include="Web\UI\Controls\Grid\LinkButtonField.cs" />
    <Compile Include="Web\UI\Controls\Grid\LiquidField.cs" />
    <Compile Include="Web\UI\Controls\Grid\ListDelimitedField.cs" />
    <Compile Include="Web\UI\Controls\Grid\PersonField.cs" />
    <Compile Include="Web\UI\Controls\Grid\PersonMergeField.cs" />
    <Compile Include="Web\UI\Controls\Grid\PhoneNumbersField.cs" />
    <Compile Include="Web\UI\Controls\Grid\ReorderField.cs" />
    <Compile Include="Web\UI\Controls\Grid\RockBoundField.cs" />
    <Compile Include="Web\UI\Controls\Grid\RockLiteralField.cs" />
    <Compile Include="Web\UI\Controls\Grid\RockTemplateField.cs" />
    <Compile Include="Web\UI\Controls\Grid\RockTemplateFieldUnselected.cs" />
    <Compile Include="Web\UI\Controls\Grid\RowEventArgs.cs" />
    <Compile Include="Web\UI\Controls\Grid\SecurityField.cs" />
    <Compile Include="Web\UI\Controls\Grid\SelectField.cs" />
    <Compile Include="Web\UI\Controls\Grid\TimeField.cs" />
    <Compile Include="Web\UI\Controls\Grid\ToggleField.cs" />
    <Compile Include="Web\UI\Controls\HelpBlock.cs" />
    <Compile Include="Web\UI\Controls\HiddenFieldValidator.cs" />
    <Compile Include="Web\UI\Controls\HiddenFieldWithClass.cs" />
    <Compile Include="Web\UI\Controls\HighlightLabel.cs" />
    <Compile Include="Web\UI\Controls\HtmlEditor.cs" />
    <Compile Include="Web\UI\Controls\HtmlGenericContainer.cs" />
    <Compile Include="Web\UI\Controls\IDisplayRequiredIndicator.cs" />
    <Compile Include="Web\UI\Controls\IHasValidationGroup.cs" />
    <Compile Include="Web\UI\Controls\ImageEditor.cs" />
    <Compile Include="Web\UI\Controls\ImageUploader.cs" />
    <Compile Include="Web\UI\Controls\IRockControl.cs" />
    <Compile Include="Web\UI\Controls\IRockControlAdditionalRendering.cs" />
    <Compile Include="Web\UI\Controls\KeyValueList.cs" />
    <Compile Include="Web\UI\Controls\MarkdownEditor.cs" />
    <Compile Include="Web\UI\Controls\ModalAlert.cs" />
    <Compile Include="Web\UI\Controls\ModalDialog.cs" />
    <Compile Include="Web\UI\Controls\ModalIFrameDialog.cs" />
    <Compile Include="Web\UI\Controls\NewFamily\Attributes.cs" />
    <Compile Include="Web\UI\Controls\NewFamily\AttributesRow.cs" />
    <Compile Include="Web\UI\Controls\NewFamily\ContactInfo.cs" />
    <Compile Include="Web\UI\Controls\NewFamily\ContactInfoRow.cs" />
    <Compile Include="Web\UI\Controls\NewFamily\Members.cs" />
    <Compile Include="Web\UI\Controls\NewFamily\MembersRow.cs" />
    <Compile Include="Web\UI\Controls\NoteContainer.cs" />
    <Compile Include="Web\UI\Controls\NoteControl.cs" />
    <Compile Include="Web\UI\Controls\NotificationBox.cs" />
    <Compile Include="Web\UI\Controls\NumberBox.cs" />
    <Compile Include="Web\UI\Controls\NumberRangeEditor.cs" />
    <Compile Include="Web\UI\Controls\NumberUpDown.cs" />
    <Compile Include="Web\UI\Controls\PageBreadCrumbs.cs" />
    <Compile Include="Web\UI\Controls\PageDescription.cs" />
    <Compile Include="Web\UI\Controls\PageIcon.cs" />
    <Compile Include="Web\UI\Controls\PageTitle.cs" />
    <Compile Include="Web\UI\Controls\PanelDrawer.cs" />
    <Compile Include="Web\UI\Controls\PanelWidget.cs" />
    <Compile Include="Web\UI\Controls\PersonLink.cs" />
    <Compile Include="Web\UI\Controls\PersonProfile\Badge.cs" />
    <Compile Include="Web\UI\Controls\PersonProfile\BadgeList.cs" />
    <Compile Include="Web\UI\Controls\PhoneNumberBox.cs" />
    <Compile Include="Web\UI\Controls\Pickers\AccountPicker.cs" />
    <Compile Include="Web\UI\Controls\Pickers\BinaryFilePicker.cs" />
    <Compile Include="Web\UI\Controls\Pickers\BinaryFileTypePicker.cs" />
    <Compile Include="Web\UI\Controls\Pickers\BirthdayPicker.cs" />
    <Compile Include="Web\UI\Controls\Pickers\CampusesPicker.cs" />
    <Compile Include="Web\UI\Controls\Pickers\CampusPicker.cs" />
    <Compile Include="Web\UI\Controls\Pickers\CategoryPicker.cs" />
    <Compile Include="Web\UI\Controls\Pickers\ComponentPicker.cs" />
    <Compile Include="Web\UI\Controls\Pickers\ComponentsPicker.cs" />
    <Compile Include="Web\UI\Controls\Pickers\DataViewPicker.cs" />
    <Compile Include="Web\UI\Controls\Pickers\DatePicker.cs" />
    <Compile Include="Web\UI\Controls\Pickers\DateRangePicker.cs" />
    <Compile Include="Web\UI\Controls\Pickers\DateTimePicker.cs" />
    <Compile Include="Web\UI\Controls\Pickers\DayOfWeekPicker.cs" />
    <Compile Include="Web\UI\Controls\Pickers\DaysOfWeekPicker.cs" />
    <Compile Include="Web\UI\Controls\Pickers\DefinedValuePicker.cs" />
    <Compile Include="Web\UI\Controls\Pickers\DefinedValuesPicker.cs" />
    <Compile Include="Web\UI\Controls\Pickers\EntityPicker.cs" />
    <Compile Include="Web\UI\Controls\Pickers\EntityTypePicker.cs" />
    <Compile Include="Web\UI\Controls\Pickers\EventCalendarPicker.cs" />
    <Compile Include="Web\UI\Controls\Pickers\EventItemPicker.cs" />
    <Compile Include="Web\UI\Controls\Pickers\FinancialGatewayPicker.cs" />
    <Compile Include="Web\UI\Controls\Pickers\GeoPicker.cs" />
    <Compile Include="Web\UI\Controls\Pickers\GradePicker.cs" />
    <Compile Include="Web\UI\Controls\Pickers\GroupAndRolePicker.cs" />
    <Compile Include="Web\UI\Controls\Pickers\GroupPicker.cs" />
    <Compile Include="Web\UI\Controls\Pickers\WorkflowPicker.cs" />
    <Compile Include="Web\UI\Controls\Pickers\GroupRolePicker.cs" />
    <Compile Include="Web\UI\Controls\Pickers\GroupTypeGroupPicker.cs" />
    <Compile Include="Web\UI\Controls\Pickers\GroupTypePicker.cs" />
    <Compile Include="Web\UI\Controls\Pickers\GroupTypesPicker.cs" />
    <Compile Include="Web\UI\Controls\Pickers\ItemPicker.cs" />
    <Compile Include="Web\UI\Controls\Pickers\LocationAddressPicker.cs" />
    <Compile Include="Web\UI\Controls\Pickers\LocationItemPicker.cs" />
    <Compile Include="Web\UI\Controls\Pickers\LocationPicker.cs" />
    <Compile Include="Web\UI\Controls\Pickers\MergeFieldPicker.cs" />
    <Compile Include="Web\UI\Controls\Pickers\MergeTemplatePicker.cs" />
    <Compile Include="Web\UI\Controls\Pickers\MetricCategoryPicker.cs" />
    <Compile Include="Web\UI\Controls\Pickers\MonthDayPicker.cs" />
    <Compile Include="Web\UI\Controls\Pickers\MonthYearPicker.cs" />
    <Compile Include="Web\UI\Controls\Pickers\PagePicker.cs" />
    <Compile Include="Web\UI\Controls\Pickers\PersonPicker.cs" />
    <Compile Include="Web\UI\Controls\Pickers\RemoteAuthsPicker.cs" />
    <Compile Include="Web\UI\Controls\Pickers\SchedulePicker.cs" />
    <Compile Include="Web\UI\Controls\Pickers\SlidingDateRangePicker.cs" />
    <Compile Include="Web\UI\Controls\Pickers\TimePicker.cs" />
    <Compile Include="Web\UI\Controls\Pickers\TreeViewItem.cs" />
    <Compile Include="Web\UI\Controls\Pickers\WorkflowTypePicker.cs" />
    <Compile Include="Web\UI\Controls\Pickers\YearPicker.cs" />
    <Compile Include="Web\UI\Controls\RockBulletedList.cs" />
    <Compile Include="Web\UI\Controls\RockCheckBox.cs" />
    <Compile Include="Web\UI\Controls\RockCheckBoxList.cs" />
    <Compile Include="Web\UI\Controls\RockControlHelper.cs" />
    <Compile Include="Web\UI\Controls\RockControlWrapper.cs" />
    <Compile Include="Web\UI\Controls\RockDropDownList.cs" />
    <Compile Include="Web\UI\Controls\RockLiteral.cs" />
    <Compile Include="Web\UI\Controls\RockRadioButton.cs" />
    <Compile Include="Web\UI\Controls\RockRadioButtonList.cs" />
    <Compile Include="Web\UI\Controls\RockRating.cs" />
    <Compile Include="Web\UI\Controls\RockTextBox.cs" />
    <Compile Include="Web\UI\Controls\RockTextOrDropDownList.cs" />
    <Compile Include="Web\UI\Controls\RockUpdatePanel.cs" />
    <Compile Include="Web\UI\Controls\ScheduleBuilder.cs" />
    <Compile Include="Web\UI\Controls\SearchField.cs" />
    <Compile Include="Web\UI\Controls\SecurityButton.cs" />
    <Compile Include="Web\UI\Controls\StateDropDownList.cs" />
    <Compile Include="Web\UI\Controls\TagList.cs" />
    <Compile Include="Web\UI\Controls\TermDescription.cs" />
    <Compile Include="Web\UI\Controls\Toggle.cs" />
    <Compile Include="Web\UI\Controls\UrlLinkBox.cs" />
    <Compile Include="Web\UI\Controls\ValueList.cs" />
    <Compile Include="Web\UI\Controls\Workflow Controls\WorkflowActionEditor.cs" />
    <Compile Include="Web\UI\Controls\Workflow Controls\WorkflowActionTypeEditor.cs" />
    <Compile Include="Web\UI\Controls\Workflow Controls\WorkflowActivityEditor.cs" />
    <Compile Include="Web\UI\Controls\Workflow Controls\WorkflowActivityTypeEditor.cs" />
    <Compile Include="Web\UI\Controls\Workflow Controls\WorkflowFormActionList.cs" />
    <Compile Include="Web\UI\Controls\Workflow Controls\WorkflowFormAttributeRow.cs" />
    <Compile Include="Web\UI\Controls\Workflow Controls\WorkflowFormEditor.cs" />
    <Compile Include="Web\UI\Controls\Zone.cs" />
    <Compile Include="Web\UI\DialogPage.cs">
      <SubType>ASPXCodeBehind</SubType>
    </Compile>
    <Compile Include="Web\UI\IDetailBlock.cs" />
    <Compile Include="Web\UI\ISecondaryBlock.cs" />
    <Compile Include="Web\UI\PersonBlock.cs">
      <SubType>ASPXCodeBehind</SubType>
    </Compile>
    <Compile Include="Web\UI\RockBlock.cs">
      <SubType>ASPXCodeBehind</SubType>
    </Compile>
    <Compile Include="Web\UI\RockBlockCustomSettings.cs">
      <SubType>ASPXCodeBehind</SubType>
    </Compile>
    <Compile Include="Web\UI\RockBlockWrapper.cs" />
    <Compile Include="Web\UI\RockMasterPage.cs">
      <SubType>ASPXCodeBehind</SubType>
    </Compile>
    <Compile Include="Web\UI\RockPage.cs">
      <SubType>ASPXCodeBehind</SubType>
    </Compile>
    <Compile Include="Web\UI\RouteUtils.cs" />
    <Compile Include="Web\UI\Validation\DataAnnotationValidator.cs" />
    <Compile Include="Web\Utilities\HtmlSanitizer.cs" />
    <Compile Include="Web\Utilities\RockUpdateHelper.cs" />
    <Compile Include="Web\Utilities\WebControlHelper.cs" />
    <Compile Include="Workflow\ActionCategoryAttribute.cs" />
    <Compile Include="Workflow\ActionComponent.cs" />
    <Compile Include="Workflow\ActionContainer.cs" />
    <Compile Include="Workflow\Action\BackgroundCheck\BackgroundCheckRequest.cs" />
    <Compile Include="Workflow\Action\CheckIn\CalculateLastAttended.cs" />
    <Compile Include="Workflow\Action\CheckIn\CheckInActionComponent.cs" />
    <Compile Include="Workflow\Action\CheckIn\CreateCheckoutLabels.cs" />
    <Compile Include="Workflow\Action\CheckIn\CreateLabels.cs" />
    <Compile Include="Workflow\Action\CheckIn\FilterActiveLocations.cs" />
    <Compile Include="Workflow\Action\CheckIn\FilterByAge.cs" />
    <Compile Include="Workflow\Action\CheckIn\FilterByGrade.cs" />
    <Compile Include="Workflow\Action\CheckIn\FilterGroupsByAbilityLevel.cs" />
    <Compile Include="Workflow\Action\CheckIn\FilterGroupsByAge.cs" />
    <Compile Include="Workflow\Action\CheckIn\FilterGroupsByGrade.cs" />
    <Compile Include="Workflow\Action\CheckIn\FilterGroupsByGradeAndAge.cs" />
    <Compile Include="Workflow\Action\CheckIn\FilterGroupsByLastName.cs" />
    <Compile Include="Workflow\Action\CheckIn\FilterGroupsBySpecialNeeds.cs" />
    <Compile Include="Workflow\Action\CheckIn\FilterLocationsBySchedule.cs" />
    <Compile Include="Workflow\Action\CheckIn\FilterByPreviousCheckin.cs" />
    <Compile Include="Workflow\Action\CheckIn\FilterLocationsByThreshold.cs" />
    <Compile Include="Workflow\Action\CheckIn\FindFamilies.cs" />
    <Compile Include="Workflow\Action\CheckIn\FindFamilyMembers.cs" />
    <Compile Include="Workflow\Action\CheckIn\FindRelationships.cs" />
    <Compile Include="Workflow\Action\CheckIn\LoadGroups.cs" />
    <Compile Include="Workflow\Action\CheckIn\LoadGroupTypes.cs" />
    <Compile Include="Workflow\Action\CheckIn\LoadLocations.cs" />
    <Compile Include="Workflow\Action\CheckIn\LoadSchedules.cs" />
    <Compile Include="Workflow\Action\CheckIn\ParseZebraLabel.cs" />
    <Compile Include="Workflow\Action\CheckIn\PreSelectRecentAttendance.cs" />
    <Compile Include="Workflow\Action\CheckIn\RemoveEmptyGroups.cs" />
    <Compile Include="Workflow\Action\CheckIn\RemoveEmptyGroupTypes.cs" />
    <Compile Include="Workflow\Action\CheckIn\RemoveEmptyLocations.cs" />
    <Compile Include="Workflow\Action\CheckIn\RemoveEmptyPeople.cs" />
    <Compile Include="Workflow\Action\CheckIn\SaveAttendance.cs" />
    <Compile Include="Workflow\Action\CheckIn\SetAvailableSchedules.cs" />
    <Compile Include="Workflow\Action\Communications\SendEmail.cs" />
    <Compile Include="Workflow\Action\Communications\SendEmailWithEvents.cs" />
    <Compile Include="Workflow\Action\Communications\SendNotification.cs" />
    <Compile Include="Workflow\Action\Communications\SendSms.cs" />
    <Compile Include="Workflow\Action\Communications\SendSystemEmail.cs" />
    <Compile Include="Workflow\Action\Connections\AddConnectionRequestActivity.cs" />
    <Compile Include="Workflow\Action\Connections\CreateConnectionRequest.cs" />
    <Compile Include="Workflow\Action\Connections\SetConnectionRequestState.cs" />
    <Compile Include="Workflow\Action\Connections\SetConnectionRequestConnector.cs" />
    <Compile Include="Workflow\Action\Connections\SetConnectionRequestStatus.cs" />
    <Compile Include="Workflow\Action\Connections\TransferConnectionRequest.cs" />
    <Compile Include="Workflow\Action\Finance\BenevolenceRequestAdd.cs" />
    <Compile Include="Workflow\Action\Finance\BenevolenceRequestAddDocument.cs" />
    <Compile Include="Workflow\Action\Finance\BenevolenceRequestSetAttribute.cs" />
    <Compile Include="Workflow\Action\Finance\BenevolenceResultAdd.cs" />
    <Compile Include="Workflow\Action\Groups\AddNoteToGroupMember.cs" />
    <Compile Include="Workflow\Action\Groups\AddPersonToGroup.cs" />
    <Compile Include="Workflow\Action\Groups\AddPersonToGroupAttribute.cs" />
    <Compile Include="Workflow\Action\Groups\PostAttendanceToGroup.cs" />
    <Compile Include="Workflow\Action\Groups\RemovePersonFromGroup.cs" />
    <Compile Include="Workflow\Action\Groups\RemovePersonFromGroupAttribute.cs" />
    <Compile Include="Workflow\Action\Groups\SetAttributeToRandomGroupMember.cs" />
    <Compile Include="Workflow\Action\Groups\SetGroupAttribute.cs" />
    <Compile Include="Workflow\Action\Groups\SetGroupMemberAttribute.cs" />
    <Compile Include="Workflow\Action\Groups\SetGroupMemberNote.cs" />
    <Compile Include="Workflow\Action\Groups\UpdateGroupMemberStatus.cs" />
    <Compile Include="Workflow\Action\People\GetPersonFromFields.cs" />
    <Compile Include="Workflow\Action\People\PersonAddressUpdate.cs" />
    <Compile Include="Workflow\Action\People\PersonFollowAdd.cs" />
    <Compile Include="Workflow\Action\People\PersonGetHeadOfHousehold.cs" />
    <Compile Include="Workflow\Action\People\PersonGetSpouse.cs" />
    <Compile Include="Workflow\Action\People\PersonInDataView.cs" />
    <Compile Include="Workflow\Action\People\PersonNoteAdd.cs" />
    <Compile Include="Workflow\Action\People\PersonPhoneUpdate.cs" />
    <Compile Include="Workflow\Action\People\PersonPropertyUpdate.cs" />
    <Compile Include="Workflow\Action\People\PersonTagAdd.cs" />
    <Compile Include="Workflow\Action\People\PersonTagRemove.cs" />
    <Compile Include="Workflow\Action\People\SetPersonAttribute.cs" />
    <Compile Include="Workflow\Action\Utility\InteractionAdd.cs" />
    <Compile Include="Workflow\Action\Utility\CreateShortLink.cs" />
    <Compile Include="Workflow\Action\Utility\LavaRun.cs" />
    <Compile Include="Workflow\Action\Utility\SetEntityAttribute.cs" />
    <Compile Include="Workflow\Action\Utility\SetEntityProperty.cs" />
    <Compile Include="Workflow\Action\WorkflowAttributes\SetFileAttributeFromLava.cs" />
    <Compile Include="Workflow\Action\WorkflowControl\Redirect.cs" />
    <Compile Include="Workflow\Action\Utility\RunJob.cs" />
    <Compile Include="Workflow\Action\Utility\RunSQL.cs" />
    <Compile Include="Workflow\Action\WorkflowControl\ShowHtml.cs" />
    <Compile Include="Workflow\Action\WorkflowAttributes\SetAttributeFromEntity.cs" />
    <Compile Include="Workflow\Action\WorkflowAttributes\SetAttributeFromPerson.cs" />
    <Compile Include="Workflow\Action\WorkflowAttributes\SetAttributeToCurrentPerson.cs" />
    <Compile Include="Workflow\Action\WorkflowAttributes\SetAttributeToGroupLeader.cs" />
    <Compile Include="Workflow\Action\WorkflowAttributes\SetAttributeToInitiator.cs" />
    <Compile Include="Workflow\Action\WorkflowAttributes\SetAttributeValue.cs" />
    <Compile Include="Workflow\Action\WorkflowControl\SetStatusInOtherWorkflow.cs" />
    <Compile Include="Workflow\Action\WorkflowControl\ActivateActivityinOtherWorkflow.cs" />
    <Compile Include="Workflow\Action\WorkflowControl\ActivateActivityInOtherWorkflowOnMatch.cs" />
    <Compile Include="Workflow\Action\WorkflowControl\ActivateWorkflow.cs" />
    <Compile Include="Workflow\Action\WorkflowControl\ActivateActions.cs" />
    <Compile Include="Workflow\Action\WorkflowControl\ActivateActivity.cs" />
    <Compile Include="Workflow\Action\WorkflowControl\AddWorkflowNote.cs" />
    <Compile Include="Workflow\Action\WorkflowControl\AssignActivityFromAttributeValue.cs" />
    <Compile Include="Workflow\Action\WorkflowControl\AssignActivityToGroup.cs" />
    <Compile Include="Workflow\Action\WorkflowControl\AssignActivityToPerson.cs" />
    <Compile Include="Workflow\Action\WorkflowControl\AssignActivityToSecurityRole.cs" />
    <Compile Include="Workflow\Action\WorkflowControl\CompleteActivity.cs" />
    <Compile Include="Workflow\Action\WorkflowControl\CompleteWorkflow.cs" />
    <Compile Include="Workflow\Action\WorkflowControl\Delay.cs" />
    <Compile Include="Workflow\Action\WorkflowControl\DeleteWorkflow.cs" />
    <Compile Include="Workflow\Action\WorkflowControl\LogError.cs" />
    <Compile Include="Workflow\Action\WorkflowControl\PersistWorkflow.cs" />
    <Compile Include="Workflow\Action\WorkflowControl\SetInitiatorFromAttribute.cs" />
    <Compile Include="Workflow\Action\WorkflowControl\SetStatus.cs" />
    <Compile Include="Workflow\Action\WorkflowControl\SetWorkflowName.cs" />
    <Compile Include="Workflow\Action\WorkflowControl\UserForm.cs" />
    <Compile Include="Workflow\Action\WorkflowControl\WriteToLog.cs" />
    <Compile Include="Workflow\TriggerCache.cs" />
  </ItemGroup>
  <ItemGroup>
    <Content Include="..\packages\Microsoft.SqlServer.Types.11.0.2\nativeBinaries\x64\msvcr100.dll">
      <Link>SqlServerTypes\x64\msvcr100.dll</Link>
      <CopyToOutputDirectory>PreserveNewest</CopyToOutputDirectory>
    </Content>
    <Content Include="..\packages\Microsoft.SqlServer.Types.11.0.2\nativeBinaries\x64\SqlServerSpatial110.dll">
      <Link>SqlServerTypes\x64\SqlServerSpatial110.dll</Link>
      <CopyToOutputDirectory>PreserveNewest</CopyToOutputDirectory>
    </Content>
    <Content Include="..\packages\Microsoft.SqlServer.Types.11.0.2\nativeBinaries\x86\msvcr100.dll">
      <Link>SqlServerTypes\x86\msvcr100.dll</Link>
      <CopyToOutputDirectory>PreserveNewest</CopyToOutputDirectory>
    </Content>
    <Content Include="..\packages\Microsoft.SqlServer.Types.11.0.2\nativeBinaries\x86\SqlServerSpatial110.dll">
      <Link>SqlServerTypes\x86\SqlServerSpatial110.dll</Link>
      <CopyToOutputDirectory>PreserveNewest</CopyToOutputDirectory>
    </Content>
    <Content Include="LICENSE.txt" />
    <Content Include="Scripts\jquery-1.12.4.intellisense.js" />
    <Content Include="Scripts\jquery-1.12.4.js" />
    <Content Include="Scripts\jquery-1.12.4.min.js" />
    <Content Include="Scripts\jquery.signalR-2.2.0.js" />
    <Content Include="Scripts\jquery.signalR-2.2.0.min.js" />
    <Content Include="Service References\MelissaData.AddressCheck\configuration.svcinfo" />
    <Content Include="Service References\MelissaData.AddressCheck\configuration91.svcinfo" />
    <Content Include="Service References\MelissaData.AddressCheck\Reference.svcmap">
      <LastGenOutput>Reference.cs</LastGenOutput>
    </Content>
    <Content Include="Service References\MelissaData.AddressCheck\Service.disco" />
    <Content Include="Service References\ServiceObjects.GeoCoder\configuration.svcinfo" />
    <Content Include="Service References\ServiceObjects.GeoCoder\configuration91.svcinfo" />
    <Content Include="Service References\ServiceObjects.GeoCoder\GeoCoder.disco" />
    <Content Include="Service References\ServiceObjects.GeoCoder\Reference.svcmap">
      <LastGenOutput>Reference.cs</LastGenOutput>
    </Content>
    <Content Include="SqlServerTypes\readme.htm" />
  </ItemGroup>
  <ItemGroup>
    <None Include="App.config" />
    <None Include="packages.config">
      <SubType>Designer</SubType>
    </None>
    <None Include="Scripts\jquery-1.12.4.min.map" />
    <None Include="Service References\MelissaData.AddressCheck\Rock.MelissaData.AddressCheck.ResponseArray.datasource" />
    <None Include="Service References\MelissaData.AddressCheck\Service.wsdl" />
    <None Include="Service References\MelissaData.AddressCheck\Service.xsd">
      <SubType>Designer</SubType>
    </None>
    <None Include="Service References\MelissaData.AddressCheck\Service1.xsd">
      <SubType>Designer</SubType>
    </None>
    <None Include="Service References\ServiceObjects.GeoCoder\GeoCoder.wsdl" />
    <None Include="Service References\ServiceObjects.GeoCoder\Rock.ServiceObjects.GeoCoder.DistanceBetweenInfo.datasource" />
    <None Include="Service References\ServiceObjects.GeoCoder\Rock.ServiceObjects.GeoCoder.DistanceToWaterInfo.datasource" />
    <None Include="Service References\ServiceObjects.GeoCoder\Rock.ServiceObjects.GeoCoder.GeocodeCityWorldwideInfo.datasource" />
    <None Include="Service References\ServiceObjects.GeoCoder\Rock.ServiceObjects.GeoCoder.Location.datasource" />
    <None Include="Service References\ServiceObjects.GeoCoder\Rock.ServiceObjects.GeoCoder.Location_V3.datasource" />
    <None Include="Service References\ServiceObjects.GeoCoder\Rock.ServiceObjects.GeoCoder.ReverseAddress.datasource" />
    <None Include="Service References\ServiceObjects.GeoCoder\Rock.ServiceObjects.GeoCoder.ZipCodeInfo.datasource" />
  </ItemGroup>
  <ItemGroup>
    <Folder Include="Auth\" />
  </ItemGroup>
  <ItemGroup>
    <ProjectReference Include="..\DotLiquid\DotLiquid.csproj">
      <Project>{00edcb8d-ef33-459c-ad62-02876bd24dff}</Project>
      <Name>DotLiquid</Name>
    </ProjectReference>
    <ProjectReference Include="..\Rock.Version\Rock.Version.csproj">
      <Project>{6fe0930c-6832-4c2f-8a76-d4e4a2d80ddf}</Project>
      <Name>Rock.Version</Name>
    </ProjectReference>
  </ItemGroup>
  <ItemGroup>
    <WCFMetadata Include="Service References\" />
  </ItemGroup>
  <Import Project="$(MSBuildToolsPath)\Microsoft.CSharp.targets" />
  <!-- To modify your build process, add your task inside one of the targets below and uncomment it. 
       Other similar extension points exist, see Microsoft.Common.targets.
  <Target Name="BeforeBuild">
  </Target>
  <Target Name="AfterBuild">
  </Target>
  -->
</Project><|MERGE_RESOLUTION|>--- conflicted
+++ resolved
@@ -685,12 +685,8 @@
     <Compile Include="Jobs\IndexRockSite.cs" />
     <Compile Include="Jobs\MigrateCommunicationMediumData.cs" />
     <Compile Include="Jobs\MigrateInteractionsData.cs" />
-<<<<<<< HEAD
     <Compile Include="Jobs\MoveAdultToOwnHouseoldOnBirthday.cs" />
-    <Compile Include="Jobs\ProcessAnalyticsDimPerson.cs" />
-=======
     <Compile Include="Jobs\ProcessBIAnalytics.cs" />
->>>>>>> ae7eb870
     <Compile Include="Jobs\SendCreditCardExpirationNotices.cs" />
     <Compile Include="Jobs\IndexEntities.cs" />
     <Compile Include="Jobs\SendDataViewEmail.cs" />
