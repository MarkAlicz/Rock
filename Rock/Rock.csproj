--- conflicted
+++ resolved
@@ -706,11 +706,8 @@
     <Compile Include="Lava\LavaSupportLevel.cs" />
     <Compile Include="Lava\LegacyLavaSyntaxDetectedException.cs" />
     <Compile Include="Lava\RockFilters.cs" />
-<<<<<<< HEAD
-=======
     <Compile Include="Lava\Shortcodes\DynamicShortcodeBlock.cs" />
     <Compile Include="Lava\Shortcodes\DynamicShortcodeInline.cs" />
->>>>>>> 59112985
     <Compile Include="Lava\Shortcodes\IRockShortcode.cs" />
     <Compile Include="Lava\Shortcodes\RockLavaShortcodeBlockBase.cs" />
     <Compile Include="Lava\Shortcodes\RockLavaShortcodeBase.cs" />
