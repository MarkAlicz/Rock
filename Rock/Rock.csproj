﻿<?xml version="1.0" encoding="utf-8"?>
<Project ToolsVersion="4.0" DefaultTargets="Build" xmlns="http://schemas.microsoft.com/developer/msbuild/2003">
  <Import Project="$(MSBuildExtensionsPath)\$(MSBuildToolsVersion)\Microsoft.Common.props" Condition="Exists('$(MSBuildExtensionsPath)\$(MSBuildToolsVersion)\Microsoft.Common.props')" />
  <PropertyGroup>
    <Configuration Condition=" '$(Configuration)' == '' ">Debug</Configuration>
    <Platform Condition=" '$(Platform)' == '' ">AnyCPU</Platform>
    <ProjectGuid>{8F8C2A79-24F4-4157-8B99-45F75FA85799}</ProjectGuid>
    <OutputType>Library</OutputType>
    <AppDesignerFolder>Properties</AppDesignerFolder>
    <RootNamespace>Rock</RootNamespace>
    <AssemblyName>Rock</AssemblyName>
    <TargetFrameworkVersion>v4.5</TargetFrameworkVersion>
  </PropertyGroup>
  <PropertyGroup Condition=" '$(Configuration)|$(Platform)' == 'Debug|AnyCPU' ">
    <DebugSymbols>true</DebugSymbols>
    <DebugType>full</DebugType>
    <Optimize>false</Optimize>
    <OutputPath>bin\</OutputPath>
    <DefineConstants>DEBUG;TRACE</DefineConstants>
    <ErrorReport>prompt</ErrorReport>
    <WarningLevel>4</WarningLevel>
    <DocumentationFile>
    </DocumentationFile>
    <Prefer32Bit>false</Prefer32Bit>
  </PropertyGroup>
  <PropertyGroup Condition=" '$(Configuration)|$(Platform)' == 'Release|AnyCPU' ">
    <DebugType>pdbonly</DebugType>
    <Optimize>true</Optimize>
    <OutputPath>bin\</OutputPath>
    <DefineConstants>TRACE</DefineConstants>
    <ErrorReport>prompt</ErrorReport>
    <WarningLevel>4</WarningLevel>
    <Prefer32Bit>false</Prefer32Bit>
  </PropertyGroup>
  <ItemGroup>
    <Reference Include="Accessibility">
      <EmbedInteropTypes>True</EmbedInteropTypes>
    </Reference>
    <Reference Include="AjaxControlToolkit, Version=4.1.60623.0, Culture=neutral, PublicKeyToken=28f01b0e84b6d53e, processorArchitecture=MSIL">
      <SpecificVersion>False</SpecificVersion>
      <HintPath>..\packages\AjaxControlToolkit.4.1.60623\lib\40\AjaxControlToolkit.dll</HintPath>
    </Reference>
    <Reference Include="CKEditor.NET">
      <HintPath>..\packages\CKEditor.3.6.4\CKEditor.NET.dll</HintPath>
    </Reference>
    <Reference Include="DotLiquid, Version=1.7.0.0, Culture=neutral, PublicKeyToken=82e46016ecf9f07c, processorArchitecture=MSIL">
      <SpecificVersion>False</SpecificVersion>
      <HintPath>..\libs\DotLiquid v1.7.0\NET40\DotLiquid.dll</HintPath>
    </Reference>
    <Reference Include="EntityFramework, Version=5.0.0.0, Culture=neutral, PublicKeyToken=b77a5c561934e089, processorArchitecture=MSIL">
      <SpecificVersion>False</SpecificVersion>
      <HintPath>..\packages\EntityFramework.5.0.0\lib\net45\EntityFramework.dll</HintPath>
    </Reference>
    <Reference Include="EPPlus">
      <HintPath>..\libs\EPPlus\EPPlus.dll</HintPath>
    </Reference>
    <Reference Include="Facebook, Version=6.0.10.0, Culture=neutral, PublicKeyToken=58cb4f2111d1e6de, processorArchitecture=MSIL">
      <SpecificVersion>False</SpecificVersion>
      <HintPath>..\packages\Facebook.6.0.24\lib\net45\Facebook.dll</HintPath>
    </Reference>
    <Reference Include="HtmlAgilityPack">
      <HintPath>..\packages\AjaxControlToolkit.4.1.60623\lib\40\SanitizerProviders\HtmlAgilityPack.dll</HintPath>
    </Reference>
    <Reference Include="Microsoft.CSharp" />
    <Reference Include="NuGet.Core, Version=2.2.31210.9045, Culture=neutral, PublicKeyToken=31bf3856ad364e35, processorArchitecture=MSIL">
      <SpecificVersion>False</SpecificVersion>
      <HintPath>..\packages\NuGet.Core.2.2.0\lib\net40-Client\NuGet.Core.dll</HintPath>
    </Reference>
    <Reference Include="SanitizerProviders, Version=1.0.0.0, Culture=neutral, processorArchitecture=MSIL">
      <HintPath>..\packages\AjaxControlToolkit.4.1.60623\lib\40\SanitizerProviders\SanitizerProviders.dll</HintPath>
    </Reference>
    <Reference Include="Newtonsoft.Json, Version=4.5.0.0, Culture=neutral, PublicKeyToken=30ad4fe6b2a6aeed, processorArchitecture=MSIL">
      <HintPath>..\packages\Newtonsoft.Json.4.5.7\lib\net40\Newtonsoft.Json.dll</HintPath>
    </Reference>
    <Reference Include="System.ComponentModel.Composition" />
    <Reference Include="System.ComponentModel.DataAnnotations" />
    <Reference Include="System" />
    <Reference Include="System.Configuration" />
    <Reference Include="System.Data" />
    <Reference Include="System.Data.DataSetExtensions" />
    <Reference Include="System.Data.Entity" />
    <Reference Include="System.Data.Entity.Design" />
    <Reference Include="System.Data.Services" />
    <Reference Include="System.Data.Services.Client" />
    <Reference Include="System.DirectoryServices" />
    <Reference Include="System.DirectoryServices.AccountManagement" />
    <Reference Include="System.Drawing" />
    <Reference Include="System.Net.Http" />
    <Reference Include="System.Net.Http.Formatting, Version=4.0.0.0, Culture=neutral, PublicKeyToken=31bf3856ad364e35, processorArchitecture=MSIL">
      <SpecificVersion>False</SpecificVersion>
      <HintPath>..\..\..\Program Files (x86)\Microsoft ASP.NET\ASP.NET MVC 4\Assemblies\System.Net.Http.Formatting.dll</HintPath>
    </Reference>
    <Reference Include="System.Runtime.Caching" />
    <Reference Include="System.Runtime.Serialization" />
    <Reference Include="System.ServiceModel" />
    <Reference Include="System.ServiceModel.Activation" />
    <Reference Include="System.ServiceModel.Web" />
    <Reference Include="System.Transactions" />
    <Reference Include="System.Web.ApplicationServices" />
    <Reference Include="System.Web.DynamicData" />
    <Reference Include="System.Web.Entity" />
    <Reference Include="System.Web.Extensions" />
    <Reference Include="System.Web" />
    <Reference Include="System.Xml" />
    <Reference Include="System.Xml.Linq" />
  </ItemGroup>
  <ItemGroup>
    <Compile Include="Address\GeocodeContainer.cs">
      <SubType>Code</SubType>
    </Compile>
    <Compile Include="Attribute\BooleanFieldAttribute.cs" />
    <Compile Include="Attribute\CampusFieldAttribute.cs" />
    <Compile Include="Attribute\BinaryFileTypeFieldAttribute.cs" />
    <Compile Include="Attribute\DecimalFieldAttribute.cs" />
    <Compile Include="Attribute\DateFieldAttribute.cs" />
    <Compile Include="Attribute\WorkflowTypeFieldAttribute.cs" />
    <Compile Include="Attribute\GroupTypeFieldAttribute.cs" />
    <Compile Include="Attribute\EmailTemplateFieldAttribute.cs" />
    <Compile Include="Attribute\CustomCheckboxListFieldAttribute.cs">
      <SubType>Code</SubType>
    </Compile>
    <Compile Include="Attribute\CustomRadioListFieldAttribute.cs" />
    <Compile Include="Attribute\CustomDropdownListFieldAttribute.cs" />
    <Compile Include="Attribute\DefinedValueFieldAttribute.cs" />
    <Compile Include="Attribute\CampusesFieldAttribute.cs" />
    <Compile Include="Attribute\EntityTypeAttribute.cs" />
    <Compile Include="Attribute\DetailPageAttribute.cs" />
    <Compile Include="Attribute\FieldAttribute.cs" />
    <Compile Include="Attribute\GroupFieldAttribute.cs" />
    <Compile Include="Attribute\GroupTypesFieldAttribute.cs" />
    <Compile Include="Attribute\IntegerFieldAttribute.cs" />
    <Compile Include="Attribute\LinkedPageAttribute.cs" />
    <Compile Include="Migrations\201304190037528_BinaryFileTypeContributionImage.cs" />
    <Compile Include="Migrations\201304190037528_BinaryFileTypeContributionImage.Designer.cs">
      <DependentUpon>201304190037528_BinaryFileTypeContributionImage.cs</DependentUpon>
    </Compile>
    <Compile Include="Migrations\201304191252561_UpdateCheckinAttributes.cs" />
    <Compile Include="Migrations\201304191252561_UpdateCheckinAttributes.Designer.cs">
      <DependentUpon>201304191252561_UpdateCheckinAttributes.cs</DependentUpon>
    </Compile>
    <Compile Include="Migrations\201304222141330_AccountNumberSecuredGroupTypeDisplayOrder.cs" />
    <Compile Include="Migrations\201304222141330_AccountNumberSecuredGroupTypeDisplayOrder.Designer.cs">
      <DependentUpon>201304222141330_AccountNumberSecuredGroupTypeDisplayOrder.cs</DependentUpon>
    </Compile>
    <Compile Include="Net\RockRestClient.cs">
      <SubType>Component</SubType>
    </Compile>
    <Compile Include="Security\LoginParameters.cs" />
    <Compile Include="CheckIn\CheckInBlock.cs">
      <SubType>ASPXCodeBehind</SubType>
    </Compile>
    <Compile Include="CheckIn\CheckInFamily.cs" />
    <Compile Include="CheckIn\CheckInGroup.cs" />
    <Compile Include="CheckIn\CheckInGroupType.cs" />
    <Compile Include="CheckIn\CheckInLocation.cs" />
    <Compile Include="CheckIn\CheckInPerson.cs" />
    <Compile Include="CheckIn\CheckInSchedule.cs" />
    <Compile Include="CheckIn\CheckInState.cs" />
    <Compile Include="CheckIn\CheckInStatus.cs" />
    <Compile Include="CheckIn\CheckInLabel.cs" />
    <Compile Include="CheckIn\LabelCache.cs" />
    <Compile Include="CheckIn\KioskLocationAttendance.cs" />
    <Compile Include="CheckIn\KioskGroupAttendance.cs" />
    <Compile Include="CheckIn\KioskScheduleAttendance.cs" />
    <Compile Include="CheckIn\KioskGroup.cs" />
    <Compile Include="CheckIn\KioskGroupType.cs" />
    <Compile Include="CheckIn\KioskLocation.cs" />
    <Compile Include="CheckIn\KioskSchedule.cs" />
    <Compile Include="CheckIn\KioskStatus.cs" />
    <Compile Include="CheckIn\KioskCache.cs" />
    <Compile Include="Migrations\201304162319340_AddNewFields.cs" />
    <Compile Include="Migrations\201304162319340_AddNewFields.Designer.cs">
      <DependentUpon>201304162319340_AddNewFields.cs</DependentUpon>
    </Compile>
    <Compile Include="Migrations\201304181644325_AttendanceFields.cs" />
    <Compile Include="Migrations\201304181644325_AttendanceFields.Designer.cs">
      <DependentUpon>201304181644325_AttendanceFields.cs</DependentUpon>
    </Compile>
    <Compile Include="Migrations\201304181732376_FinancialPersonAccount.cs" />
    <Compile Include="Migrations\201304181732376_FinancialPersonAccount.Designer.cs">
      <DependentUpon>201304181732376_FinancialPersonAccount.cs</DependentUpon>
    </Compile>
    <Compile Include="Migrations\201304181823389_TransactionRefund.cs" />
    <Compile Include="Migrations\201304181823389_TransactionRefund.Designer.cs">
      <DependentUpon>201304181823389_TransactionRefund.cs</DependentUpon>
    </Compile>
    <Compile Include="Model\FinancialTransactionRefund.cs" />
    <Compile Include="Model\FinancialPersonSavedAccount.cs" />
    <Compile Include="Model\FinancialPersonBankAccount.cs" />
    <Compile Include="Model\FinancialScheduledTransactionDetail.cs" />
    <Compile Include="Migrations\201304221822201_FinancialBatch.cs" />
    <Compile Include="Migrations\201304221822201_FinancialBatch.Designer.cs">
      <DependentUpon>201304221822201_FinancialBatch.cs</DependentUpon>
    </Compile>
    <Compile Include="Reporting\DataTransformComponent.cs" />
    <Compile Include="Reporting\DataTransformContainer.cs" />
    <Compile Include="Reporting\DataTransform\Person\ParentTransform.cs" />
    <Compile Include="Reporting\DataFilter\PropertyFilter.cs" />
    <Compile Include="Reporting\DataFilter\OtherDataViewFilter.cs" />
    <Compile Include="Data\DefinedValueAttribute.cs" />
    <Compile Include="Data\PreviewableAttribute.cs" />
    <Compile Include="Data\ICategorized.cs" />
    <Compile Include="Data\NotExportable.cs" />
    <Compile Include="Extension\SafeDirectoryCatalog.cs" />
    <Compile Include="Field\SelectFromListFieldType.cs" />
    <Compile Include="Field\Types\BinaryFileFieldType.cs">
      <SubType>Code</SubType>
    </Compile>
    <Compile Include="Field\Types\CampusesFieldType.cs" />
    <Compile Include="Field\Types\CampusFieldType.cs" />
    <Compile Include="Field\Types\BinaryFileTypeFieldType.cs" />
    <Compile Include="Field\Types\WorkflowTypeFieldType.cs" />
    <Compile Include="Field\Types\GroupTypeFieldType.cs" />
    <Compile Include="Field\Types\FileFieldType.cs">
      <SubType>Code</SubType>
    </Compile>
    <Compile Include="Field\Types\KeyValueListFieldType.cs" />
    <Compile Include="Field\Types\EmailTemplateFieldType.cs" />
    <Compile Include="Field\Types\EntityTypeFieldType.cs" />
    <Compile Include="Field\Types\GroupFieldType.cs" />
    <Compile Include="Field\Types\GroupTypesFieldType.cs" />
    <Compile Include="Financial\BankAccount.cs" />
    <Compile Include="Financial\CreditCard.cs" />
    <Compile Include="Financial\IGateway.cs" />
    <Compile Include="Migrations\201212042327447_ToolsMenuAdCampaigns.cs" />
    <Compile Include="Migrations\201212042327447_ToolsMenuAdCampaigns.Designer.cs">
      <DependentUpon>201212042327447_ToolsMenuAdCampaigns.cs</DependentUpon>
    </Compile>
    <Compile Include="Migrations\201212051230308_AddMissingTagConfiguration.cs" />
    <Compile Include="Migrations\201212051230308_AddMissingTagConfiguration.Designer.cs">
      <DependentUpon>201212051230308_AddMissingTagConfiguration.cs</DependentUpon>
    </Compile>
    <Compile Include="Migrations\201212051710292_AuthConfigureAdministrate.cs" />
    <Compile Include="Migrations\201212051710292_AuthConfigureAdministrate.Designer.cs">
      <DependentUpon>201212051710292_AuthConfigureAdministrate.cs</DependentUpon>
    </Compile>
    <Compile Include="Migrations\201212052022346_ClassRename.cs" />
    <Compile Include="Migrations\201212052022346_ClassRename.Designer.cs">
      <DependentUpon>201212052022346_ClassRename.cs</DependentUpon>
    </Compile>
    <Compile Include="Migrations\201212052126507_DefinedValueNaming.cs" />
    <Compile Include="Migrations\201212052126507_DefinedValueNaming.Designer.cs">
      <DependentUpon>201212052126507_DefinedValueNaming.cs</DependentUpon>
    </Compile>
    <Compile Include="Migrations\201212052255598_ServiceJobColumnNames.cs" />
    <Compile Include="Migrations\201212052255598_ServiceJobColumnNames.Designer.cs">
      <DependentUpon>201212052255598_ServiceJobColumnNames.cs</DependentUpon>
    </Compile>
    <Compile Include="Migrations\201212071233248_PageIconFile.cs" />
    <Compile Include="Migrations\201212071233248_PageIconFile.Designer.cs">
      <DependentUpon>201212071233248_PageIconFile.cs</DependentUpon>
    </Compile>
    <Compile Include="Migrations\201212110027467_GroupBlockAttributes.cs" />
    <Compile Include="Migrations\201212110027467_GroupBlockAttributes.Designer.cs">
      <DependentUpon>201212110027467_GroupBlockAttributes.cs</DependentUpon>
    </Compile>
    <Compile Include="Migrations\201212131758268_GroupTypeField.cs" />
    <Compile Include="Migrations\201212131758268_GroupTypeField.Designer.cs">
      <DependentUpon>201212131758268_GroupTypeField.cs</DependentUpon>
    </Compile>
    <Compile Include="Migrations\201212182319401_ListDetailSweep01.cs" />
    <Compile Include="Migrations\201212182319401_ListDetailSweep01.Designer.cs">
      <DependentUpon>201212182319401_ListDetailSweep01.cs</DependentUpon>
    </Compile>
    <Compile Include="Migrations\201212201910584_HomepageMenuOrder01.cs" />
    <Compile Include="Migrations\201212201910584_HomepageMenuOrder01.Designer.cs">
      <DependentUpon>201212201910584_HomepageMenuOrder01.cs</DependentUpon>
    </Compile>
    <Compile Include="Migrations\201212211225129_CreateCheckInTables.cs" />
    <Compile Include="Migrations\201212211225129_CreateCheckInTables.Designer.cs">
      <DependentUpon>201212211225129_CreateCheckInTables.cs</DependentUpon>
    </Compile>
    <Compile Include="Migrations\201212211411123_Notes.cs" />
    <Compile Include="Migrations\201212211411123_Notes.Designer.cs">
      <DependentUpon>201212211411123_Notes.cs</DependentUpon>
    </Compile>
    <Compile Include="Migrations\201212231321417_PageIconCssClass.cs" />
    <Compile Include="Migrations\201212231321417_PageIconCssClass.Designer.cs">
      <DependentUpon>201212231321417_PageIconCssClass.cs</DependentUpon>
    </Compile>
    <Compile Include="Migrations\201212290135056_FixNotes.cs" />
    <Compile Include="Migrations\201212290135056_FixNotes.Designer.cs">
      <DependentUpon>201212290135056_FixNotes.cs</DependentUpon>
    </Compile>
    <Compile Include="Migrations\201212301436393_UpdateNoteBlock.cs" />
    <Compile Include="Migrations\201212301436393_UpdateNoteBlock.Designer.cs">
      <DependentUpon>201212301436393_UpdateNoteBlock.cs</DependentUpon>
    </Compile>
    <Compile Include="Migrations\201212301720005_FinancialTxnEntityType.cs" />
    <Compile Include="Migrations\201212301720005_FinancialTxnEntityType.Designer.cs">
      <DependentUpon>201212301720005_FinancialTxnEntityType.cs</DependentUpon>
    </Compile>
    <Compile Include="Migrations\201212311301028_AddWorkflowTypeIcon.cs" />
    <Compile Include="Migrations\201212311301028_AddWorkflowTypeIcon.Designer.cs">
      <DependentUpon>201212311301028_AddWorkflowTypeIcon.cs</DependentUpon>
    </Compile>
    <Compile Include="Migrations\201212311316295_AddCategoryIcon.cs" />
    <Compile Include="Migrations\201212311316295_AddCategoryIcon.Designer.cs">
      <DependentUpon>201212311316295_AddCategoryIcon.cs</DependentUpon>
    </Compile>
    <Compile Include="Migrations\201301090032138_ListDetailSweep02.cs" />
    <Compile Include="Migrations\201301090032138_ListDetailSweep02.Designer.cs">
      <DependentUpon>201301090032138_ListDetailSweep02.cs</DependentUpon>
    </Compile>
    <Compile Include="Migrations\201301092105309_GroupViewer01.cs" />
    <Compile Include="Migrations\201301092105309_GroupViewer01.Designer.cs">
      <DependentUpon>201301092105309_GroupViewer01.cs</DependentUpon>
    </Compile>
    <Compile Include="Migrations\201301102215432_AddDeceasedFlag.cs" />
    <Compile Include="Migrations\201301102215432_AddDeceasedFlag.Designer.cs">
      <DependentUpon>201301102215432_AddDeceasedFlag.cs</DependentUpon>
    </Compile>
    <Compile Include="Migrations\201301102317461_AddPrayerRequest.cs" />
    <Compile Include="Migrations\201301102317461_AddPrayerRequest.Designer.cs">
      <DependentUpon>201301102317461_AddPrayerRequest.cs</DependentUpon>
    </Compile>
    <Compile Include="Migrations\201301161307416_AddAttendanceCode.cs" />
    <Compile Include="Migrations\201301161307416_AddAttendanceCode.Designer.cs">
      <DependentUpon>201301161307416_AddAttendanceCode.cs</DependentUpon>
    </Compile>
    <Compile Include="Migrations\201301162240000_DefinedTypesSweep01.cs" />
    <Compile Include="Migrations\201301162240000_DefinedTypesSweep01.Designer.cs">
      <DependentUpon>201301162240000_DefinedTypesSweep01.cs</DependentUpon>
    </Compile>
    <Compile Include="Migrations\201301172201176_CheckInPages.cs" />
    <Compile Include="Migrations\201301172201176_CheckInPages.Designer.cs">
      <DependentUpon>201301172201176_CheckInPages.cs</DependentUpon>
    </Compile>
    <Compile Include="Migrations\201301182037029_NewBootstrapTheme.cs" />
    <Compile Include="Migrations\201301182037029_NewBootstrapTheme.Designer.cs">
      <DependentUpon>201301182037029_NewBootstrapTheme.cs</DependentUpon>
    </Compile>
    <Compile Include="Migrations\201301182325595_MarketingCampaignListDetail.cs" />
    <Compile Include="Migrations\201301182325595_MarketingCampaignListDetail.Designer.cs">
      <DependentUpon>201301182325595_MarketingCampaignListDetail.cs</DependentUpon>
    </Compile>
    <Compile Include="Migrations\201301291756455_RemoveEntityChange.cs" />
    <Compile Include="Migrations\201301291756455_RemoveEntityChange.Designer.cs">
      <DependentUpon>201301291756455_RemoveEntityChange.cs</DependentUpon>
    </Compile>
    <Compile Include="Migrations\201301292308074_ListDetailSweep03.cs" />
    <Compile Include="Migrations\201301292308074_ListDetailSweep03.Designer.cs">
      <DependentUpon>201301292308074_ListDetailSweep03.cs</DependentUpon>
    </Compile>
    <Compile Include="Migrations\201301301954199_Report.cs" />
    <Compile Include="Migrations\201301301954199_Report.Designer.cs">
      <DependentUpon>201301301954199_Report.cs</DependentUpon>
    </Compile>
    <Compile Include="Migrations\201301310052455_WorkflowUI01.cs" />
    <Compile Include="Migrations\201301310052455_WorkflowUI01.Designer.cs">
      <DependentUpon>201301310052455_WorkflowUI01.cs</DependentUpon>
    </Compile>
    <Compile Include="Migrations\201301312356110_MarketingCampaignAdDisplay01.cs" />
    <Compile Include="Migrations\201301312356110_MarketingCampaignAdDisplay01.Designer.cs">
      <DependentUpon>201301312356110_MarketingCampaignAdDisplay01.cs</DependentUpon>
    </Compile>
    <Compile Include="Migrations\201302042346570_FixBlockLayoutData.cs" />
    <Compile Include="Migrations\201302042346570_FixBlockLayoutData.Designer.cs">
      <DependentUpon>201302042346570_FixBlockLayoutData.cs</DependentUpon>
    </Compile>
    <Compile Include="Migrations\201302062119470_CategoryDetail.cs" />
    <Compile Include="Migrations\201302062119470_CategoryDetail.Designer.cs">
      <DependentUpon>201302062119470_CategoryDetail.cs</DependentUpon>
    </Compile>
    <Compile Include="Migrations\201302072347100_FixMissingLoginStatusTwoColumnLeft.cs" />
    <Compile Include="Migrations\201302072347100_FixMissingLoginStatusTwoColumnLeft.Designer.cs">
      <DependentUpon>201302072347100_FixMissingLoginStatusTwoColumnLeft.cs</DependentUpon>
    </Compile>
    <Compile Include="Migrations\201302112227304_WorkflowListUI.cs" />
    <Compile Include="Migrations\201302112227304_WorkflowListUI.Designer.cs">
      <DependentUpon>201302112227304_WorkflowListUI.cs</DependentUpon>
    </Compile>
    <Compile Include="Migrations\201302120034051_MarketingCampaignChildBlocks.cs" />
    <Compile Include="Migrations\201302120034051_MarketingCampaignChildBlocks.Designer.cs">
      <DependentUpon>201302120034051_MarketingCampaignChildBlocks.cs</DependentUpon>
    </Compile>
    <Compile Include="Migrations\201302121305161_AddDataView.cs" />
    <Compile Include="Migrations\201302121305161_AddDataView.Designer.cs">
      <DependentUpon>201302121305161_AddDataView.cs</DependentUpon>
    </Compile>
    <Compile Include="Migrations\201302122058443_FixInactiveSecurityGroups.cs" />
    <Compile Include="Migrations\201302122058443_FixInactiveSecurityGroups.Designer.cs">
      <DependentUpon>201302122058443_FixInactiveSecurityGroups.cs</DependentUpon>
    </Compile>
    <Compile Include="Migrations\201302122358491_GroupMemberListDetail.cs" />
    <Compile Include="Migrations\201302122358491_GroupMemberListDetail.Designer.cs">
      <DependentUpon>201302122358491_GroupMemberListDetail.cs</DependentUpon>
    </Compile>
    <Compile Include="Migrations\201302150233346_CategoryTreeView.cs" />
    <Compile Include="Migrations\201302150233346_CategoryTreeView.Designer.cs">
      <DependentUpon>201302150233346_CategoryTreeView.cs</DependentUpon>
    </Compile>
    <Compile Include="Migrations\201302152230138_BlockTypeListDetail.cs" />
    <Compile Include="Migrations\201302152230138_BlockTypeListDetail.Designer.cs">
      <DependentUpon>201302152230138_BlockTypeListDetail.cs</DependentUpon>
    </Compile>
    <Compile Include="Migrations\201302201159017_RenameBlockProperties.cs" />
    <Compile Include="Migrations\201302201159017_RenameBlockProperties.Designer.cs">
      <DependentUpon>201302201159017_RenameBlockProperties.cs</DependentUpon>
    </Compile>
    <Compile Include="Migrations\201302211249281_EntityTypeAttributeValue.cs" />
    <Compile Include="Migrations\201302211249281_EntityTypeAttributeValue.Designer.cs">
      <DependentUpon>201302211249281_EntityTypeAttributeValue.cs</DependentUpon>
    </Compile>
    <Compile Include="Migrations\201302211842372_AddPrayerRequestAdminPages.cs" />
    <Compile Include="Migrations\201302211842372_AddPrayerRequestAdminPages.Designer.cs">
      <DependentUpon>201302211842372_AddPrayerRequestAdminPages.cs</DependentUpon>
    </Compile>
    <Compile Include="Migrations\201302251516310_PageProperties.cs" />
    <Compile Include="Migrations\201302251516310_PageProperties.Designer.cs">
      <DependentUpon>201302251516310_PageProperties.cs</DependentUpon>
    </Compile>
    <Compile Include="Migrations\201302252219134_UpdateReport.cs" />
    <Compile Include="Migrations\201302252219134_UpdateReport.Designer.cs">
      <DependentUpon>201302252219134_UpdateReport.cs</DependentUpon>
    </Compile>
    <Compile Include="Migrations\201302261559183_ScheduleDescription.cs" />
    <Compile Include="Migrations\201302261559183_ScheduleDescription.Designer.cs">
      <DependentUpon>201302261559183_ScheduleDescription.cs</DependentUpon>
    </Compile>
    <Compile Include="Migrations\201303012246258_AddBinaryFileType.cs" />
    <Compile Include="Migrations\201303012246258_AddBinaryFileType.Designer.cs">
      <DependentUpon>201303012246258_AddBinaryFileType.cs</DependentUpon>
    </Compile>
    <Compile Include="Migrations\201303041612175_MenuToolsGroupViewer.cs" />
    <Compile Include="Migrations\201303041612175_MenuToolsGroupViewer.Designer.cs">
      <DependentUpon>201303041612175_MenuToolsGroupViewer.cs</DependentUpon>
    </Compile>
    <Compile Include="Migrations\201303051350444_WorkflowTrigger.cs" />
    <Compile Include="Migrations\201303051350444_WorkflowTrigger.Designer.cs">
      <DependentUpon>201303051350444_WorkflowTrigger.cs</DependentUpon>
    </Compile>
    <Compile Include="Migrations\201303051729314_WorkflowNameNotRequired.cs" />
    <Compile Include="Migrations\201303051729314_WorkflowNameNotRequired.Designer.cs">
      <DependentUpon>201303051729314_WorkflowNameNotRequired.cs</DependentUpon>
    </Compile>
    <Compile Include="Migrations\201303072129452_CategoryDetailBlockEntityType.cs" />
    <Compile Include="Migrations\201303072129452_CategoryDetailBlockEntityType.Designer.cs">
      <DependentUpon>201303072129452_CategoryDetailBlockEntityType.cs</DependentUpon>
    </Compile>
    <Compile Include="Migrations\201303082053321_StandardizeFieldTypeNames.cs" />
    <Compile Include="Migrations\201303082053321_StandardizeFieldTypeNames.Designer.cs">
      <DependentUpon>201303082053321_StandardizeFieldTypeNames.cs</DependentUpon>
    </Compile>
    <Compile Include="Migrations\201303111705586_DataViewEntityType.cs" />
    <Compile Include="Migrations\201303111705586_DataViewEntityType.Designer.cs">
      <DependentUpon>201303111705586_DataViewEntityType.cs</DependentUpon>
    </Compile>
    <Compile Include="Migrations\201303111750096_EntityTypeAttributeValueByName.cs" />
    <Compile Include="Migrations\201303111750096_EntityTypeAttributeValueByName.Designer.cs">
      <DependentUpon>201303111750096_EntityTypeAttributeValueByName.cs</DependentUpon>
    </Compile>
    <Compile Include="Migrations\201303120513496_AddDeviceBlocks.cs" />
    <Compile Include="Migrations\201303120513496_AddDeviceBlocks.Designer.cs">
      <DependentUpon>201303120513496_AddDeviceBlocks.cs</DependentUpon>
    </Compile>
    <Compile Include="Migrations\201303141823555_DataForLabels.cs" />
    <Compile Include="Migrations\201303141823555_DataForLabels.Designer.cs">
      <DependentUpon>201303141823555_DataForLabels.cs</DependentUpon>
    </Compile>
    <Compile Include="Migrations\201303152128532_UpdateSomeText.cs" />
    <Compile Include="Migrations\201303152128532_UpdateSomeText.Designer.cs">
      <DependentUpon>201303152128532_UpdateSomeText.cs</DependentUpon>
    </Compile>
    <Compile Include="Migrations\201303191826126_UpdateLocation.cs" />
    <Compile Include="Migrations\201303191826126_UpdateLocation.Designer.cs">
      <DependentUpon>201303191826126_UpdateLocation.cs</DependentUpon>
    </Compile>
    <Compile Include="Migrations\201303221324315_AddPageDisplayProperties.cs" />
    <Compile Include="Migrations\201303221324315_AddPageDisplayProperties.Designer.cs">
      <DependentUpon>201303221324315_AddPageDisplayProperties.cs</DependentUpon>
    </Compile>
    <Compile Include="Migrations\201303261236459_UpdateSecureRoute.cs" />
    <Compile Include="Migrations\201303261236459_UpdateSecureRoute.Designer.cs">
      <DependentUpon>201303261236459_UpdateSecureRoute.cs</DependentUpon>
    </Compile>
    <Compile Include="Migrations\201303262220512_Communication.cs" />
    <Compile Include="Migrations\201303262220512_Communication.Designer.cs">
      <DependentUpon>201303262220512_Communication.cs</DependentUpon>
    </Compile>
    <Compile Include="Migrations\201303271713457_CommunicationEmail.cs" />
    <Compile Include="Migrations\201303271713457_CommunicationEmail.Designer.cs">
      <DependentUpon>201303271713457_CommunicationEmail.cs</DependentUpon>
    </Compile>
    <Compile Include="Migrations\201303282315545_RemoveCommEmail.cs" />
    <Compile Include="Migrations\201303282315545_RemoveCommEmail.Designer.cs">
      <DependentUpon>201303282315545_RemoveCommEmail.cs</DependentUpon>
    </Compile>
    <Compile Include="Migrations\201304041745182_PledgeBlocks.cs" />
    <Compile Include="Migrations\201304041745182_PledgeBlocks.Designer.cs">
      <DependentUpon>201304041745182_PledgeBlocks.cs</DependentUpon>
    </Compile>
    <Compile Include="Migrations\201304051218073_DataViewTransform.cs" />
    <Compile Include="Migrations\201304051218073_DataViewTransform.Designer.cs">
      <DependentUpon>201304051218073_DataViewTransform.cs</DependentUpon>
    </Compile>
    <Compile Include="Migrations\201304100003385_zHeader.cs" />
    <Compile Include="Migrations\201304100003385_zHeader.Designer.cs">
      <DependentUpon>201304100003385_zHeader.cs</DependentUpon>
    </Compile>
    <Compile Include="Migrations\201304101246154_GivingBlocks.cs" />
    <Compile Include="Migrations\201304101246154_GivingBlocks.Designer.cs">
      <DependentUpon>201304101246154_GivingBlocks.cs</DependentUpon>
    </Compile>
    <Compile Include="Migrations\201304101854297_GivingBlocksSeedData.cs" />
    <Compile Include="Migrations\201304101854297_GivingBlocksSeedData.Designer.cs">
      <DependentUpon>201304101854297_GivingBlocksSeedData.cs</DependentUpon>
    </Compile>
    <Compile Include="Migrations\201304102107326_DbCalculatedPersonNameFields.cs" />
    <Compile Include="Migrations\201304102107326_DbCalculatedPersonNameFields.Designer.cs">
      <DependentUpon>201304102107326_DbCalculatedPersonNameFields.cs</DependentUpon>
    </Compile>
    <Compile Include="Migrations\201304102138354_NewFinancialSchema.cs" />
    <Compile Include="Migrations\201304102138354_NewFinancialSchema.Designer.cs">
      <DependentUpon>201304102138354_NewFinancialSchema.cs</DependentUpon>
    </Compile>
    <Compile Include="Migrations\201304102332542_DateTimeNamingSweep.cs" />
    <Compile Include="Migrations\201304102332542_DateTimeNamingSweep.Designer.cs">
      <DependentUpon>201304102332542_DateTimeNamingSweep.cs</DependentUpon>
    </Compile>
    <Compile Include="Migrations\201304151305475_ScheduledTransaction.cs" />
    <Compile Include="Migrations\201304151305475_ScheduledTransaction.Designer.cs">
      <DependentUpon>201304151305475_ScheduledTransaction.cs</DependentUpon>
    </Compile>
    <Compile Include="Migrations\RockMigration.cs">
      <SubType>Code</SubType>
    </Compile>
    <Compile Include="Migrations\RockMigration_4.cs" />
    <Compile Include="Migrations\RockMigration_3.cs" />
    <Compile Include="Migrations\RockMigration_2.cs">
      <SubType>Code</SubType>
    </Compile>
    <Compile Include="Migrations\RockMigration_1.cs">
      <SubType>Code</SubType>
    </Compile>
    <Compile Include="Model\AuthService.Partial.cs" />
    <Compile Include="Model\BlockService.Partial.cs" />
    <Compile Include="Model\BlockTypeService.Partial.cs" />
    <Compile Include="Model\AttendanceCode.cs" />
    <Compile Include="Model\CategoryService.Partial.cs" />
    <Compile Include="Model\CodeGenerated\AttendanceCodeService.cs" />
    <Compile Include="Model\CodeGenerated\AttendanceService.cs" />
    <Compile Include="Model\CodeGenerated\AuthService.cs" />
    <Compile Include="Model\CodeGenerated\BinaryFileService.cs" />
    <Compile Include="Model\CodeGenerated\BinaryFileTypeService.cs" />
    <Compile Include="Model\CodeGenerated\BlockService.cs" />
    <Compile Include="Model\CodeGenerated\BlockTypeService.cs" />
    <Compile Include="Model\CodeGenerated\CommunicationRecipientService.cs" />
    <Compile Include="Model\CodeGenerated\CommunicationService.cs" />
    <Compile Include="Model\CodeGenerated\DataViewFilterService.cs" />
    <Compile Include="Model\CodeGenerated\DataViewService.cs" />
    <Compile Include="Model\CodeGenerated\DeviceService.cs" />
    <Compile Include="Model\CodeGenerated\FinancialAccountService.cs" />
    <Compile Include="Model\CodeGenerated\FinancialBatchService.cs" />
    <Compile Include="Model\CodeGenerated\FinancialGatewayService.cs" />
    <Compile Include="Model\CodeGenerated\FinancialPledgeService.cs" />
    <Compile Include="Model\CodeGenerated\FinancialTransactionDetailService.cs" />
    <Compile Include="Model\CodeGenerated\FinancialTransactionImageService.cs" />
    <Compile Include="Model\CodeGenerated\FinancialTransactionService.cs" />
    <Compile Include="Model\CodeGenerated\GroupLocationService.cs" />
    <Compile Include="Model\CodeGenerated\HtmlContentService.cs" />
    <Compile Include="Model\CodeGenerated\MarketingCampaignAdService.cs" />
    <Compile Include="Model\CodeGenerated\MarketingCampaignAdTypeService.cs" />
    <Compile Include="Model\CodeGenerated\MarketingCampaignAudienceService.cs" />
    <Compile Include="Model\CodeGenerated\MarketingCampaignCampusService.cs" />
    <Compile Include="Model\CodeGenerated\MarketingCampaignService.cs" />
    <Compile Include="Model\CodeGenerated\NoteService.cs" />
    <Compile Include="Model\CodeGenerated\NoteTypeService.cs" />
    <Compile Include="Model\CodeGenerated\PageContextService.cs" />
    <Compile Include="Model\CodeGenerated\PageRouteService.cs" />
    <Compile Include="Model\CodeGenerated\PageService.cs" />
    <Compile Include="Model\CodeGenerated\PrayerRequestService.cs" />
    <Compile Include="Model\CodeGenerated\ReportService.cs" />
    <Compile Include="Model\CodeGenerated\ScheduleService.cs" />
    <Compile Include="Model\CodeGenerated\SiteDomainService.cs" />
    <Compile Include="Model\CodeGenerated\SiteService.cs" />
    <Compile Include="Model\CodeGenerated\UserLoginService.cs" />
    <Compile Include="Model\BinaryFileService.Partial.cs" />
    <Compile Include="Model\CodeGenerated\WorkflowActionService.cs" />
    <Compile Include="Model\CodeGenerated\WorkflowActionTypeService.cs" />
    <Compile Include="Model\CodeGenerated\WorkflowActivityService.cs" />
    <Compile Include="Model\CodeGenerated\WorkflowActivityTypeService.cs" />
    <Compile Include="Model\AttendanceCodeService.Partial.cs" />
    <Compile Include="Model\AttendanceService.Partial.cs" />
    <Compile Include="Model\BinaryFileType.cs" />
    <Compile Include="Model\Communication.cs" />
    <Compile Include="Model\CommunicationRecipient.cs" />
    <Compile Include="Model\FinancialScheduledTransaction.cs" />
    <Compile Include="Model\FinancialTransactionImage.cs" />
    <Compile Include="Model\DeviceService.Partial.cs" />
    <Compile Include="Model\DataViewService.Partial.cs" />
    <Compile Include="Model\FinancialTransactionService.Partial.cs">
      <SubType>Code</SubType>
    </Compile>
    <Compile Include="Model\MarketingCampaignAdTypeService.partial.cs">
      <SubType>Code</SubType>
    </Compile>
    <Compile Include="Model\PrayerRequestService.partial.cs" />
    <Compile Include="Model\DataView.cs" />
    <Compile Include="Model\DataViewFilter.cs" />
    <Compile Include="Model\Report.cs" />
    <Compile Include="Model\GroupLocationService.Partial.cs" />
    <Compile Include="Model\MarketingCampaign.cs" />
    <Compile Include="Model\MarketingCampaignAd.cs" />
    <Compile Include="Model\MarketingCampaignAdType.cs" />
    <Compile Include="Model\MarketingCampaignAudience.cs" />
    <Compile Include="Model\MarketingCampaignCampus.cs" />
    <Compile Include="Model\Note.cs" />
    <Compile Include="Model\NoteService.Partial.cs" />
    <Compile Include="Model\NoteType.cs" />
    <Compile Include="Model\NoteTypeService.Partial.cs" />
    <Compile Include="Model\PageContextService.Partial.cs" />
    <Compile Include="Model\HtmlContentService.Partial.cs" />
    <Compile Include="Model\PageContext.cs" />
    <Compile Include="Model\PageService.Partial.cs" />
    <Compile Include="Model\PageRouteService.Partial.cs" />
    <Compile Include="Model\PrayerRequest.cs" />
    <Compile Include="Model\SiteDomainService.Partial.cs" />
    <Compile Include="Model\SiteService.Partial.cs" />
    <Compile Include="Model\UserLoginService.Partial.cs" />
    <Compile Include="Communication\BouncedEmail.cs" />
    <Compile Include="Communication\IEmailProvider.cs" />
    <Compile Include="Communication\SendGridEmailProvider.cs" />
    <Compile Include="Constants\DisplayStrings.cs" />
    <Compile Include="Model\CodeGenerated\AttributeQualifierService.cs" />
    <Compile Include="Model\AttributeQualifierService.Partial.cs" />
    <Compile Include="Model\CodeGenerated\AttributeService.cs" />
    <Compile Include="Model\AttributeService.Partial.cs" />
    <Compile Include="Model\CodeGenerated\AttributeValueService.cs" />
    <Compile Include="Model\AttributeValueService.Partial.cs" />
    <Compile Include="Model\Audit.cs">
      <SubType>Code</SubType>
    </Compile>
    <Compile Include="Model\CodeGenerated\AuditService.cs" />
    <Compile Include="Model\CodeGenerated\CategoryService.cs" />
    <Compile Include="Model\CodeGenerated\EntityTypeService.cs" />
    <Compile Include="Field\Types\HtmlFieldType.cs" />
    <Compile Include="Field\Types\MemoFieldType.cs" />
    <Compile Include="Model\CodeGenerated\PersonAccountService.cs" />
    <Compile Include="Migrations\201211292334047_CreateDatabase.cs" />
    <Compile Include="Migrations\201211292334047_CreateDatabase.Designer.cs">
      <DependentUpon>201211292334047_CreateDatabase.cs</DependentUpon>
    </Compile>
    <Compile Include="Migrations\201212031749206_MarketingCampaignAdAttributes.cs" />
    <Compile Include="Migrations\201212031749206_MarketingCampaignAdAttributes.Designer.cs">
      <DependentUpon>201212031749206_MarketingCampaignAdAttributes.cs</DependentUpon>
    </Compile>
    <Compile Include="Migrations\201212041249372_EntityTypesAdmin.cs" />
    <Compile Include="Migrations\201212041249372_EntityTypesAdmin.Designer.cs">
      <DependentUpon>201212041249372_EntityTypesAdmin.cs</DependentUpon>
    </Compile>
    <Compile Include="Migrations\201212041823461_RockModel.cs" />
    <Compile Include="Migrations\201212041823461_RockModel.Designer.cs">
      <DependentUpon>201212041823461_RockModel.cs</DependentUpon>
    </Compile>
    <Compile Include="Model\Attendance.cs" />
    <Compile Include="Model\Schedule.cs" />
    <Compile Include="Model\Device.cs" />
    <Compile Include="Model\CodeGenerated\ServiceJobService.cs" />
    <Compile Include="Model\CodeGenerated\WorkflowTriggerService.cs" />
    <Compile Include="Model\CodeGenerated\MetricService.cs">
      <SubType>Code</SubType>
    </Compile>
    <Compile Include="Model\Category.cs" />
    <Compile Include="Services\NuGet\PackageService.cs" />
    <Compile Include="Search\Person\PersonQueryExtensions.cs" />
    <Compile Include="SystemGuid\BinaryFileType.cs" />
    <Compile Include="Web\Cache\CachedModel.cs" />
    <Compile Include="Web\UI\Adapters\CheckBoxAdapter.cs" />
    <Compile Include="Web\UI\Adapters\CheckBoxListAdapter.cs" />
    <Compile Include="Web\UI\Adapters\DropDownListAdapter.cs" />
    <Compile Include="Web\UI\Adapters\RadioButtonAdapter.cs" />
    <Compile Include="Web\UI\Controls\RockDropDownList.cs" />
    <Compile Include="Web\UI\Controls\NumberBox.cs" />
    <Compile Include="Web\UI\Controls\PageBreadCrumbs.cs" />
    <Compile Include="Web\UI\Controls\PageDescription.cs" />
    <Compile Include="Web\UI\Controls\PageIcon.cs" />
    <Compile Include="Web\UI\Controls\Pickers\CategoryPicker.cs" />
    <Compile Include="Web\UI\Controls\Pickers\BinaryFileTypePicker.cs" />
    <Compile Include="Web\UI\Controls\Pickers\BinaryFilePicker.cs" />
    <Compile Include="Web\UI\Controls\Pickers\AccountPicker.cs">
      <SubType>Code</SubType>
    </Compile>
    <Compile Include="Web\UI\Controls\Pickers\WorkflowTypePicker.cs" />
    <Compile Include="Web\UI\Controls\Pickers\GroupPicker.cs" />
    <Compile Include="Web\UI\Controls\Pickers\ItemPicker.cs" />
    <Compile Include="Web\UI\Controls\HiddenFieldValidator.cs" />
    <Compile Include="Web\UI\Controls\FileUploader.cs">
      <SubType>Code</SubType>
    </Compile>
    <Compile Include="Web\UI\Controls\Pickers\PagePicker.cs" />
    <Compile Include="Web\UI\Controls\KeyValueList.cs" />
    <Compile Include="Web\UI\Controls\Grid\ToggleField.cs" />
    <Compile Include="Web\UI\Controls\Badge.cs" />
    <Compile Include="Web\UI\Controls\ButtonDropDownList.cs" />
    <Compile Include="Web\UI\Controls\AttributeEditor.cs" />
    <Compile Include="Web\UI\Controls\SecurityButton.cs" />
    <Compile Include="Web\UI\Controls\Workflow Controls\WorkflowActionTypeEditor.cs" />
    <Compile Include="Web\UI\Controls\Workflow Controls\WorkflowActivityTypeEditor.cs" />
    <Compile Include="Web\UI\Controls\Grid\BadgeField.cs" />
    <Compile Include="Web\UI\Controls\Grid\INotRowSelectedField.cs" />
    <Compile Include="Web\UI\Controls\LabeledToggle.cs" />
    <Compile Include="Web\UI\Controls\Toggle.cs" />
    <Compile Include="Web\UI\Controls\HelpBlock.cs" />
    <Compile Include="Web\UI\Controls\Pickers\PersonPicker.cs" />
    <Compile Include="Reporting\DataFilterComponent.cs" />
    <Compile Include="Reporting\DataFilterContainer.cs" />
    <Compile Include="Reporting\DataFilter\Person\GroupTypeAttendanceFilter.cs" />
    <Compile Include="Reporting\DataFilter\Person\HasPictureFilter.cs" />
    <Compile Include="Web\UI\Adapters\RadioButtonListAdapter.cs" />
    <Compile Include="Web\UI\Controls\Data View Filters\FilterGroup.cs" />
    <Compile Include="Web\UI\Controls\Data View Filters\FilterField.cs" />
    <Compile Include="Web\UI\Controls\Grid\AttributeField.cs" />
    <Compile Include="Web\UI\Controls\ILabeledControl.cs" />
    <Compile Include="Web\UI\BreadCrumb.cs" />
    <Compile Include="Web\UI\IDetailBlock.cs" />
    <Compile Include="Web\UI\IDimmableBlock.cs" />
    <Compile Include="Workflow\Action\CheckIn\CheckInActionComponent.cs" />
    <Compile Include="Workflow\Action\CheckIn\CalculateLastAttended.cs" />
    <Compile Include="Workflow\Action\CheckIn\CreateLabels.cs" />
    <Compile Include="Workflow\Action\CheckIn\RemoveEmptyPeople.cs" />
    <Compile Include="Workflow\Action\CheckIn\RemoveEmptyGroupTypes.cs" />
    <Compile Include="Workflow\Action\CheckIn\RemoveEmptyLocations.cs" />
    <Compile Include="Workflow\Action\CheckIn\SaveAttendance.cs" />
    <Compile Include="Workflow\Action\CheckIn\RemoveEmptyGroups.cs" />
    <Compile Include="Workflow\Action\CheckIn\LoadSchedules.cs" />
    <Compile Include="Workflow\Action\CheckIn\LoadGroups.cs" />
    <Compile Include="Workflow\Action\CheckIn\FilterActiveLocations.cs" />
    <Compile Include="Workflow\Action\CheckIn\LoadLocations.cs" />
    <Compile Include="Workflow\Action\CheckIn\FilterByAge.cs" />
    <Compile Include="Workflow\Action\CheckIn\LoadGroupTypes.cs" />
    <Compile Include="Workflow\Action\CheckIn\FindRelationships.cs" />
    <Compile Include="Workflow\Action\CheckIn\FindFamilyMembers.cs" />
    <Compile Include="Workflow\Action\CheckIn\FindFamilies.cs" />
    <Compile Include="Web\UI\ViewStateList.cs" />
    <Compile Include="Workflow\Action\ParseZebraLabel.cs" />
    <Compile Include="Workflow\TriggerCache.cs" />
    <Compile Include="Model\WorkflowTriggerService.Partial.cs" />
    <Compile Include="Model\WorkflowTrigger.cs" />
    <Compile Include="Model\EntityType.cs" />
    <Compile Include="Model\EntityTypeService.Partial.cs" />
    <Compile Include="Model\TaggedItemService.Partial.cs" />
    <Compile Include="Model\TagService.Partial.cs" />
    <Compile Include="Model\Tag.cs" />
    <Compile Include="Model\TaggedItem.cs" />
    <Compile Include="Model\CodeGenerated\DefinedTypeService.cs" />
    <Compile Include="Model\CodeGenerated\DefinedValueService.cs" />
    <Compile Include="Model\CodeGenerated\ExceptionLogService.cs" />
    <Compile Include="Model\CodeGenerated\FieldTypeService.cs" />
    <Compile Include="Model\FieldTypeService.Partial.cs" />
    <Compile Include="Model\MetricService.Partial.cs" />
    <Compile Include="Model\MetricValue.cs" />
    <Compile Include="Model\CodeGenerated\MetricValueService.cs" />
    <Compile Include="Model\Metric.cs" />
    <Compile Include="Model\DefinedTypeService.Partial.cs" />
    <Compile Include="Model\DefinedValueService.Partial.cs" />
    <Compile Include="Model\ExceptionLog.cs" />
    <Compile Include="Model\ExceptionLogService.Partial.cs" />
    <Compile Include="Model\MetricValueService.Partial.cs" />
    <Compile Include="Model\RangeValue.cs" />
    <Compile Include="Model\CodeGenerated\ServiceLogService.cs" />
    <Compile Include="Model\CodeGenerated\TaggedItemService.cs" />
    <Compile Include="Model\CodeGenerated\TagService.cs" />
    <Compile Include="Model\CodeGenerated\LocationService.cs" />
    <Compile Include="Model\GroupTypeLocationType.cs">
      <SubType>Code</SubType>
    </Compile>
    <Compile Include="Model\LocationService.Partial.cs" />
    <Compile Include="Model\Campus.cs" />
    <Compile Include="Model\CodeGenerated\CampusService.cs" />
    <Compile Include="Model\CodeGenerated\EmailTemplateService.cs" />
    <Compile Include="Model\EmailTemplateService.Partial.cs" />
    <Compile Include="Model\CodeGenerated\PersonMergedService.cs" />
    <Compile Include="Model\CodeGenerated\PersonService.cs" />
    <Compile Include="Model\PersonService.Partial.cs" />
    <Compile Include="Model\PersonMergedService.Partial.cs" />
    <Compile Include="Model\PersonMerged.cs" />
    <Compile Include="Model\PersonViewed.cs" />
    <Compile Include="Model\CodeGenerated\PersonViewedService.cs" />
    <Compile Include="Model\PersonViewedService.Partial.cs" />
    <Compile Include="Model\CodeGenerated\PhoneNumberService.cs" />
    <Compile Include="Model\PhoneNumberService.Partial.cs" />
    <Compile Include="Model\DiscService.cs" />
    <Compile Include="Data\AlternateKeyAttribute.cs" />
    <Compile Include="Data\FriendlyTypeNameAttribute.cs" />
    <Compile Include="Data\NotAuditedAttribute.cs" />
    <Compile Include="Data\IEntity.cs" />
    <Compile Include="Data\IRepository.cs" />
    <Compile Include="Data\RepositoryFactory.cs" />
    <Compile Include="Data\RockPluginDBInitializer.cs" />
    <Compile Include="Data\RockTransactionScope.cs" />
    <Compile Include="Data\RouteAttribute.cs" />
    <Compile Include="Data\Service.cs" />
    <Compile Include="Extension\Component.cs" />
    <Compile Include="Extension\IComponentData.cs" />
    <Compile Include="Extension\Container.cs" />
    <Compile Include="Address\Geocode\TeleAtlas.cs" />
    <Compile Include="Extension\ComponentDescription.cs" />
    <Compile Include="Address\Standardize\MelissaData.cs" />
    <Compile Include="Address\Standardize\StrikeIron.cs" />
    <Compile Include="Address\StandardizeContainer.cs">
      <SubType>Code</SubType>
    </Compile>
    <Compile Include="Address\Geocode\StrikeIron.cs" />
    <Compile Include="Address\StandardizeComponent.cs" />
    <Compile Include="Address\GeocodeComponent.cs" />
    <Compile Include="Address\Geocode\ServiceObjects.cs" />
    <Compile Include="Model\Auth.cs" />
    <Compile Include="Model\BlockType.cs" />
    <Compile Include="Model\Block.cs" />
    <Compile Include="Model\BinaryFile.cs" />
    <Compile Include="Model\HtmlContent.cs" />
    <Compile Include="Model\Page.cs" />
    <Compile Include="Model\PageRoute.cs" />
    <Compile Include="Model\Site.cs" />
    <Compile Include="Model\SiteDomain.cs" />
    <Compile Include="Model\UserLogin.cs" />
    <Compile Include="Communication\Email.cs" />
    <Compile Include="Model\Attribute.cs" />
    <Compile Include="Model\AttributeQualifier.cs" />
    <Compile Include="Model\AttributeValue.cs" />
    <Compile Include="Model\DefinedType.cs" />
    <Compile Include="Model\DefinedValue.cs" />
    <Compile Include="Model\FieldType.cs" />
    <Compile Include="Model\ServiceLog.cs" />
    <Compile Include="Model\Location.cs" />
    <Compile Include="Model\EmailTemplate.cs" />
    <Compile Include="Model\Person.cs" />
    <Compile Include="Model\PhoneNumber.cs" />
    <Compile Include="Extension\IContainer.cs" />
    <Compile Include="Field\ConfigurationValue.cs" />
    <Compile Include="Field\Types\SelectMultiFieldType.cs" />
    <Compile Include="Field\Types\DocumentFieldType.cs" />
    <Compile Include="Field\Types\PersonFieldType.cs" />
    <Compile Include="Field\Types\UrlFieldType.cs" />
    <Compile Include="Field\Types\CurrencyFieldType.cs" />
    <Compile Include="Field\Types\DecimalFieldType.cs" />
    <Compile Include="Field\Types\DefinedValueFieldType.cs" />
    <Compile Include="Field\Types\DefinedTypeFieldType.cs" />
    <Compile Include="Field\Types\DateFieldType.cs" />
    <Compile Include="Field\Types\ImageFieldType.cs" />
    <Compile Include="Field\Types\VideoFieldType.cs" />
    <Compile Include="Model\FinancialBatch.cs">
      <SubType>Code</SubType>
    </Compile>
    <Compile Include="Model\FinancialAccount.cs">
      <SubType>Code</SubType>
    </Compile>
    <Compile Include="Model\FinancialGateway.cs">
      <SubType>Code</SubType>
    </Compile>
    <Compile Include="Model\PersonAccount.cs">
      <SubType>Code</SubType>
    </Compile>
    <Compile Include="Model\FinancialPledge.cs">
      <SubType>Code</SubType>
    </Compile>
    <Compile Include="Model\FinancialTransaction.cs">
      <SubType>Code</SubType>
    </Compile>
    <Compile Include="Model\FinancialTransactionDetail.cs">
      <SubType>Code</SubType>
    </Compile>
    <Compile Include="Model\TransactionSearchValue.cs" />
    <Compile Include="Model\Group.cs" />
    <Compile Include="Model\CodeGenerated\GroupRoleService.cs" />
    <Compile Include="Model\CodeGenerated\GroupService.cs" />
    <Compile Include="Model\GroupService.Partial.cs" />
    <Compile Include="Model\GroupRole.cs" />
    <Compile Include="Model\GroupRoleService.Partial.cs" />
    <Compile Include="Model\GroupType.cs" />
    <Compile Include="Model\CodeGenerated\GroupTypeService.cs" />
    <Compile Include="Model\GroupTypeService.Partial.cs" />
    <Compile Include="Model\GroupMember.cs" />
    <Compile Include="Model\CodeGenerated\GroupMemberService.cs" />
    <Compile Include="Model\GroupMemberService.Partial.cs" />
    <Compile Include="Model\GroupLocation.cs" />
    <Compile Include="Jobs\CleanCachedImages.cs" />
    <Compile Include="Jobs\SendGridProcess.cs" />
    <Compile Include="Jobs\RockCleanup.cs" />
    <Compile Include="Migrations\Configuration.cs" />
    <Compile Include="Migrations\RockCSharpMigrationCodeGenerator.cs" />
    <Compile Include="Search\Person\Address.cs" />
    <Compile Include="Search\Person\Email.cs" />
    <Compile Include="Search\Person\Name.cs" />
    <Compile Include="Search\Person\Phone.cs" />
    <Compile Include="Search\SearchComponent.cs" />
    <Compile Include="Search\SearchContainer.cs" />
    <Compile Include="Security\AdditionalActionsAttribute.cs" />
    <Compile Include="Security\Authentication\ActiveDirectory.cs" />
    <Compile Include="Security\Authentication\Database.cs" />
    <Compile Include="Security\ExternalAuthenticationComponent.cs" />
    <Compile Include="Security\ExternalAuthenticationContainer.cs" />
    <Compile Include="Security\Encryption.cs" />
    <Compile Include="Security\ExternalAuthentication\Facebook.cs">
      <SubType>Code</SubType>
    </Compile>
    <Compile Include="Security\GlobalDefault.cs" />
    <Compile Include="Security\AuthenticationComponent.cs" />
    <Compile Include="Security\AuthenticationContainer.cs" />
    <Compile Include="Services\NuGet\RockPackagePathResolver.cs" />
    <Compile Include="Services\NuGet\WebProjectManager.cs" />
    <Compile Include="Services\NuGet\WebProjectSystem.cs" />
    <Compile Include="SystemGuid\BlockType.cs" />
    <Compile Include="SystemGuid\Site.cs" />
    <Compile Include="SystemGuid\GroupRole.cs" />
    <Compile Include="SystemGuid\DefinedValue.cs" />
    <Compile Include="SystemGuid\GroupType.cs" />
    <Compile Include="SystemGuid\FieldType.cs" />
    <Compile Include="SystemGuid\Group.cs" />
    <Compile Include="SystemGuid\DefinedType.cs" />
    <Compile Include="SystemGuid\Page.cs" />
    <Compile Include="Transactions\AuditTransaction.cs" />
    <Compile Include="Transactions\WorkflowTriggerTransaction.cs" />
    <Compile Include="Transactions\UserLastActivityTransaction.cs" />
    <Compile Include="Transactions\PersonViewTransaction.cs" />
    <Compile Include="Transactions\ITransaction.cs" />
    <Compile Include="Transactions\PageViewTransaction.cs" />
    <Compile Include="Transactions\RockQueue.cs" />
    <Compile Include="SystemGuid\EmailTemplate.cs" />
    <Compile Include="Model\WorkflowActivityType.cs" />
    <Compile Include="Model\WorkflowActionType.cs" />
    <Compile Include="Model\WorkflowActivity.cs" />
    <Compile Include="Model\WorkflowAction.cs" />
    <Compile Include="Jobs\ProcessWorkflows.cs" />
    <Compile Include="Workflow\Action\CompleteWorkflow.cs" />
    <Compile Include="Workflow\Action\ActivateActivity.cs" />
    <Compile Include="Workflow\Action\SendEmail.cs" />
    <Compile Include="Workflow\Action\SetStatus.cs" />
    <Compile Include="Model\WorkflowTypeService.Partial.cs" />
    <Compile Include="Model\WorkflowService.Partial.cs" />
    <Compile Include="Workflow\ActionComponent.cs" />
    <Compile Include="Workflow\ActionContainer.cs" />
    <Compile Include="Model\CodeGenerated\WorkflowLogService.cs" />
    <Compile Include="Model\CodeGenerated\WorkflowService.cs" />
    <Compile Include="Model\CodeGenerated\WorkflowTypeService.cs" />
    <Compile Include="Model\WorkflowLog.cs" />
    <Compile Include="Model\Workflow.cs" />
    <Compile Include="Model\WorkflowType.cs" />
    <Compile Include="Model\ServiceJob.cs" />
    <Compile Include="Model\ServiceJobService.Partial.cs" />
    <Compile Include="Version.cs" />
    <Compile Include="Web\Cache\AttributeCache.cs" />
    <Compile Include="Web\Cache\BlockTypeCache.cs" />
    <Compile Include="Web\Cache\BlockCache.cs" />
    <Compile Include="Security\Role.cs" />
    <Compile Include="Web\Cache\CampusCache.cs">
      <SubType>Code</SubType>
    </Compile>
    <Compile Include="Web\Cache\EntityTypeCache.cs" />
    <Compile Include="Web\Cache\DefinedTypeCache.cs" />
    <Compile Include="Web\Cache\DefinedValueCache.cs" />
    <Compile Include="Web\Cache\GlobalAttributesCache.cs" />
    <Compile Include="Web\Cache\FieldTypeCache.cs" />
    <Compile Include="Web\Cache\SiteCache.cs" />
    <Compile Include="Web\Cache\PageCache.cs" />
    <Compile Include="Web\UI\ContextAttribute.cs">
      <SubType>Code</SubType>
    </Compile>
    <Compile Include="Web\UI\Controls\Pickers\CampusPicker.cs" />
    <Compile Include="Web\UI\Controls\ModalAlert.cs" />
    <Compile Include="Web\UI\Controls\ModalDialog.cs" />
    <Compile Include="Web\UI\Controls\LabeledRadioButtonList.cs" />
    <Compile Include="Web\UI\Controls\Pickers\DateTimePicker.cs" />
    <Compile Include="Web\UI\Controls\Grid\EnumField.cs" />
    <Compile Include="Web\UI\Controls\Grid\DateTimeField.cs" />
    <Compile Include="Web\UI\Controls\Grid\DateField.cs" />
    <Compile Include="Web\UI\Controls\Grid\EditValueField.cs" />
    <Compile Include="Web\UI\Controls\Grid\GridFilter.cs" />
    <Compile Include="Web\UI\Controls\LabeledText.cs" />
    <Compile Include="Web\UI\Controls\ModalIFrameDialog.cs" />
    <Compile Include="Web\UI\Controls\ImageUploader.cs" />
    <Compile Include="Web\UI\Controls\LabeledTextBox.cs" />
    <Compile Include="Web\UI\Controls\PageTitle.cs" />
    <Compile Include="Web\UI\Controls\LabeledCheckBoxList.cs" />
    <Compile Include="Web\UI\Controls\Data Fields\FieldTypeList.cs" />
    <Compile Include="Web\UI\Controls\Grid\GridActions.cs" />
    <Compile Include="Web\UI\Controls\LabeledCheckBox.cs" />
    <Compile Include="Web\UI\Controls\SearchField.cs" />
    <Compile Include="Web\UI\Controls\Zone.cs" />
    <Compile Include="Web\UI\DialogMasterPage.cs">
      <SubType>ASPXCodeBehind</SubType>
    </Compile>
    <Compile Include="Web\UI\RockPage.cs">
      <SubType>ASPXCodeBehind</SubType>
    </Compile>
    <Compile Include="Web\UI\RockBlock.cs">
      <SubType>ASPXCodeBehind</SubType>
    </Compile>
    <Compile Include="Attribute\TextFieldAttribute.cs" />
    <Compile Include="Web\RockRouteHandler.cs" />
    <Compile Include="Security\Authorization.cs" />
    <Compile Include="Security\ISecured.cs" />
    <Compile Include="Web\UI\Controls\Data Fields\DataDropDownList.cs">
      <SubType>Code</SubType>
    </Compile>
    <Compile Include="Web\UI\Controls\Data Fields\DataTextBox.cs">
      <SubType>Code</SubType>
    </Compile>
    <Compile Include="Web\UI\Controls\LabeledDropDownList.cs" />
    <Compile Include="Web\UI\Controls\Grid\SecurityField.cs" />
    <Compile Include="Web\UI\Controls\Grid\ReorderField.cs" />
    <Compile Include="Web\UI\Controls\Grid\EditField.cs" />
    <Compile Include="Web\UI\Controls\Grid\DeleteField.cs">
      <SubType>Code</SubType>
    </Compile>
    <Compile Include="Web\UI\Controls\Grid\Grid.cs" />
    <Compile Include="Web\UI\Controls\Grid\BoolField.cs" />
    <Compile Include="Web\UI\Controls\HtmlGenericContainer.cs" />
    <Compile Include="Web\UI\Controls\NotificationBox.cs" />
    <Compile Include="Web\UI\Controls\RowEventArgs.cs" />
    <Compile Include="ExtensionMethods.cs" />
    <Compile Include="Field\Types\BooleanFieldType.cs" />
    <Compile Include="Field\Types\PageReferenceFieldType.cs" />
    <Compile Include="Field\Types\IntegerFieldType.cs" />
    <Compile Include="Field\Types\SelectSingleFieldType.cs" />
    <Compile Include="Field\Types\ColorFieldType.cs" />
    <Compile Include="Field\FieldType.cs" />
    <Compile Include="Field\Helper.cs" />
    <Compile Include="Field\IFieldType.cs" />
    <Compile Include="Field\Types\TextFieldType.cs" />
    <Compile Include="Attribute\Helper.cs" />
    <Compile Include="Web\HttpModule.cs" />
    <Compile Include="Web\PageReference.cs" />
    <Compile Include="Reflection.cs" />
    <Compile Include="Jobs\JobPulse.cs" />
    <Compile Include="Jobs\RockJobListener.cs" />
    <Compile Include="Jobs\TestJob.cs" />
    <Compile Include="Attribute\IHasAttributes.cs" />
    <Compile Include="Data\IOrdered.cs" />
    <Compile Include="Data\Entity.cs" />
    <Compile Include="Data\Model.cs">
      <SubType>Code</SubType>
    </Compile>
    <Compile Include="Data\RockContext.cs" />
    <Compile Include="Data\UnitOfWorkScope.cs" />
    <Compile Include="Properties\AssemblyInfo.cs" />
    <Compile Include="Data\EFRepository.cs" />
    <Compile Include="Service References\MelissaData.AddressCheck\Reference.cs">
      <AutoGen>True</AutoGen>
      <DesignTime>True</DesignTime>
      <DependentUpon>Reference.svcmap</DependentUpon>
    </Compile>
    <Compile Include="Service References\ServiceObjects.GeoCoder\Reference.cs">
      <AutoGen>True</AutoGen>
      <DesignTime>True</DesignTime>
      <DependentUpon>Reference.svcmap</DependentUpon>
    </Compile>
    <Compile Include="Service References\StrikeIron.USAddressVerification\Reference.cs">
      <AutoGen>True</AutoGen>
      <DesignTime>True</DesignTime>
      <DependentUpon>Reference.svcmap</DependentUpon>
    </Compile>
    <Compile Include="Service References\TeleAtlas.Authentication\Reference.cs">
      <AutoGen>True</AutoGen>
      <DesignTime>True</DesignTime>
      <DependentUpon>Reference.svcmap</DependentUpon>
    </Compile>
    <Compile Include="Service References\TeleAtlas.Geocoding\Reference.cs">
      <AutoGen>True</AutoGen>
      <DesignTime>True</DesignTime>
      <DependentUpon>Reference.svcmap</DependentUpon>
    </Compile>
    <Compile Include="Data\IFeed.cs" />
    <Compile Include="Jobs\JobLoadFailedException.cs" />
    <Compile Include="Web\UI\PersonBlock.cs">
      <SubType>ASPXCodeBehind</SubType>
    </Compile>
    <Compile Include="Web\UI\Validation\DataAnnotationValidator.cs" />
  </ItemGroup>
  <ItemGroup>
    <Content Include="packages.config" />
    <None Include="CheckInStateClassDiagram.cd" />
    <None Include="Service References\MelissaData.AddressCheck\Rock.MelissaData.AddressCheck.ResponseArray.datasource">
      <DependentUpon>Reference.svcmap</DependentUpon>
    </None>
    <None Include="Service References\MelissaData.AddressCheck\Service.wsdl" />
    <None Include="Service References\MelissaData.AddressCheck\Service.xsd">
      <SubType>Designer</SubType>
    </None>
    <None Include="Service References\MelissaData.AddressCheck\Service1.xsd">
      <SubType>Designer</SubType>
    </None>
    <None Include="Service References\ServiceObjects.GeoCoder\GeoCoder.wsdl" />
    <None Include="Service References\ServiceObjects.GeoCoder\Rock.ServiceObjects.GeoCoder.DistanceBetweenInfo.datasource">
      <DependentUpon>Reference.svcmap</DependentUpon>
    </None>
    <None Include="Service References\ServiceObjects.GeoCoder\Rock.ServiceObjects.GeoCoder.DistanceToWaterInfo.datasource">
      <DependentUpon>Reference.svcmap</DependentUpon>
    </None>
    <None Include="Service References\ServiceObjects.GeoCoder\Rock.ServiceObjects.GeoCoder.GeocodeCityWorldwideInfo.datasource">
      <DependentUpon>Reference.svcmap</DependentUpon>
    </None>
    <None Include="Service References\ServiceObjects.GeoCoder\Rock.ServiceObjects.GeoCoder.Location.datasource">
      <DependentUpon>Reference.svcmap</DependentUpon>
    </None>
    <None Include="Service References\ServiceObjects.GeoCoder\Rock.ServiceObjects.GeoCoder.Location_V3.datasource">
      <DependentUpon>Reference.svcmap</DependentUpon>
    </None>
    <None Include="Service References\ServiceObjects.GeoCoder\Rock.ServiceObjects.GeoCoder.ReverseAddress.datasource">
      <DependentUpon>Reference.svcmap</DependentUpon>
    </None>
    <None Include="Service References\ServiceObjects.GeoCoder\Rock.ServiceObjects.GeoCoder.ZipCodeInfo.datasource">
      <DependentUpon>Reference.svcmap</DependentUpon>
    </None>
    <None Include="Service References\StrikeIron.USAddressVerification\Rock.StrikeIron.USAddressVerification.SIWsOutputOfMethodStatusRecord.datasource">
      <DependentUpon>Reference.svcmap</DependentUpon>
    </None>
    <None Include="Service References\StrikeIron.USAddressVerification\Rock.StrikeIron.USAddressVerification.SIWsOutputOfSIWsResultArrayOfMethodStatusRecord.datasource">
      <DependentUpon>Reference.svcmap</DependentUpon>
    </None>
    <None Include="Service References\StrikeIron.USAddressVerification\Rock.StrikeIron.USAddressVerification.SIWsOutputOfSIWsResultArrayOfServiceInfoRecord.datasource">
      <DependentUpon>Reference.svcmap</DependentUpon>
    </None>
    <None Include="Service References\StrikeIron.USAddressVerification\Rock.StrikeIron.USAddressVerification.SIWsOutputOfSIWsResultArrayOfUSAddressWithStatus.datasource">
      <DependentUpon>Reference.svcmap</DependentUpon>
    </None>
    <None Include="Service References\StrikeIron.USAddressVerification\Rock.StrikeIron.USAddressVerification.SIWsOutputOfUSAddress.datasource">
      <DependentUpon>Reference.svcmap</DependentUpon>
    </None>
    <None Include="Service References\StrikeIron.USAddressVerification\Rock.StrikeIron.USAddressVerification.SubscriptionInfo.datasource">
      <DependentUpon>Reference.svcmap</DependentUpon>
    </None>
    <None Include="Service References\StrikeIron.USAddressVerification\USAddressVerification5.wsdl" />
    <None Include="Service References\TeleAtlas.Authentication\Authentication.wsdl" />
    <None Include="Service References\TeleAtlas.Geocoding\Geocoding.wsdl" />
    <None Include="Service References\TeleAtlas.Geocoding\Rock.TeleAtlas.Geocoding.Geocode.datasource">
      <DependentUpon>Reference.svcmap</DependentUpon>
    </None>
    <None Include="Service References\TeleAtlas.Geocoding\Rock.TeleAtlas.Geocoding.MatchType.datasource">
      <DependentUpon>Reference.svcmap</DependentUpon>
    </None>
    <None Include="Service References\TeleAtlas.Geocoding\Rock.TeleAtlas.Geocoding.NameValue.datasource">
      <DependentUpon>Reference.svcmap</DependentUpon>
    </None>
    <None Include="Service References\TeleAtlas.Geocoding\Rock.TeleAtlas.Geocoding.OutputField.datasource">
      <DependentUpon>Reference.svcmap</DependentUpon>
    </None>
    <None Include="Service References\ServiceObjects.GeoCoder\GeoCoder.disco" />
    <None Include="Service References\ServiceObjects.GeoCoder\configuration91.svcinfo" />
    <None Include="Service References\ServiceObjects.GeoCoder\configuration.svcinfo" />
    <None Include="Service References\ServiceObjects.GeoCoder\Reference.svcmap">
      <Generator>WCF Proxy Generator</Generator>
      <LastGenOutput>Reference.cs</LastGenOutput>
    </None>
    <None Include="Service References\StrikeIron.USAddressVerification\configuration91.svcinfo" />
    <None Include="Service References\StrikeIron.USAddressVerification\configuration.svcinfo" />
    <None Include="Service References\StrikeIron.USAddressVerification\Reference.svcmap">
      <Generator>WCF Proxy Generator</Generator>
      <LastGenOutput>Reference.cs</LastGenOutput>
    </None>
    <None Include="Service References\MelissaData.AddressCheck\Service.disco" />
    <None Include="Service References\MelissaData.AddressCheck\configuration91.svcinfo" />
    <None Include="Service References\MelissaData.AddressCheck\configuration.svcinfo" />
    <None Include="Service References\MelissaData.AddressCheck\Reference.svcmap">
      <Generator>WCF Proxy Generator</Generator>
      <LastGenOutput>Reference.cs</LastGenOutput>
    </None>
    <None Include="Service References\TeleAtlas.Authentication\configuration91.svcinfo" />
    <None Include="Service References\TeleAtlas.Authentication\configuration.svcinfo" />
    <None Include="Service References\TeleAtlas.Authentication\Reference.svcmap">
      <Generator>WCF Proxy Generator</Generator>
      <LastGenOutput>Reference.cs</LastGenOutput>
    </None>
    <None Include="Service References\TeleAtlas.Geocoding\configuration91.svcinfo" />
    <None Include="Service References\TeleAtlas.Geocoding\configuration.svcinfo" />
    <None Include="Service References\TeleAtlas.Geocoding\Reference.svcmap">
      <Generator>WCF Proxy Generator</Generator>
      <LastGenOutput>Reference.cs</LastGenOutput>
    </None>
    <Content Include="web.config" />
    <Content Include="web.Debug.config">
      <DependentUpon>web.config</DependentUpon>
    </Content>
    <Content Include="web.Release.config">
      <DependentUpon>web.config</DependentUpon>
    </Content>
  </ItemGroup>
  <ItemGroup>
    <Service Include="{508349B6-6B84-4DF5-91F0-309BEEBAD82D}" />
  </ItemGroup>
  <ItemGroup>
    <WCFMetadataStorage Include="Service References\MelissaData.AddressCheck\" />
    <WCFMetadataStorage Include="Service References\ServiceObjects.GeoCoder\" />
    <WCFMetadataStorage Include="Service References\StrikeIron.USAddressVerification\" />
    <WCFMetadataStorage Include="Service References\TeleAtlas.Authentication\" />
    <WCFMetadataStorage Include="Service References\TeleAtlas.Geocoding\" />
  </ItemGroup>
  <ItemGroup>
    <ProjectReference Include="..\Quartz\Quartz.csproj">
      <Project>{AEF8823B-E45B-4B35-A4D0-C08C1196D017}</Project>
      <Name>Quartz</Name>
    </ProjectReference>
  </ItemGroup>
  <ItemGroup>
    <WCFMetadata Include="Service References\" />
  </ItemGroup>
  <ItemGroup>
    <EmbeddedResource Include="Migrations\201211292334047_CreateDatabase.resx">
      <DependentUpon>201211292334047_CreateDatabase.cs</DependentUpon>
    </EmbeddedResource>
    <EmbeddedResource Include="Migrations\201212031749206_MarketingCampaignAdAttributes.resx">
      <DependentUpon>201212031749206_MarketingCampaignAdAttributes.cs</DependentUpon>
    </EmbeddedResource>
    <EmbeddedResource Include="Migrations\201212041249372_EntityTypesAdmin.resx">
      <DependentUpon>201212041249372_EntityTypesAdmin.cs</DependentUpon>
      <SubType>Designer</SubType>
    </EmbeddedResource>
    <EmbeddedResource Include="Migrations\201212041823461_RockModel.resx">
      <DependentUpon>201212041823461_RockModel.cs</DependentUpon>
      <SubType>Designer</SubType>
    </EmbeddedResource>
    <EmbeddedResource Include="Migrations\201212042327447_ToolsMenuAdCampaigns.resx">
      <DependentUpon>201212042327447_ToolsMenuAdCampaigns.cs</DependentUpon>
    </EmbeddedResource>
    <EmbeddedResource Include="Migrations\201212051230308_AddMissingTagConfiguration.resx">
      <DependentUpon>201212051230308_AddMissingTagConfiguration.cs</DependentUpon>
    </EmbeddedResource>
    <EmbeddedResource Include="Migrations\201212051710292_AuthConfigureAdministrate.resx">
      <DependentUpon>201212051710292_AuthConfigureAdministrate.cs</DependentUpon>
    </EmbeddedResource>
    <EmbeddedResource Include="Migrations\201212052022346_ClassRename.resx">
      <DependentUpon>201212052022346_ClassRename.cs</DependentUpon>
    </EmbeddedResource>
    <EmbeddedResource Include="Migrations\201212052126507_DefinedValueNaming.resx">
      <DependentUpon>201212052126507_DefinedValueNaming.cs</DependentUpon>
    </EmbeddedResource>
    <EmbeddedResource Include="Migrations\201212052255598_ServiceJobColumnNames.resx">
      <DependentUpon>201212052255598_ServiceJobColumnNames.cs</DependentUpon>
    </EmbeddedResource>
    <EmbeddedResource Include="Migrations\201212071233248_PageIconFile.resx">
      <DependentUpon>201212071233248_PageIconFile.cs</DependentUpon>
    </EmbeddedResource>
    <EmbeddedResource Include="Migrations\201212110027467_GroupBlockAttributes.resx">
      <DependentUpon>201212110027467_GroupBlockAttributes.cs</DependentUpon>
    </EmbeddedResource>
    <EmbeddedResource Include="Migrations\201212131758268_GroupTypeField.resx">
      <DependentUpon>201212131758268_GroupTypeField.cs</DependentUpon>
    </EmbeddedResource>
    <EmbeddedResource Include="Migrations\201212182319401_ListDetailSweep01.resx">
      <DependentUpon>201212182319401_ListDetailSweep01.cs</DependentUpon>
    </EmbeddedResource>
    <EmbeddedResource Include="Migrations\201212201910584_HomepageMenuOrder01.resx">
      <DependentUpon>201212201910584_HomepageMenuOrder01.cs</DependentUpon>
    </EmbeddedResource>
    <EmbeddedResource Include="Migrations\201212211225129_CreateCheckInTables.resx">
      <DependentUpon>201212211225129_CreateCheckInTables.cs</DependentUpon>
    </EmbeddedResource>
    <EmbeddedResource Include="Migrations\201212211411123_Notes.resx">
      <DependentUpon>201212211411123_Notes.cs</DependentUpon>
    </EmbeddedResource>
    <EmbeddedResource Include="Migrations\201212231321417_PageIconCssClass.resx">
      <DependentUpon>201212231321417_PageIconCssClass.cs</DependentUpon>
    </EmbeddedResource>
    <EmbeddedResource Include="Migrations\201212290135056_FixNotes.resx">
      <DependentUpon>201212290135056_FixNotes.cs</DependentUpon>
    </EmbeddedResource>
    <EmbeddedResource Include="Migrations\201212301436393_UpdateNoteBlock.resx">
      <DependentUpon>201212301436393_UpdateNoteBlock.cs</DependentUpon>
    </EmbeddedResource>
    <EmbeddedResource Include="Migrations\201212301720005_FinancialTxnEntityType.resx">
      <DependentUpon>201212301720005_FinancialTxnEntityType.cs</DependentUpon>
    </EmbeddedResource>
    <EmbeddedResource Include="Migrations\201212311301028_AddWorkflowTypeIcon.resx">
      <DependentUpon>201212311301028_AddWorkflowTypeIcon.cs</DependentUpon>
    </EmbeddedResource>
    <EmbeddedResource Include="Migrations\201212311316295_AddCategoryIcon.resx">
      <DependentUpon>201212311316295_AddCategoryIcon.cs</DependentUpon>
    </EmbeddedResource>
    <EmbeddedResource Include="Migrations\201301090032138_ListDetailSweep02.resx">
      <DependentUpon>201301090032138_ListDetailSweep02.cs</DependentUpon>
    </EmbeddedResource>
    <EmbeddedResource Include="Migrations\201301092105309_GroupViewer01.resx">
      <DependentUpon>201301092105309_GroupViewer01.cs</DependentUpon>
    </EmbeddedResource>
    <EmbeddedResource Include="Migrations\201301102215432_AddDeceasedFlag.resx">
      <DependentUpon>201301102215432_AddDeceasedFlag.cs</DependentUpon>
    </EmbeddedResource>
    <EmbeddedResource Include="Migrations\201301102317461_AddPrayerRequest.resx">
      <DependentUpon>201301102317461_AddPrayerRequest.cs</DependentUpon>
    </EmbeddedResource>
    <EmbeddedResource Include="Migrations\201301161307416_AddAttendanceCode.resx">
      <DependentUpon>201301161307416_AddAttendanceCode.cs</DependentUpon>
    </EmbeddedResource>
    <EmbeddedResource Include="Migrations\201301162240000_DefinedTypesSweep01.resx">
      <DependentUpon>201301162240000_DefinedTypesSweep01.cs</DependentUpon>
    </EmbeddedResource>
    <EmbeddedResource Include="Migrations\201301172201176_CheckInPages.resx">
      <DependentUpon>201301172201176_CheckInPages.cs</DependentUpon>
    </EmbeddedResource>
    <EmbeddedResource Include="Migrations\201301182037029_NewBootstrapTheme.resx">
      <DependentUpon>201301182037029_NewBootstrapTheme.cs</DependentUpon>
    </EmbeddedResource>
    <EmbeddedResource Include="Migrations\201301182325595_MarketingCampaignListDetail.resx">
      <DependentUpon>201301182325595_MarketingCampaignListDetail.cs</DependentUpon>
    </EmbeddedResource>
    <EmbeddedResource Include="Migrations\201301291756455_RemoveEntityChange.resx">
      <DependentUpon>201301291756455_RemoveEntityChange.cs</DependentUpon>
    </EmbeddedResource>
    <EmbeddedResource Include="Migrations\201301292308074_ListDetailSweep03.resx">
      <DependentUpon>201301292308074_ListDetailSweep03.cs</DependentUpon>
    </EmbeddedResource>
    <EmbeddedResource Include="Migrations\201301301954199_Report.resx">
      <DependentUpon>201301301954199_Report.cs</DependentUpon>
    </EmbeddedResource>
    <EmbeddedResource Include="Migrations\201301310052455_WorkflowUI01.resx">
      <DependentUpon>201301310052455_WorkflowUI01.cs</DependentUpon>
    </EmbeddedResource>
    <EmbeddedResource Include="Migrations\201301312356110_MarketingCampaignAdDisplay01.resx">
      <DependentUpon>201301312356110_MarketingCampaignAdDisplay01.cs</DependentUpon>
    </EmbeddedResource>
    <EmbeddedResource Include="Migrations\201302042346570_FixBlockLayoutData.resx">
      <DependentUpon>201302042346570_FixBlockLayoutData.cs</DependentUpon>
    </EmbeddedResource>
    <EmbeddedResource Include="Migrations\201302062119470_CategoryDetail.resx">
      <DependentUpon>201302062119470_CategoryDetail.cs</DependentUpon>
    </EmbeddedResource>
    <EmbeddedResource Include="Migrations\201302072347100_FixMissingLoginStatusTwoColumnLeft.resx">
      <DependentUpon>201302072347100_FixMissingLoginStatusTwoColumnLeft.cs</DependentUpon>
    </EmbeddedResource>
    <EmbeddedResource Include="Migrations\201302112227304_WorkflowListUI.resx">
      <DependentUpon>201302112227304_WorkflowListUI.cs</DependentUpon>
    </EmbeddedResource>
    <EmbeddedResource Include="Migrations\201302120034051_MarketingCampaignChildBlocks.resx">
      <DependentUpon>201302120034051_MarketingCampaignChildBlocks.cs</DependentUpon>
    </EmbeddedResource>
    <EmbeddedResource Include="Migrations\201302121305161_AddDataView.resx">
      <DependentUpon>201302121305161_AddDataView.cs</DependentUpon>
    </EmbeddedResource>
    <EmbeddedResource Include="Migrations\201302122058443_FixInactiveSecurityGroups.resx">
      <DependentUpon>201302122058443_FixInactiveSecurityGroups.cs</DependentUpon>
    </EmbeddedResource>
    <EmbeddedResource Include="Migrations\201302122358491_GroupMemberListDetail.resx">
      <DependentUpon>201302122358491_GroupMemberListDetail.cs</DependentUpon>
    </EmbeddedResource>
    <EmbeddedResource Include="Migrations\201302150233346_CategoryTreeView.resx">
      <DependentUpon>201302150233346_CategoryTreeView.cs</DependentUpon>
    </EmbeddedResource>
    <EmbeddedResource Include="Migrations\201302152230138_BlockTypeListDetail.resx">
      <DependentUpon>201302152230138_BlockTypeListDetail.cs</DependentUpon>
    </EmbeddedResource>
    <EmbeddedResource Include="Migrations\201302201159017_RenameBlockProperties.resx">
      <DependentUpon>201302201159017_RenameBlockProperties.cs</DependentUpon>
    </EmbeddedResource>
    <EmbeddedResource Include="Migrations\201302211249281_EntityTypeAttributeValue.resx">
      <DependentUpon>201302211249281_EntityTypeAttributeValue.cs</DependentUpon>
    </EmbeddedResource>
    <EmbeddedResource Include="Migrations\201302211842372_AddPrayerRequestAdminPages.resx">
      <DependentUpon>201302211842372_AddPrayerRequestAdminPages.cs</DependentUpon>
    </EmbeddedResource>
    <EmbeddedResource Include="Migrations\201302251516310_PageProperties.resx">
      <DependentUpon>201302251516310_PageProperties.cs</DependentUpon>
    </EmbeddedResource>
    <EmbeddedResource Include="Migrations\201302252219134_UpdateReport.resx">
      <DependentUpon>201302252219134_UpdateReport.cs</DependentUpon>
    </EmbeddedResource>
    <EmbeddedResource Include="Migrations\201302261559183_ScheduleDescription.resx">
      <DependentUpon>201302261559183_ScheduleDescription.cs</DependentUpon>
    </EmbeddedResource>
    <EmbeddedResource Include="Migrations\201303012246258_AddBinaryFileType.resx">
      <DependentUpon>201303012246258_AddBinaryFileType.cs</DependentUpon>
    </EmbeddedResource>
    <EmbeddedResource Include="Migrations\201303041612175_MenuToolsGroupViewer.resx">
      <DependentUpon>201303041612175_MenuToolsGroupViewer.cs</DependentUpon>
    </EmbeddedResource>
    <EmbeddedResource Include="Migrations\201303051350444_WorkflowTrigger.resx">
      <DependentUpon>201303051350444_WorkflowTrigger.cs</DependentUpon>
    </EmbeddedResource>
    <EmbeddedResource Include="Migrations\201303051729314_WorkflowNameNotRequired.resx">
      <DependentUpon>201303051729314_WorkflowNameNotRequired.cs</DependentUpon>
    </EmbeddedResource>
    <EmbeddedResource Include="Migrations\201303072129452_CategoryDetailBlockEntityType.resx">
      <DependentUpon>201303072129452_CategoryDetailBlockEntityType.cs</DependentUpon>
    </EmbeddedResource>
    <EmbeddedResource Include="Migrations\201303082053321_StandardizeFieldTypeNames.resx">
      <DependentUpon>201303082053321_StandardizeFieldTypeNames.cs</DependentUpon>
    </EmbeddedResource>
    <EmbeddedResource Include="Migrations\201303111705586_DataViewEntityType.resx">
      <DependentUpon>201303111705586_DataViewEntityType.cs</DependentUpon>
    </EmbeddedResource>
    <EmbeddedResource Include="Migrations\201303111750096_EntityTypeAttributeValueByName.resx">
      <DependentUpon>201303111750096_EntityTypeAttributeValueByName.cs</DependentUpon>
    </EmbeddedResource>
    <EmbeddedResource Include="Migrations\201303120513496_AddDeviceBlocks.resx">
      <DependentUpon>201303120513496_AddDeviceBlocks.cs</DependentUpon>
    </EmbeddedResource>
    <EmbeddedResource Include="Migrations\201303141823555_DataForLabels.resx">
      <DependentUpon>201303141823555_DataForLabels.cs</DependentUpon>
    </EmbeddedResource>
    <EmbeddedResource Include="Migrations\201303152128532_UpdateSomeText.resx">
      <DependentUpon>201303152128532_UpdateSomeText.cs</DependentUpon>
    </EmbeddedResource>
    <EmbeddedResource Include="Migrations\201303191826126_UpdateLocation.resx">
      <DependentUpon>201303191826126_UpdateLocation.cs</DependentUpon>
    </EmbeddedResource>
    <EmbeddedResource Include="Migrations\201303221324315_AddPageDisplayProperties.resx">
      <DependentUpon>201303221324315_AddPageDisplayProperties.cs</DependentUpon>
    </EmbeddedResource>
    <EmbeddedResource Include="Migrations\201303261236459_UpdateSecureRoute.resx">
      <DependentUpon>201303261236459_UpdateSecureRoute.cs</DependentUpon>
    </EmbeddedResource>
    <EmbeddedResource Include="Migrations\201303262220512_Communication.resx">
      <DependentUpon>201303262220512_Communication.cs</DependentUpon>
    </EmbeddedResource>
    <EmbeddedResource Include="Migrations\201303271713457_CommunicationEmail.resx">
      <DependentUpon>201303271713457_CommunicationEmail.cs</DependentUpon>
    </EmbeddedResource>
    <EmbeddedResource Include="Migrations\201303282315545_RemoveCommEmail.resx">
      <DependentUpon>201303282315545_RemoveCommEmail.cs</DependentUpon>
    </EmbeddedResource>
    <EmbeddedResource Include="Migrations\201304041745182_PledgeBlocks.resx">
      <DependentUpon>201304041745182_PledgeBlocks.cs</DependentUpon>
    </EmbeddedResource>
    <EmbeddedResource Include="Migrations\201304051218073_DataViewTransform.resx">
      <DependentUpon>201304051218073_DataViewTransform.cs</DependentUpon>
    </EmbeddedResource>
    <EmbeddedResource Include="Migrations\201304100003385_zHeader.resx">
      <DependentUpon>201304100003385_zHeader.cs</DependentUpon>
    </EmbeddedResource>
    <EmbeddedResource Include="Migrations\201304101246154_GivingBlocks.resx">
      <DependentUpon>201304101246154_GivingBlocks.cs</DependentUpon>
    </EmbeddedResource>
    <EmbeddedResource Include="Migrations\201304101854297_GivingBlocksSeedData.resx">
      <DependentUpon>201304101854297_GivingBlocksSeedData.cs</DependentUpon>
    </EmbeddedResource>
    <EmbeddedResource Include="Migrations\201304102107326_DbCalculatedPersonNameFields.resx">
      <DependentUpon>201304102107326_DbCalculatedPersonNameFields.cs</DependentUpon>
    </EmbeddedResource>
    <EmbeddedResource Include="Migrations\201304102138354_NewFinancialSchema.resx">
      <DependentUpon>201304102138354_NewFinancialSchema.cs</DependentUpon>
    </EmbeddedResource>
    <EmbeddedResource Include="Migrations\201304102332542_DateTimeNamingSweep.resx">
      <DependentUpon>201304102332542_DateTimeNamingSweep.cs</DependentUpon>
    </EmbeddedResource>
    <EmbeddedResource Include="Migrations\201304151305475_ScheduledTransaction.resx">
      <DependentUpon>201304151305475_ScheduledTransaction.cs</DependentUpon>
    </EmbeddedResource>
    <EmbeddedResource Include="Migrations\201304162319340_AddNewFields.resx">
      <DependentUpon>201304162319340_AddNewFields.cs</DependentUpon>
    </EmbeddedResource>
    <EmbeddedResource Include="Migrations\201304181644325_AttendanceFields.resx">
      <DependentUpon>201304181644325_AttendanceFields.cs</DependentUpon>
    </EmbeddedResource>
    <EmbeddedResource Include="Migrations\201304181732376_FinancialPersonAccount.resx">
      <DependentUpon>201304181732376_FinancialPersonAccount.cs</DependentUpon>
    </EmbeddedResource>
    <EmbeddedResource Include="Migrations\201304181823389_TransactionRefund.resx">
      <DependentUpon>201304181823389_TransactionRefund.cs</DependentUpon>
    </EmbeddedResource>
    <EmbeddedResource Include="Migrations\201304190037528_BinaryFileTypeContributionImage.resx">
      <DependentUpon>201304190037528_BinaryFileTypeContributionImage.cs</DependentUpon>
    </EmbeddedResource>
    <EmbeddedResource Include="Migrations\201304191252561_UpdateCheckinAttributes.resx">
      <DependentUpon>201304191252561_UpdateCheckinAttributes.cs</DependentUpon>
    </EmbeddedResource>
<<<<<<< HEAD
    <EmbeddedResource Include="Migrations\201304222141330_AccountNumberSecuredGroupTypeDisplayOrder.resx">
      <DependentUpon>201304222141330_AccountNumberSecuredGroupTypeDisplayOrder.cs</DependentUpon>
=======
    <EmbeddedResource Include="Migrations\201304221822201_FinancialBatch.resx">
      <DependentUpon>201304221822201_FinancialBatch.cs</DependentUpon>
>>>>>>> 2117d96a
    </EmbeddedResource>
  </ItemGroup>
  <ItemGroup>
    <Folder Include="Auth\" />
  </ItemGroup>
  <Import Project="$(MSBuildBinPath)\Microsoft.CSharp.targets" />
  <!-- To modify your build process, add your task inside one of the targets below and uncomment it. 
       Other similar extension points exist, see Microsoft.Common.targets.
  <Target Name="BeforeBuild">
  </Target>
  <Target Name="AfterBuild">
  </Target>
  -->
</Project><|MERGE_RESOLUTION|>--- conflicted
+++ resolved
@@ -184,14 +184,14 @@
     <Compile Include="Migrations\201304181823389_TransactionRefund.Designer.cs">
       <DependentUpon>201304181823389_TransactionRefund.cs</DependentUpon>
     </Compile>
+    <Compile Include="Migrations\201304221822201_FinancialBatch.cs" />
+    <Compile Include="Migrations\201304221822201_FinancialBatch.Designer.cs">
+      <DependentUpon>201304221822201_FinancialBatch.cs</DependentUpon>
+    </Compile>
     <Compile Include="Model\FinancialTransactionRefund.cs" />
     <Compile Include="Model\FinancialPersonSavedAccount.cs" />
     <Compile Include="Model\FinancialPersonBankAccount.cs" />
     <Compile Include="Model\FinancialScheduledTransactionDetail.cs" />
-    <Compile Include="Migrations\201304221822201_FinancialBatch.cs" />
-    <Compile Include="Migrations\201304221822201_FinancialBatch.Designer.cs">
-      <DependentUpon>201304221822201_FinancialBatch.cs</DependentUpon>
-    </Compile>
     <Compile Include="Reporting\DataTransformComponent.cs" />
     <Compile Include="Reporting\DataTransformContainer.cs" />
     <Compile Include="Reporting\DataTransform\Person\ParentTransform.cs" />
@@ -1453,13 +1453,11 @@
     <EmbeddedResource Include="Migrations\201304191252561_UpdateCheckinAttributes.resx">
       <DependentUpon>201304191252561_UpdateCheckinAttributes.cs</DependentUpon>
     </EmbeddedResource>
-<<<<<<< HEAD
     <EmbeddedResource Include="Migrations\201304222141330_AccountNumberSecuredGroupTypeDisplayOrder.resx">
       <DependentUpon>201304222141330_AccountNumberSecuredGroupTypeDisplayOrder.cs</DependentUpon>
-=======
+    </EmbeddedResource>
     <EmbeddedResource Include="Migrations\201304221822201_FinancialBatch.resx">
       <DependentUpon>201304221822201_FinancialBatch.cs</DependentUpon>
->>>>>>> 2117d96a
     </EmbeddedResource>
   </ItemGroup>
   <ItemGroup>
