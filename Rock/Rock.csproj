--- conflicted
+++ resolved
@@ -297,13 +297,7 @@
     <Compile Include="Model\CodeGenerated\FinancialTransactionRefundService.cs" />
     <Compile Include="Model\CodeGenerated\FinancialTransactionScannedCheckService.cs" />
     <Compile Include="Model\BinaryFileData.cs" />
-<<<<<<< HEAD
-    <Compile Include="Net\RockRestClient.cs">
-      <SubType>Component</SubType>
-    </Compile>
-=======
     <Compile Include="Net\RockRestClient.cs" />
->>>>>>> a95b2305
     <Compile Include="Net\RockWebRequest.cs">
       <SubType>Code</SubType>
     </Compile>
