--- conflicted
+++ resolved
@@ -65,7 +65,7 @@
 
         #region Constructors
 
-        /// <summary> 
+        /// <summary>
         /// Empty constructor for job initialization
         /// <para>
         /// Jobs require a public empty constructor so that the
@@ -169,14 +169,9 @@
             }
             catch ( Exception ex )
             {
-<<<<<<< HEAD
                 errorMessages.Add( ex.Message );
                 ExceptionLogService.LogException( ex );
-                return 0;
-=======
-                errorMessages.AddRange( dataviewQueryErrors );
                 return;
->>>>>>> 85dd1470
             }
 
             if ( dataviewQuery == null )
