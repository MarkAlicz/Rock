﻿// <copyright>
// Copyright by the Spark Development Network
//
// Licensed under the Rock Community License (the "License");
// you may not use this file except in compliance with the License.
// You may obtain a copy of the License at
//
// http://www.rockrms.com/license
//
// Unless required by applicable law or agreed to in writing, software
// distributed under the License is distributed on an "AS IS" BASIS,
// WITHOUT WARRANTIES OR CONDITIONS OF ANY KIND, either express or implied.
// See the License for the specific language governing permissions and
// limitations under the License.
// </copyright>
//
using System;
using System.Collections.Generic;
using System.Text;
using System.Linq;
using System.Web;
using Quartz;
using Rock;
using Rock.Attribute;
using Rock.Data;
using Rock.Model;
using Rock.Web.Cache;
using Rock.Communication;

namespace Rock.Jobs
{
    /// <summary>
    /// Job send list of new pending group members to the group's leaders.
    /// </summary>
    /// 

    [GroupTypeField( "Group Type", "The group type to look for new pending registrations", true, "", "", 0 )]
    [BooleanField( "Include Previously Notified", "Includes pending group members that have already been notified.", false, "", 1 )]
    [SystemEmailField( "Notification Email", "", true, "", "", 2 )]
    [GroupRoleField( null, "Group Role Filter", "Optional group role to filter the pending members by. To select the role you'll need to select a group type.", false, null, null, 3 )]
    [IntegerField( "Pending Age", "The number of days since the record was last updated. This keeps the job from notifying all the pending registrations on first run.", false, 1, order: 4 )]
    [DisallowConcurrentExecution]
    public class GroupLeaderPendingNotifications : IJob
    {
        /// <summary> 
        /// Empty constructor for job initialization
        /// <para>
        /// Jobs require a public empty constructor so that the
        /// scheduler can instantiate the class whenever it needs.
        /// </para>
        /// </summary>
        public GroupLeaderPendingNotifications()
        {
        }

        /// <summary>
        /// Job that will sync groups.
        /// 
        /// Called by the <see cref="IScheduler" /> when a
        /// <see cref="ITrigger" /> fires that is associated with
        /// the <see cref="IJob" />.
        /// </summary>
        public virtual void Execute( IJobExecutionContext context )
        {
            JobDataMap dataMap = context.JobDetail.JobDataMap;

            try
            {
                int notificationsSent = 0;
                int errorsEncountered = 0;
                int pendingMembersCount = 0;

                // get groups set to sync
                RockContext rockContext = new RockContext();

                Guid? groupTypeGuid = dataMap.GetString( "GroupType" ).AsGuidOrNull();
                Guid? systemEmailGuid = dataMap.GetString( "NotificationEmail" ).AsGuidOrNull();
                Guid? groupRoleFilterGuid = dataMap.GetString( "GroupRoleFilter" ).AsGuidOrNull();
                int? pendingAge = dataMap.GetString( "PendingAge" ).AsIntegerOrNull();


                bool includePreviouslyNotificed = dataMap.GetString( "IncludePreviouslyNotified" ).AsBoolean();

                // get system email
                SystemEmailService emailService = new SystemEmailService( rockContext );

                SystemEmail systemEmail = null;
                if ( !systemEmailGuid.HasValue || systemEmailGuid == Guid.Empty )
                {
                    context.Result = "Job failed. Unable to find System Email";
                    throw new Exception( "No system email found." );
                }

                systemEmail = emailService.Get( systemEmailGuid.Value );

                // get group members
                if ( !groupTypeGuid.HasValue || groupTypeGuid == Guid.Empty )
                {
                    context.Result = "Job failed. Unable to find group type";
                    throw new Exception( "No group type found" );
                }

                var qry = new GroupMemberService( rockContext ).Queryable( "Person, Group, Group.Members.GroupRole" )
                                            .Where( m => m.Group.GroupType.Guid == groupTypeGuid.Value
                                                && m.GroupMemberStatus == GroupMemberStatus.Pending );

                if ( !includePreviouslyNotificed )
                {
                    qry = qry.Where( m => m.IsNotified == false );
                }

                if ( groupRoleFilterGuid.HasValue )
                {
                    qry = qry.Where( m => m.GroupRole.Guid == groupRoleFilterGuid.Value );
                }

                if ( pendingAge.HasValue && pendingAge.Value > 0 )
                {
                    var ageDate = RockDateTime.Now.AddDays( pendingAge.Value * -1 );
                    qry = qry.Where( m => m.ModifiedDateTime > ageDate );
                }

                var pendingGroupMembers = qry.ToList();

                var groups = pendingGroupMembers.GroupBy( m => m.Group );

                var errorList = new List<string>();
                foreach ( var groupKey in groups )
                {
                    var group = groupKey.Key;

                    // get list of pending people
                    var qryPendingIndividuals = group.Members.Where( m => m.GroupMemberStatus == GroupMemberStatus.Pending );

                    if ( !includePreviouslyNotificed )
                    {
                        qryPendingIndividuals = qryPendingIndividuals.Where( m => m.IsNotified == false );
                    }

                    if ( groupRoleFilterGuid.HasValue )
                    {
                        qryPendingIndividuals = qryPendingIndividuals.Where( m => m.GroupRole.Guid == groupRoleFilterGuid.Value );
                    }

                    var pendingIndividuals = qryPendingIndividuals.Select( m => m.Person ).ToList();

                    if ( !pendingIndividuals.Any() )
                    {
                        continue;
                    }

                    // get list of leaders
                    var groupLeaders = group.Members.Where( m => m.GroupRole.IsLeader == true && m.Person != null && m.Person.Email != null && m.Person.Email != string.Empty );

                    if ( !groupLeaders.Any() )
                    {
                        errorList.Add( "Unable to send emails to members in group " + group.Name + " because there is no group leader" );
                        continue;
                    }

                    var recipients = new List<RecipientData>();
                    foreach ( var leader in groupLeaders )
                    {
                        // create merge object
                        var mergeFields = new Dictionary<string, object>();
                        mergeFields.Add( "PendingIndividuals", pendingIndividuals );
                        mergeFields.Add( "Group", group );
                        mergeFields.Add( "ParentGroup", group.ParentGroup );
                        mergeFields.Add( "Person", leader.Person );
                        recipients.Add( new RecipientData( leader.Person.Email, mergeFields ) );
                    }


                    var errorMessages = new List<string>();
                    var emailMessage = new RockEmailMessage( systemEmail.Guid );
                    emailMessage.SetRecipients( recipients );
                    var sendSuccess = emailMessage.Send( out errorMessages );

                    errorsEncountered += errorMessages.Count;
                    errorList.AddRange( errorMessages );

                    // be conservative: only mark as notified if we are sure the email didn't fail 
<<<<<<< HEAD
                    if ( errorMessages.Any() || !sendSuccess )
=======
                    if ( sendSuccess == false )
>>>>>>> ce3f9477
                    {
                        continue;
                    }

                    notificationsSent += recipients.Count();
                    // mark pending members as notified as we go in case the job fails
                    var notifiedPersonIds = pendingIndividuals.Select( p => p.Id );
                    foreach ( var pendingGroupMember in pendingGroupMembers.Where( m => m.IsNotified == false && notifiedPersonIds.Contains( m.PersonId ) ) )
                    {
                        pendingGroupMember.IsNotified = true;
                    }

                    rockContext.SaveChanges();
                }

                context.Result = string.Format( "Sent {0} emails to leaders for {1} pending individuals. {2} errors encountered.", notificationsSent, pendingMembersCount, errorsEncountered );
                if ( errorList.Any() )
                {
                    StringBuilder sb = new StringBuilder();
                    sb.AppendLine();
                    sb.Append( "Errors in GroupLeaderPendingNotificationJob: " );
                    errorList.ForEach( e => { sb.AppendLine(); sb.Append( e ); } );
                    string errors = sb.ToString();
                    context.Result += errors;
                    throw new Exception( errors );
                }
            }
            catch ( Exception ex )
            {
                HttpContext context2 = HttpContext.Current;
                ExceptionLogService.LogException( ex, context2 );
                throw;
            }
        }
    }
}<|MERGE_RESOLUTION|>--- conflicted
+++ resolved
@@ -180,11 +180,7 @@
                     errorList.AddRange( errorMessages );
 
                     // be conservative: only mark as notified if we are sure the email didn't fail 
-<<<<<<< HEAD
-                    if ( errorMessages.Any() || !sendSuccess )
-=======
                     if ( sendSuccess == false )
->>>>>>> ce3f9477
                     {
                         continue;
                     }
