--- conflicted
+++ resolved
@@ -1,4 +1,4 @@
-// <copyright>
+﻿// <copyright>
 // Copyright by the Spark Development Network
 //
 // Licensed under the Rock Community License (the "License");
@@ -1814,14 +1814,10 @@
                 // Get the components for this page
                 var componentIds = pageIdToComponentIdMap.GetValueOrNull( pageId );
 
-<<<<<<< HEAD
-                if ( componentIds == null || !componentIds.Any() )
-=======
                 // Get the page (sometimes it doesn't exist if the page was deleted)
                 var page = pageService.Get( pageId );
 
                 if ( componentIds == null || !componentIds.Any() || page == null )
->>>>>>> f2ea9478
                 {
                     continue;
                 }
@@ -1858,11 +1854,6 @@
                 var firstMiddleValue = recentTimesToServe.ElementAt( ( count - 1 ) / 2 );
                 var secondMiddleValue = recentTimesToServe.ElementAt( count / 2 );
                 var median = ( firstMiddleValue + secondMiddleValue ) / 2;
-<<<<<<< HEAD
-
-                var page = pageService.Get( pageId );
-=======
->>>>>>> f2ea9478
                 page.MedianPageLoadTimeDurationSeconds = median;
 
                 rockContext.SaveChanges();
