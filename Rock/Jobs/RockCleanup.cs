--- conflicted
+++ resolved
@@ -1727,10 +1727,7 @@
         {
             var rockContext = new RockContext();
             rockContext.Database.CommandTimeout = commandTimeout;
-<<<<<<< HEAD
-=======
-
->>>>>>> dbb69bc3
+
             var pageService = new PageService( rockContext );
             var interactionService = new InteractionService( rockContext );
             var serviceJobService = new ServiceJobService( rockContext );
@@ -1746,15 +1743,6 @@
              * Querying the Interaction table (which can be very large) can easily take a very long time out. So some optimizations might be needed.
              * In this case, the query was timing out in a way that was hard to avoid, so we broke it into several simplier individual queries
              * This results in more roundtrips, but easy roundtrip should be pretty fast, so the net time to do the task ends up taking much less time.
-<<<<<<< HEAD
-
-             */
-
-            // Un-comment this out when debugging, and make sure to comment it back out when checking in (see above note)
-            // minDate = DateTime.MinValue;
-
-            var channelMediumTypeValueId = DefinedValueCache.Get( SystemGuid.DefinedValue.INTERACTIONCHANNELTYPE_WEBSITE ).Id;
-=======
              *
              * 2020-04-27 ETD
              * Also for the same reason as above this job will process all of the page IDs. Trying to query them from recent interactions has a high
@@ -1763,20 +1751,10 @@
 
             // Un-comment this out when debugging, and make sure to comment it back out when checking in (see above note)
             //minDate = DateTime.MinValue;
->>>>>>> dbb69bc3
 
             var channelMediumTypeValueId = DefinedValueCache.Get( SystemGuid.DefinedValue.INTERACTIONCHANNELTYPE_WEBSITE ).Id;
 
-<<<<<<< HEAD
-            // Get the unique, recent page interactions (recent = since the last successful Job run)
-            var uniquePageIds = websiteInteractionQuery
-                .Where( i => i.InteractionDateTime > minDate )
-                .Select( i => i.InteractionComponent.EntityId.Value )
-                .Distinct()
-                .ToList();
-=======
             var uniquePageIds = PageCache.All().Select( p => p.Id );
->>>>>>> dbb69bc3
 
             // Get the most recent (up to) 100 interactions for each page
             var timesToServeByPage = new Dictionary<int, List<double>>();
