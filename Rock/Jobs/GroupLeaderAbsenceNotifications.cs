--- conflicted
+++ resolved
@@ -28,14 +28,9 @@
 
 namespace Rock.Jobs
 {
-<<<<<<< HEAD
-    /// <summary>
-    /// 
-=======
 
     /// <summary>
     /// Runs the Group Leader Absence Notification Job
->>>>>>> 2d287c8d
     /// </summary>
     /// <seealso cref="Quartz.IJob" />
     #region DataMap Field Attributes
