//
// THIS WORK IS LICENSED UNDER A CREATIVE COMMONS ATTRIBUTION-NONCOMMERCIAL-
// SHAREALIKE 3.0 UNPORTED LICENSE:
// http://creativecommons.org/licenses/by-nc-sa/3.0/
//

using System;
using System.Collections.Generic;
using System.ComponentModel;
using System.Linq;
using System.Web.UI;
using System.Web.UI.WebControls;

namespace Rock.Web.UI.Controls
{
    /// <summary>
    /// 
    /// </summary>
    public abstract class ItemPicker : CompositeControl, IRequiredControl
    {
        private HiddenField _hfItemId;
        private HiddenField _hfInitialItemParentIds;
        private HiddenField _hfItemName;
        private HiddenField _hfItemRestUrlExtraParams;
        private LinkButton _btnSelect;
        private LinkButton _btnSelectNone;

        /// <summary>
        /// The required validator
        /// </summary>
        protected HiddenFieldValidator RequiredValidator;

        public abstract string ItemRestUrl { get; }

        /// <summary>
        /// Gets or sets the item rest URL extra params.
        /// </summary>
        /// <value>
        /// The item rest URL extra params.
        /// </value>
        public string ItemRestUrlExtraParams
        {
            get
            {
                EnsureChildControls();
                return _hfItemRestUrlExtraParams.Value;
            }

            set
            {
                EnsureChildControls();
                _hfItemRestUrlExtraParams.Value = value;
            }
        }

        /// <summary>
        /// Gets or sets the item id.
        /// </summary>
        /// <value>
        /// The item id.
        /// </value>
        public string ItemId
        {
            get
            {
                EnsureChildControls();
                if ( string.IsNullOrWhiteSpace( _hfItemId.Value ) )
                {
                    _hfItemId.Value = Constants.None.IdValue;
                }

                return _hfItemId.Value;
            }

            set
            {
                EnsureChildControls();
                _hfItemId.Value = value;
            }
        }

        /// <summary>
        /// Gets the item ids.
        /// </summary>
        /// <value>
        /// The item ids.
        /// </value>
        public IEnumerable<string> ItemIds
        {
            get
            {
                EnsureChildControls();
                var ids = new List<string>();

                if ( !string.IsNullOrWhiteSpace( _hfItemId.Value ) )
                {
                    ids.AddRange( _hfItemId.Value.Split( ',' ) );
                }

                return ids;
            }

            set
            {
                EnsureChildControls();
                _hfItemId.Value = string.Join( ",", value );
            }
        }

        /// <summary>
        /// Gets or sets the initial item parent ids.
        /// </summary>
        /// <value>
        /// The initial item parent ids.
        /// </value>
        public string InitialItemParentIds
        {
            get
            {
                EnsureChildControls();
                if ( string.IsNullOrWhiteSpace( _hfInitialItemParentIds.Value ) )
                {
                    _hfInitialItemParentIds.Value = Constants.None.IdValue;
                }

                return _hfInitialItemParentIds.Value;
            }

            set
            {
                EnsureChildControls();
                _hfInitialItemParentIds.Value = value;
            }
        }

        /// <summary>
        /// Gets or sets the selected value.
        /// </summary>
        /// <value>
        /// The selected value.  NOTE: If nothing was previously set, it will return <see cref="Rock.Constants.None.IdValue"/>.
        /// </value>
        public string SelectedValue
        {
            get
            {
                return ItemId;
            }

            private set
            {
                ItemId = value;
            }
        }

        /// <summary>
        /// Gets or sets the selected values.
        /// </summary>
        /// <value>
        /// The selected values.
        /// </value>
        public IEnumerable<string> SelectedValues
        {
            get { return ItemIds; }
            private set { ItemIds = value; }
        }

        /// <summary>
        /// Gets the selected value as int.
        /// </summary>
        /// <param name="noneAsNull">if set to <c>true</c> [none as null].</param>
        /// <returns></returns>
        /// <value>
        /// The selected value as int.
        ///   </value>
        public int? SelectedValueAsInt( bool noneAsNull = true )
        {
            if ( string.IsNullOrWhiteSpace( ItemId ) )
            {
                return null;
            }

            int result = int.Parse( ItemId );
            if ( noneAsNull )
            {
                if ( result == Constants.None.Id )
                {
                    return null;
                }
            }

            return result;
        }

        /// <summary>
        /// Returns the value of the currently selected item.
        /// It will return NULL if either <see cref="T:Rock.Constants.None"/> or <see cref="T:Rock.Constants.All"/> is selected. />
        /// </summary>
        /// <returns></returns>
        public int? SelectedValueAsId()
        {
            if ( string.IsNullOrWhiteSpace( ItemId ) )
            {
                return null;
            }

            int result = int.Parse( ItemId );

            if ( result == Constants.None.Id )
            {
                return null;
            }

            if ( result == Constants.All.Id )
            {
                return null;
            }

            return result;
        }

        /// <summary>
        /// Selecteds the values as int.
        /// </summary>
        /// <param name="noneAsNull">if set to <c>true</c> [none as null].</param>
        /// <returns></returns>
        public IEnumerable<int> SelectedValuesAsInt()
        {
            var ids = new List<int>();

            if ( ItemIds == null || !ItemIds.Any() )
            {
                return ids;
            }

            foreach ( string keyVal in ItemIds )
            {
                int id = int.MinValue;
                if ( int.TryParse( keyVal, out id ) )
                {
                    ids.Add( id );
                }
            }

            return ids;
        }

        /// <summary>
        /// Gets or sets the name of the item.
        /// </summary>
        /// <value>
        /// The name of the item.
        /// </value>
        public string ItemName
        {
            get
            {
                EnsureChildControls();
                if ( string.IsNullOrWhiteSpace( _hfItemName.Value ) )
                {
                    _hfItemName.Value = !string.IsNullOrWhiteSpace( DefaultText ) ? DefaultText : Constants.None.TextHtml;
                }

                return _hfItemName.Value;
            }

            set
            {
                EnsureChildControls();
                _hfItemName.Value = value;
            }
        }

        /// <summary>
        /// Gets or sets the item names.
        /// </summary>
        /// <value>
        /// The item names.
        /// </value>
        public IEnumerable<string> ItemNames
        {
            get
            {
                EnsureChildControls();
                var names = new List<string>();

                if ( !string.IsNullOrWhiteSpace( _hfItemName.Value ) )
                {
                    names.AddRange( _hfItemName.Value.Split( ',' ) );
                }

                return names;
            }

            set
            {
                EnsureChildControls();
                _hfItemName.Value = string.Join( ",", value );
            }
        }

        /// <summary>
        /// Gets or sets a value indicating whether this <see cref="ItemPicker"/> is required.
        /// </summary>
        /// <value>
        ///   <c>true</c> if required; otherwise, <c>false</c>.
        /// </value>
        [
        Bindable( true ),
        Category( "Behavior" ),
        DefaultValue( "false" ),
        Description( "Is the value required?" )
        ]
        public bool Required
        {
            get
            {
                if ( ViewState["Required"] != null )
                    return (bool)ViewState["Required"];

                return false;
            }
            set
            {
                ViewState["Required"] = value;
            }
        }

        /// <summary>
        /// Gets or sets a value indicating whether [allow multi select].
        /// </summary>
        /// <value>
        ///   <c>true</c> if [allow multi select]; otherwise, <c>false</c>.
        /// </value>
        public bool AllowMultiSelect { get; set; }

        /// <summary>
        /// Gets or sets the default text.
        /// </summary>
        /// <value>
        /// The default text.
        /// </value>
        public string DefaultText { get; set; }

        /// <summary>
        /// Raises the <see cref="E:System.Web.UI.Control.Init" /> event.
        /// </summary>
        /// <param name="e">An <see cref="T:System.EventArgs" /> object that contains the event data.</param>
        protected override void OnInit( EventArgs e )
        {
            base.OnInit( e );
            RegisterJavaScript();
            var sm = ScriptManager.GetCurrent( this.Page );
            EnsureChildControls();

            if ( sm != null )
            {
                sm.RegisterAsyncPostBackControl( _btnSelect );
                sm.RegisterAsyncPostBackControl( _btnSelectNone );
            }
        }

        /// <summary>
        /// Gets a value indicating whether this instance is valid.
        /// </summary>
        /// <value>
        ///   <c>true</c> if this instance is valid; otherwise, <c>false</c>.
        /// </value>
        public virtual bool IsValid
        {
            get
            {
                return !Required || RequiredValidator.IsValid;
            }
        }

        /// <summary>
        /// Gets or sets the required error message.  If blank, the LabelName name will be used
        /// </summary>
        /// <value>
        /// The required error message.
        /// </value>
        public string RequiredErrorMessage
        {
            get
            {
                return RequiredValidator.ErrorMessage;
            }
            set
            {
                RequiredValidator.ErrorMessage = value;
            }
        }

        /// <summary>
        /// Initializes a new instance of the <see cref="ItemPicker" /> class.
        /// </summary>
        public ItemPicker()
            : base()
        {
            RequiredValidator = new HiddenFieldValidator();
        }

        /// <summary>
        /// Registers the java script.
        /// </summary>
        protected virtual void RegisterJavaScript()
        {
            const string treeViewScriptFormat = "Rock.controls.itemPicker.initialize({{ controlId: '{0}', restUrl: '{1}', allowMultiSelect: {2}, defaultText: '{3}' }});";
            string treeViewScript = string.Format( treeViewScriptFormat, this.ID, this.ResolveUrl( ItemRestUrl ), this.AllowMultiSelect.ToString().ToLower(), this.DefaultText );
            ScriptManager.RegisterStartupScript( this, this.GetType(), "item_picker-treeviewscript_" + this.ID, treeViewScript, true );
        }

        /// <summary>
        /// Handles the Click event of the _btnSelect control.
        /// </summary>
        /// <param name="sender">The source of the event.</param>
        /// <param name="e">The <see cref="EventArgs"/> instance containing the event data.</param>
        protected void btnSelect_Click( object sender, EventArgs e )
        {
            SetValueOnSelect();
            if ( SelectItem != null )
            {
                SelectItem( sender, e );
            }
        }

        /// <summary>
        /// Sets the value.
        /// </summary>
        /// <param name="id">The id.</param>
        public void SetValue( int? id )
        {
            ItemId = id.HasValue ? id.Value.ToString() : Constants.None.IdValue;
            SetValueOnSelect();
        }

        /// <summary>
        /// Sets the values.
        /// </summary>
        /// <param name="ids">The ids.</param>
        public void SetValues( IEnumerable<int> ids )
        {
            ItemIds = ids.Select( i => i.ToString() );
            SetValuesOnSelect();
        }

        /// <summary>
        /// Sets the value on select.
        /// </summary>
        protected abstract void SetValueOnSelect();

        /// <summary>
        /// Sets the values on select.
        /// </summary>
        protected abstract void SetValuesOnSelect();

        /// <summary>
        /// Occurs when [select item].
        /// </summary>
        public event EventHandler SelectItem;

        /// <summary>
        /// Shows the error message.
        /// </summary>
        /// <param name="errorMessage">The error message.</param>
        public void ShowErrorMessage( string errorMessage )
        {
            RequiredValidator.ErrorMessage = errorMessage;
            RequiredValidator.IsValid = false;
        }

        /// <summary>
        /// Called by the ASP.NET page framework to notify server controls that use composition-based implementation to create any child controls they contain in preparation for posting back or rendering.
        /// </summary>
        protected override void CreateChildControls()
        {
            base.CreateChildControls();

            Controls.Clear();

            _hfItemId = new HiddenField();
            _hfItemId.ClientIDMode = ClientIDMode.Static;
            _hfItemId.ID = string.Format( "hfItemId_{0}", this.ID );
            _hfInitialItemParentIds = new HiddenField();
            _hfInitialItemParentIds.ClientIDMode = ClientIDMode.Static;
            _hfInitialItemParentIds.ID = string.Format( "hfInitialItemParentIds_{0}", this.ID );
            _hfItemName = new HiddenField();
            _hfItemName.ClientIDMode = ClientIDMode.Static;
            _hfItemName.ID = string.Format( "hfItemName_{0}", this.ID );
            _hfItemRestUrlExtraParams = new HiddenField();
            _hfItemRestUrlExtraParams.ClientIDMode = ClientIDMode.Static;
            _hfItemRestUrlExtraParams.ID = string.Format( "hfItemRestUrlExtraParams_{0}", this.ID );

            _btnSelect = new LinkButton();
            _btnSelect.ClientIDMode = ClientIDMode.Static;
            _btnSelect.CssClass = "btn btn-xs btn-primary";
            _btnSelect.ID = string.Format( "btnSelect_{0}", this.ID );
            _btnSelect.Text = "Select Item";
            _btnSelect.CausesValidation = false;
            _btnSelect.Click += btnSelect_Click;

            _btnSelectNone = new LinkButton();
            _btnSelectNone.ClientIDMode = ClientIDMode.Static;
            _btnSelectNone.CssClass = "picker-select-none";
            _btnSelectNone.ID = string.Format( "btnSelectNone_{0}", this.ID );
            _btnSelectNone.Text = "<i class='icon-remove'></i>";
            _btnSelectNone.CausesValidation = false;
            _btnSelectNone.Visible = false;
            _btnSelectNone.Click += btnSelect_Click;

            Controls.Add( _hfItemId );
            Controls.Add( _hfInitialItemParentIds );
            Controls.Add( _hfItemName );
            Controls.Add( _hfItemRestUrlExtraParams );
            Controls.Add( _btnSelect );
            Controls.Add( _btnSelectNone );

            RequiredValidator.ID = this.ID + "_rfv";
            RequiredValidator.InitialValue = "0";
            RequiredValidator.ControlToValidate = _hfItemId.ID;
            RequiredValidator.Display = ValidatorDisplay.Dynamic;
            RequiredValidator.CssClass = "validation-error help-inline";
            RequiredValidator.Enabled = false;

            Controls.Add( RequiredValidator );
        }

        /// <summary>
        /// Renders the <see cref="T:System.Web.UI.WebControls.TextBox" /> control to the specified <see cref="T:System.Web.UI.HtmlTextWriter" /> object.
        /// </summary>
        /// <param name="writer">The <see cref="T:System.Web.UI.HtmlTextWriter" /> that receives the rendered output.</param>
        protected override void Render( HtmlTextWriter writer )
        {
            if ( Required )
            {
                RequiredValidator.Enabled = true;
                RequiredValidator.RenderControl( writer );
            }

            _hfItemId.RenderControl( writer );
            _hfInitialItemParentIds.RenderControl( writer );
            _hfItemName.RenderControl( writer );
            _hfItemRestUrlExtraParams.RenderControl( writer );

            if ( this.Enabled )
            {
                string controlHtmlFormatStart = @"
        <div id='{0}' class='picker picker-select'> 
            <a class='picker-label' href='#'>
                <i class='icon-folder-open'></i>
                <span id='selectedItemLabel_{0}'>{1}</span>
                <b class='caret'></b>
            </a>
";
                writer.Write( controlHtmlFormatStart, this.ID, this.ItemName );

                // if there is a PostBack registered, create a real LinkButton, otherwise just spit out HTML (to prevent the autopostback)
                if ( SelectItem != null )
                {
                    _btnSelectNone.RenderControl( writer );
                }
                else
                {
                    writer.Write( "<a class='picker-select-none' id='btnSelectNone_{0}' href='#' style='display:none'><i class='icon-remove'></i></a>", this.ID );
                }

                string controlHtmlFormatMiddle = @"
          <div class='picker-menu dropdown-menu'>

            <div id='treeview-scroll-container_{0}' class='scroll-container scroll-container-picker'>
                <div class='scrollbar'>
                    <div class='track'>
                        <div class='thumb'>
                            <div class='end'></div>
                        </div>
                    </div>
                </div>
                <div class='viewport'>
                    <div class='overview'>
                        <div id='treeviewItems_{0}' class='treeview treeview-items'></div>        
                    </div>
                </div>
            </div>

            <div class='picker-actions'>
";
                writer.Write( controlHtmlFormatMiddle, this.ID );

<<<<<<< HEAD
                // if there is a PostBack registered, create a real LinkButton, otherwise just spit out HTML (to prevent the autopostback)
                if ( SelectItem != null )
                {
                    _btnSelect.RenderControl( writer );
                }
                else
                {
                    writer.Write( "<a class='btn btn-xs btn-primary' id='btnSelect_{0}'>Select</a>", this.ID );
                }
=======
                _btnSelect.RenderControl( writer );
>>>>>>> 5fb70a37

                string controlHtmlFormatEnd = @"
            <a class='btn btn-xs' id='btnCancel_{0}'>Cancel</a>
            </div>
          </div>
        </div>
";
                writer.Write( controlHtmlFormatEnd, this.ID );
            }
            else
            {
                // this picker is not enabled (readonly), so just render a readonly version
                string controlHtmlFormatDisabled = @"
        <i class='icon-file-alt'></i>
        <span id='selectedItemLabel_{0}'>{1}</span>
";
                writer.Write( controlHtmlFormatDisabled, this.ID, this.ItemName );
            }
        }
    }
}<|MERGE_RESOLUTION|>--- conflicted
+++ resolved
@@ -586,7 +586,6 @@
 ";
                 writer.Write( controlHtmlFormatMiddle, this.ID );
 
-<<<<<<< HEAD
                 // if there is a PostBack registered, create a real LinkButton, otherwise just spit out HTML (to prevent the autopostback)
                 if ( SelectItem != null )
                 {
@@ -596,9 +595,6 @@
                 {
                     writer.Write( "<a class='btn btn-xs btn-primary' id='btnSelect_{0}'>Select</a>", this.ID );
                 }
-=======
-                _btnSelect.RenderControl( writer );
->>>>>>> 5fb70a37
 
                 string controlHtmlFormatEnd = @"
             <a class='btn btn-xs' id='btnCancel_{0}'>Cancel</a>
