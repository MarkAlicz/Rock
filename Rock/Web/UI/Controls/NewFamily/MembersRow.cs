--- conflicted
+++ resolved
@@ -36,11 +36,8 @@
         private RockRadioButtonList _rblRole;
         private DropDownList _ddlTitle;
         private RockTextBox _tbFirstName;
-<<<<<<< HEAD
+        private RockTextBox _tbNickName;
         private RockTextBox _tbMiddleName;
-=======
-        private RockTextBox _tbNickName;
->>>>>>> e3184078
         private RockTextBox _tbLastName;
         private DropDownList _ddlSuffix;
         private DropDownList _ddlConnectionStatus;
@@ -145,7 +142,26 @@
         }
 
         /// <summary>
-<<<<<<< HEAD
+        /// Gets or sets the name of the nick.
+        /// </summary>
+        /// <value>
+        /// The name of the nick.
+        /// </value>
+        public string NickName
+        {
+            get { return _tbNickName.Text; }
+            set { _tbNickName.Text = value; }
+        }
+
+        /// <summary>
+        /// Gets or sets a value indicating whether [show nick name].
+        /// </summary>
+        /// <value>
+        ///   <c>true</c> if [show nick name]; otherwise, <c>false</c>.
+        /// </value>
+        public bool ShowNickName { get; set; }
+
+        /// <summary>
         /// Gets or sets the middle name
         /// </summary>
         /// <value>
@@ -158,28 +174,6 @@
         }
 
         /// <summary>
-=======
-        /// Gets or sets the name of the nick.
-        /// </summary>
-        /// <value>
-        /// The name of the nick.
-        /// </value>
-        public string NickName
-        {
-            get { return _tbNickName.Text; }
-            set { _tbNickName.Text = value; }
-        }
-
-        /// <summary>
-        /// Gets or sets a value indicating whether [show nick name].
-        /// </summary>
-        /// <value>
-        ///   <c>true</c> if [show nick name]; otherwise, <c>false</c>.
-        /// </value>
-        public bool ShowNickName { get; set; }
-
-        /// <summary>
->>>>>>> e3184078
         /// Gets or sets the last name.
         /// </summary>
         /// <value>
@@ -390,11 +384,8 @@
                 _rblRole.ValidationGroup = value;
                 _ddlTitle.ValidationGroup = value;
                 _tbFirstName.ValidationGroup = value;
-<<<<<<< HEAD
+                _tbNickName.ValidationGroup = value;
                 _tbMiddleName.ValidationGroup = value;
-=======
-                _tbNickName.ValidationGroup = value;
->>>>>>> e3184078
                 _tbLastName.ValidationGroup = value;
                 _ddlSuffix.ValidationGroup = value;
                 _ddlConnectionStatus.ValidationGroup = value;
@@ -413,11 +404,8 @@
             _rblRole = new RockRadioButtonList();
             _ddlTitle = new DropDownList();
             _tbFirstName = new RockTextBox();
-<<<<<<< HEAD
+            _tbNickName = new RockTextBox();
             _tbMiddleName = new RockTextBox();
-=======
-            _tbNickName = new RockTextBox();
->>>>>>> e3184078
             _tbLastName = new RockTextBox();
             _ddlSuffix = new DropDownList();
             _ddlConnectionStatus = new DropDownList();
@@ -439,11 +427,8 @@
             _rblRole.ID = "_rblRole";
             _ddlTitle.ID = "_ddlTitle";
             _tbFirstName.ID = "_tbFirstName";
-<<<<<<< HEAD
+            _tbNickName.ID = "_tbNickName";
             _tbMiddleName.ID = "_tbMiddleName";
-=======
-            _tbNickName.ID = "_tbNickName";
->>>>>>> e3184078
             _tbLastName.ID = "_tbLastName";
             _ddlSuffix.ID = "_ddlSuffix";
             _ddlConnectionStatus.ID = "_ddlConnectionStatus";
@@ -455,11 +440,8 @@
             Controls.Add( _rblRole );
             Controls.Add( _ddlTitle );
             Controls.Add( _tbFirstName );
-<<<<<<< HEAD
+            Controls.Add( _tbNickName );
             Controls.Add( _tbMiddleName );
-=======
-            Controls.Add( _tbNickName );
->>>>>>> e3184078
             Controls.Add( _tbLastName );
             Controls.Add( _ddlSuffix );
             Controls.Add( _ddlConnectionStatus );
@@ -486,14 +468,12 @@
             _tbFirstName.Required = true;
             _tbFirstName.RequiredErrorMessage = "First Name is required for all group members";
 
-<<<<<<< HEAD
+            _tbNickName.CssClass = "form-control";
+            _tbNickName.Placeholder = "Nick Name";
+
             _tbMiddleName.CssClass = "form-control";
             _tbMiddleName.Placeholder = "Middle Name";
             _tbMiddleName.Required = false;
-=======
-            _tbNickName.CssClass = "form-control";
-            _tbNickName.Placeholder = "Nick Name";
->>>>>>> e3184078
 
             _tbLastName.CssClass = "form-control";
             _tbLastName.Placeholder = "Last Name";
@@ -559,19 +539,19 @@
                 _tbFirstName.RenderControl( writer );
                 writer.RenderEndTag();
 
-<<<<<<< HEAD
+                if ( this.ShowNickName )
+                {
+                    writer.AddAttribute( HtmlTextWriterAttribute.Class, "form-group" + ( _tbNickName.IsValid ? "" : " has-error" ) );
+                    writer.RenderBeginTag( HtmlTextWriterTag.Div );
+                    _tbNickName.RenderControl( writer );
+                    writer.RenderEndTag();
+                }
+
                 if ( this.ShowMiddleName )
                 {
                     writer.AddAttribute( HtmlTextWriterAttribute.Class, "form-group" + ( _tbMiddleName.IsValid ? "" : " has-error" ) );
                     writer.RenderBeginTag( HtmlTextWriterTag.Div );
                     _tbMiddleName.RenderControl( writer );
-=======
-                if ( this.ShowNickName )
-                {
-                    writer.AddAttribute( HtmlTextWriterAttribute.Class, "form-group" + ( _tbNickName.IsValid ? "" : " has-error" ) );
-                    writer.RenderBeginTag( HtmlTextWriterTag.Div );
-                    _tbNickName.RenderControl( writer );
->>>>>>> e3184078
                     writer.RenderEndTag();
                 }
 
