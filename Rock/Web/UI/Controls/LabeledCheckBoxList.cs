﻿//
// THIS WORK IS LICENSED UNDER A CREATIVE COMMONS ATTRIBUTION-NONCOMMERCIAL-
// SHAREALIKE 3.0 UNPORTED LICENSE:
// http://creativecommons.org/licenses/by-nc-sa/3.0/
//

using System.Collections.Generic;
using System.ComponentModel;
using System.Linq;
using System.Web.UI;
using System.Web.UI.WebControls;
using Rock.Constants;

namespace Rock.Web.UI.Controls
{
    /// <summary>
    /// A <see cref="T:System.Web.UI.WebControls.TextBox"/> control with an associated label.
    /// </summary>
    [ToolboxData( "<{0}:LabeledCheckBoxList runat=server></{0}:LabeledCheckBoxList>" )]
    public class LabeledCheckBoxList : CheckBoxList, ILabeledControl
    {
        private Literal label;
        private Literal lblNoItemsText;
        private HelpBlock helpBlock;

        /// <summary>
        /// Gets or sets the help tip.
        /// </summary>
        /// <value>
        /// The help tip.
        /// </value>
        [
        Bindable( true ),
        Category( "Appearance" ),
        DefaultValue( "" ),
        Description( "The help tip." )
        ]
        public string Tip
        {
            get
            {
                string s = ViewState["Tip"] as string;
                return s == null ? string.Empty : s;
            }
            set
            {
                ViewState["Tip"] = value;
            }
        }

        /// <summary>
        /// Gets or sets the help block.
        /// </summary>
        /// <value>
        /// The help block.
        /// </value>
        [
        Bindable( true ),
        Category( "Appearance" ),
        DefaultValue( "" ),
        Description( "The help block." )
        ]
        public string Help
        {
            get
            {
                EnsureChildControls();
                return helpBlock.Text;
            }
            set
            {
                EnsureChildControls();
                helpBlock.Text = value;
            }
        }

        /// <summary>
        /// Gets or sets the label text.
        /// </summary>
        /// <value>
        /// The label text.
        /// </value>
        [
        Bindable( true ),
        Category( "Appearance" ),
        DefaultValue( "" ),
        Description( "The text for the label." )
        ]
        public string LabelText
        {
            get
            {
                EnsureChildControls();
                return label.Text;
            }
            set
            {
                EnsureChildControls();
                label.Text = value;
            }
        }

        /// <summary>
        /// Called by the ASP.NET page framework to notify server controls that use composition-based implementation to create any child controls they contain in preparation for posting back or rendering.
        /// </summary>
        protected override void CreateChildControls()
        {
            base.CreateChildControls();

            label = new Literal();
            Controls.Add( label );

            lblNoItemsText = new Literal { Text = None.TextHtml };
            Controls.Add( lblNoItemsText );

            helpBlock = new HelpBlock();
            Controls.Add( helpBlock );
        }

        /// <summary>
        /// Outputs server control content to a provided <see cref="T:System.Web.UI.HtmlTextWriter" /> object and stores tracing information about the control if tracing is enabled.
        /// </summary>
        /// <param name="writer">The <see cref="T:System.Web.UI.HtmlTextWriter" /> object that receives the control content.</param>
        public override void RenderControl( HtmlTextWriter writer )
        {
            if ( this.Visible )
            {
                bool renderControlGroupDiv = ( !string.IsNullOrEmpty( LabelText ) || !string.IsNullOrEmpty( Help ) );

                if ( renderControlGroupDiv )
                {
<<<<<<< HEAD
                    writer.AddAttribute( "class", "form-group" );
=======
                    writer.AddAttribute( "class", "control-group " + this.CssClass );
>>>>>>> ac22b515
                    writer.RenderBeginTag( HtmlTextWriterTag.Div );

                    writer.RenderBeginTag( HtmlTextWriterTag.Label );
                    label.RenderControl( writer );
                    helpBlock.RenderControl( writer );
                    writer.RenderEndTag();
                }
                else
                {
                    writer.AddAttribute( "class", "checkbox" + this.CssClass );
                    writer.RenderBeginTag( HtmlTextWriterTag.Label );
                }

                if ( Items.Count == 0 )
                {
                    lblNoItemsText.RenderControl( writer );
                }

                base.RenderControl( writer );

                if ( renderControlGroupDiv )
                {
                    if ( Tip.Trim() != string.Empty )
                    {
                        writer.AddAttribute( "class", "help-tip" );
                        writer.AddAttribute( "href", "#" );
                        writer.RenderBeginTag( HtmlTextWriterTag.A );
                        writer.RenderBeginTag( HtmlTextWriterTag.Span );
                        writer.Write( Tip.Trim() );
                        writer.RenderEndTag();
                        writer.RenderEndTag();
                    }

                    writer.RenderEndTag();
                    writer.RenderEndTag();
                }
                else
                {
                    writer.RenderEndTag();
                }
            }
        }

        /// <summary>
        /// Gets the selected values as int.
        /// </summary>
        /// <value>
        /// The selected values as int.
        /// </value>
        public List<string> SelectedValues
        {
            get
            {
                return this.Items.OfType<ListItem>().Where( l => l.Selected ).Select( a => a.Value ).ToList();
            }
        }

    }
}<|MERGE_RESOLUTION|>--- conflicted
+++ resolved
@@ -129,22 +129,13 @@
 
                 if ( renderControlGroupDiv )
                 {
-<<<<<<< HEAD
                     writer.AddAttribute( "class", "form-group" );
-=======
-                    writer.AddAttribute( "class", "control-group " + this.CssClass );
->>>>>>> ac22b515
                     writer.RenderBeginTag( HtmlTextWriterTag.Div );
 
                     writer.RenderBeginTag( HtmlTextWriterTag.Label );
                     label.RenderControl( writer );
                     helpBlock.RenderControl( writer );
                     writer.RenderEndTag();
-                }
-                else
-                {
-                    writer.AddAttribute( "class", "checkbox" + this.CssClass );
-                    writer.RenderBeginTag( HtmlTextWriterTag.Label );
                 }
 
                 if ( Items.Count == 0 )
@@ -154,23 +145,18 @@
 
                 base.RenderControl( writer );
 
-                if ( renderControlGroupDiv )
+                if ( Tip.Trim() != string.Empty )
                 {
-                    if ( Tip.Trim() != string.Empty )
-                    {
-                        writer.AddAttribute( "class", "help-tip" );
-                        writer.AddAttribute( "href", "#" );
-                        writer.RenderBeginTag( HtmlTextWriterTag.A );
-                        writer.RenderBeginTag( HtmlTextWriterTag.Span );
-                        writer.Write( Tip.Trim() );
-                        writer.RenderEndTag();
-                        writer.RenderEndTag();
-                    }
-
+                    writer.AddAttribute( "class", "help-tip" );
+                    writer.AddAttribute( "href", "#" );
+                    writer.RenderBeginTag( HtmlTextWriterTag.A );
+                    writer.RenderBeginTag( HtmlTextWriterTag.Span );
+                    writer.Write( Tip.Trim() );
                     writer.RenderEndTag();
                     writer.RenderEndTag();
                 }
-                else
+
+                if ( renderControlGroupDiv )
                 {
                     writer.RenderEndTag();
                 }
