--- conflicted
+++ resolved
@@ -688,15 +688,12 @@
 
             string summernoteInitScript = $@"
 $(document).ready( function() {{
-<<<<<<< HEAD
-=======
 
     // workaround for https://github.com/summernote/summernote/issues/2017 and/or https://github.com/summernote/summernote/issues/1984
     if(!!document.createRange) {{
       document.getSelection().removeAllRanges();
     }}
 
->>>>>>> 1ef290d4
     var summerNoteEditor_{this.ClientID} = $('#{this.ClientID}').summernote({{
         height: '{this.Height}', //set editable area's height
         toolbar: Rock.htmlEditor.toolbar_RockCustomConfig{this.Toolbar.ConvertToString()},
