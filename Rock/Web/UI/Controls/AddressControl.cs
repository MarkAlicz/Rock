﻿// <copyright>
// Copyright by the Spark Development Network
//
// Licensed under the Rock Community License (the "License");
// you may not use this file except in compliance with the License.
// You may obtain a copy of the License at
//
// http://www.rockrms.com/license
//
// Unless required by applicable law or agreed to in writing, software
// distributed under the License is distributed on an "AS IS" BASIS,
// WITHOUT WARRANTIES OR CONDITIONS OF ANY KIND, either express or implied.
// See the License for the specific language governing permissions and
// limitations under the License.
// </copyright>
//
using System;
using System.ComponentModel;
using System.Linq;
using System.Web.UI;
using System.Web.UI.WebControls;
using Rock.Field.Types;
using Rock.Web.Cache;

namespace Rock.Web.UI.Controls
{
    /// <summary>
    /// A <see cref="T:System.Web.UI.WebControls.TextBox"/> control for editing an address
    /// </summary>
    [ToolboxData( "<{0}:AddressControl runat=server></{0}:AddressControl>" )]
    public class AddressControl : CompositeControl, IRockControl
    {
        #region IRockControl implementation

        /// <summary>
        /// Gets or sets the label text.
        /// </summary>
        /// <value>
        /// The label text.
        /// </value>
        [
        Bindable( true ),
        Category( "Appearance" ),
        DefaultValue( "" ),
        Description( "The text for the label." )
        ]
        public string Label
        {
            get
            {
                return ViewState["Label"] as string ?? string.Empty;
            }

            set
            {
                ViewState["Label"] = value;
            }
        }

        /// <summary>
        /// Gets or sets the form group class.
        /// </summary>
        /// <value>
        /// The form group class.
        /// </value>
        [
        Bindable( true ),
        Category( "Appearance" ),
        Description( "The CSS class to add to the form-group div." )
        ]
        public string FormGroupCssClass
        {
            get { return ViewState["FormGroupCssClass"] as string ?? string.Empty; }
            set { ViewState["FormGroupCssClass"] = value; }
        }

        /// <summary>
        /// Gets or sets the help text.
        /// </summary>
        /// <value>
        /// The help text.
        /// </value>
        [
        Bindable( true ),
        Category( "Appearance" ),
        DefaultValue( "" ),
        Description( "The help block." )
        ]
        public string Help
        {
            get
            {
                return HelpBlock != null ? HelpBlock.Text : string.Empty;
            }

            set
            {
                if ( HelpBlock != null )
                {
                    HelpBlock.Text = value;
                }
            }
        }

        /// <summary>
        /// Gets or sets the warning text.
        /// </summary>
        /// <value>
        /// The warning text.
        /// </value>
        [
        Bindable( true ),
        Category( "Appearance" ),
        DefaultValue( "" ),
        Description( "The warning block." )
        ]
        public string Warning
        {
            get
            {
                return WarningBlock != null ? WarningBlock.Text : string.Empty;
            }

            set
            {
                if ( WarningBlock != null )
                {
                    WarningBlock.Text = value;
                }
            }
        }

        /// <summary>
        /// Gets or sets a value indicating whether this the Address control has a State drop-down list.
        /// </summary>
        /// <value>
        ///   <c>true</c> if it uses a drop-down list; otherwise, <c>false</c>.
        /// </value>
        public bool HasStateList
        {
            get
            {
                return ViewState["HasStateList"] as bool? ?? false;
            }

            set
            {
                ViewState["HasStateList"] = value;
            }
        }

        /// <summary>
        /// Gets or sets a value indicating whether an Address must be entered.
        /// </summary>
        /// <value>
        ///   <c>true</c> if required; otherwise, <c>false</c>.
        /// </value>
        [
        Bindable( true ),
        Category( "Behavior" ),
        DefaultValue( "false" ),
        Description( "Is the value required?" )
        ]
        public bool Required
        {
            get
            {
                return ViewState["Required"] as bool? ?? false;
            }

            set
            {
                ViewState["Required"] = value;
            }
        }

        /// <summary>
        /// Gets or sets the required error message.  If blank, the LabelName name will be used
        /// </summary>
        /// <value>
        /// The required error message.
        /// </value>
        public string RequiredErrorMessage
        {
            get
            {
                return CustomValidator != null ? CustomValidator.ErrorMessage : string.Empty;
            }

            set
            {
                if ( CustomValidator != null )
                {
                    CustomValidator.ErrorMessage = value;
                }
            }
        }

        /// <summary>
        /// Gets a value indicating whether this instance is valid.
        /// </summary>
        /// <value>
        ///   <c>true</c> if this instance is valid; otherwise, <c>false</c>.
        /// </value>
        public virtual bool IsValid
        {
            get
            {
                if ( this.Required )
                {
                    // The control must contain a valid address.
                    return CustomValidator == null || CustomValidator.IsValid;
                }
                else
                {
                    // The control must contain a valid address or nothing.
                    return IsEmpty() || ( CustomValidator == null || CustomValidator.IsValid );
                }
            }
        }

        /// <summary>
        /// Gets or sets the help block.
        /// </summary>
        /// <value>
        /// The help block.
        /// </value>
        public HelpBlock HelpBlock { get; set; }

        /// <summary>
        /// Gets or sets the warning block.
        /// </summary>
        /// <value>
        /// The warning block.
        /// </value>
        public WarningBlock WarningBlock { get; set; }

        /// <summary>
        /// Gets or sets the custom validator.
        /// </summary>
        /// <value>
        /// The custom validator.
        /// </value>
        public CustomValidator CustomValidator { get; set; }

        /// <summary>
        /// Gets or sets the required field validator.
        /// </summary>
        /// <value>
        /// The required field validator.
        /// </value>
        public RequiredFieldValidator RequiredFieldValidator { get; set; }

        #endregion

        #region Fields

        private string _orgState = string.Empty;
        private string _orgCountry = string.Empty;

        private DataEntryRequirementLevelSpecifier _AddressLine1Requirement = DataEntryRequirementLevelSpecifier.Optional;
        private DataEntryRequirementLevelSpecifier _AddressLine2Requirement = DataEntryRequirementLevelSpecifier.Optional;
        private DataEntryRequirementLevelSpecifier _CityRequirement = DataEntryRequirementLevelSpecifier.Optional;
        private DataEntryRequirementLevelSpecifier _LocalityRequirement = DataEntryRequirementLevelSpecifier.Optional;
        private DataEntryRequirementLevelSpecifier _StateRequirement = DataEntryRequirementLevelSpecifier.Optional;
        private DataEntryRequirementLevelSpecifier _PostalCodeRequirement = DataEntryRequirementLevelSpecifier.Optional;

        private string _CityLabel;
        private string _LocalityLabel;
        private string _StateLabel;
        private string _PostalCodeLabel;

        #endregion

        #region Controls

        private TextBox _tbStreet1;
        private TextBox _tbStreet2;
        private TextBox _tbCity;
        private TextBox _tbCounty;
        private TextBox _tbState;
        private DropDownList _ddlState;
        private TextBox _tbPostalCode;
        private RockDropDownList _ddlCountry;

        #endregion

        #region Properties

        /// <summary>
        /// Gets or sets the value of the Address Line 1 field.
        /// </summary>
        /// <value>
        /// This field stores the most significant portion of the postal address: Street Address or PO Box.
        /// </value>
        public string Street1
        {
            get
            {
                EnsureChildControls();
                return _tbStreet1.Text;
            }

            set
            {
                EnsureChildControls();
                _tbStreet1.Text = value;
            }
        }

        /// <summary>
        /// Gets or sets the value of the Address Line 2 field.
        /// </summary>
        /// <value>
        /// This field stores additional detail about the postal address: Apartment/Building/Block information
        /// </value>
        public string Street2
        {
            get
            {
                EnsureChildControls();
                return _tbStreet2.Text;
            }

            set
            {
                EnsureChildControls();
                _tbStreet2.Text = value;
            }
        }

        /// <summary>
        /// Gets or sets the city.
        /// </summary>
        /// <value>
        /// The city.
        /// </value>
        public string City
        {
            get
            {
                EnsureChildControls();
                return _tbCity.Text;
            }

            set
            {
                EnsureChildControls();
                _tbCity.Text = value;
            }
        }

        /// <summary>
        /// Gets or sets the locality of the postal address.
        /// Locality refers to a subdivision of the state or region, such as a district or county.
        /// </summary>
        /// <value>
        /// The county.
        /// </value>
        public string County
        {
            get
            {
                EnsureChildControls();
                return _tbCounty.Text;
            }

            set
            {
                EnsureChildControls();
                _tbCounty.Text = value;
            }
        }

        /// <summary>
        /// Gets or sets the state, province or region of the postal address.
        /// </summary>
        /// <value>
        /// The state.
        /// </value>
        public string State
        {
            get
            {
                EnsureChildControls();
                if ( !HasStateList )
                {
                    return _tbState.Text;
                }
                else
                {
                    return _ddlState.SelectedValue;
                }
            }

            set
            {
                EnsureChildControls();

                _tbState.Text = value;
                _ddlState.SetValue( value );
            }
        }

        /// <summary>
        /// Gets or sets the postal code.
        /// </summary>
        /// <value>
        /// The postal code.
        /// </value>
        public string PostalCode
        {
            get
            {
                EnsureChildControls();
                return _tbPostalCode.Text;
            }

            set
            {
                EnsureChildControls();
                _tbPostalCode.Text = value;
            }
        }

        /// <summary>
        /// Gets or sets the country.
        /// </summary>
        /// <value>
        /// The country.
        /// </value>
        public string Country
        {
            get
            {
                EnsureChildControls();
                if ( _ddlCountry.SelectedValue.IsNotNullOrWhiteSpace() )
                {
                    return _ddlCountry.SelectedValue;
                }
                else
                {
                    return GetDefaultCountry();
                }
            }

            set
            {
                EnsureChildControls();

                string country = value;
                _ddlCountry.SetValue( country );
                BindStates( country );
            }
        }

        /// <summary>
        /// Gets or sets a value indicating whether the Address Line 2 field should be shown.
        /// This setting has no effect if Address Line 2 is required for the selected Country.
        /// </summary>
        /// <value>
        ///   <c>true</c> if the Address Line 2 field should be visible; otherwise, <c>false</c>.
        /// </value>
        public bool ShowAddressLine2
        {
            get
            {
                return ViewState["ShowAddressLine2"] as bool? ?? true;
            }

            set
            {
                ViewState["ShowAddressLine2"] = value;
            }
        }

        /// <summary>
        /// Gets or sets a value indicating whether the Locality field should be shown.
        /// This setting has no effect if Locality is required for the selected Country.
        /// </summary>
        /// <value>
        ///   <c>true</c> if [show county]; otherwise, <c>false</c>.
        /// </value>
        public bool ShowCounty
        {
            get
            {
                return ViewState["ShowCounty"] as bool? ?? false;
            }

            set
            {
                ViewState["ShowCounty"] = value;
            }
        }

        /// <summary>
        /// Display an abbreviated state name
        /// </summary>
        public bool UseStateAbbreviation
        {
            get
            {
                return ViewState["UseStateAbbreviation"] as bool? ?? true;
            }

            set
            {
                if ( ( ViewState["UseStateAbbreviation"] as bool? ?? false ) != value )
                {
                    EnsureChildControls();
                    BindStates( _ddlCountry.SelectedValue );
                }

                ViewState["UseStateAbbreviation"] = value;
            }
        }

        /// <summary>
        /// Gets or sets a value indicating whether [use country abbreviation].
        /// </summary>
        /// <value>
        /// <c>true</c> if [use country abbreviation]; otherwise, <c>false</c>.
        /// </value>
        public bool UseCountryAbbreviation
        {
            get
            {
                return ViewState["UseCountryAbbreviation"] as bool? ?? false;
            }

            set
            {
                if ( ( ViewState["UseCountryAbbreviation"] as bool? ?? false ) != value )
                {
                    EnsureChildControls();
                    RebindCountries();
                }

                ViewState["UseCountryAbbreviation"] = value;
            }
        }

        /// <summary>
        /// Gets or sets the validation group.
        /// </summary>
        /// <value>
        /// The validation group.
        /// </value>
        public string ValidationGroup
        {
            get
            {
                EnsureChildControls();
                return _tbStreet1.ValidationGroup;
            }

            set
            {
                EnsureChildControls();
                this.CustomValidator.ValidationGroup = value;
                _tbStreet1.ValidationGroup = value;
                _tbStreet2.ValidationGroup = value;
                _tbCity.ValidationGroup = value;
                _tbCounty.ValidationGroup = value;
                _tbState.ValidationGroup = value;
                _ddlState.ValidationGroup = value;
                _ddlCountry.ValidationGroup = value;
            }
        }

        #endregion

        #region Constructors

        /// <summary>
        /// Initializes a new instance of the <see cref="AddressControl"/> class.
        /// </summary>
        public AddressControl()
            : base()
        {
            CustomValidator = new CustomValidator();
            CustomValidator.ValidationGroup = this.ValidationGroup;

            HelpBlock = new HelpBlock();
            WarningBlock = new WarningBlock();
        }

        #endregion

        #region Base Control Methods

        /// <summary>
        /// Raises the <see cref="E:System.Web.UI.Control.Init" /> event.
        /// </summary>
        /// <param name="e">An <see cref="T:System.EventArgs" /> object that contains the event data.</param>
        protected override void OnInit( System.EventArgs e )
        {
            EnsureChildControls();
            base.OnInit( e );

            BindCountries();
        }

        /// <summary>
        /// Raises the <see cref="E:System.Web.UI.Control.Load" /> event.
        /// </summary>
        /// <param name="e">An <see cref="T:System.EventArgs" /> object that contains the event data.</param>
        protected override void OnLoad( EventArgs e )
        {
            base.OnLoad( e );

            string selectedCountry;
            string selectedState;

            selectedCountry = _ddlCountry.SelectedValue;

            if ( this.HasStateList )
            {
                selectedState = _ddlState.SelectedValue;
            }
            else
            {
                selectedState = _tbState.Text;
            }

            // If no country is selected, set default values for the control.
            if ( string.IsNullOrEmpty(selectedCountry) )
            {
                selectedCountry = _orgCountry;

                if ( string.IsNullOrEmpty( selectedState ) )
                {
                    selectedState = _orgState;
                }
            }

            LoadCountryConfiguration( selectedCountry );

            BindStates( selectedCountry );

            ApplyCountryConfigurationToControls();

            // Set the Country
            _ddlCountry.SelectedValue = selectedCountry;

            // Set the State
            if ( this.HasStateList )
            {
                _ddlState.SetValue( selectedState );
            }
            else
            {
                _tbState.Text = selectedState;
            }
        }

        /// <summary>
        /// Called by the ASP.NET page framework to notify server controls that use composition-based implementation to create any child controls they contain in preparation for posting back or rendering.
        /// </summary>
        protected override void CreateChildControls()
        {
            base.CreateChildControls();
            Controls.Clear();
            RockControlHelper.CreateChildControls( this, Controls );

            this.Attributes["data-itemlabel"] = this.Label != string.Empty ? this.Label : "Address";
            this.Attributes["data-required"] = this.Required.ToTrueFalse().ToLower();

            _ddlCountry = new RockDropDownList();
            _ddlCountry.EnhanceForLongLists = true;
            Controls.Add( _ddlCountry );
            _ddlCountry.ID = "ddlCountry";
            _ddlCountry.DataValueField = "Id";
            _ddlCountry.AutoPostBack = true;
            _ddlCountry.SelectedIndexChanged += _ddlCountry_SelectedIndexChanged;
            _ddlCountry.CssClass = "form-control js-country";

            _tbStreet1 = new TextBox();
            Controls.Add( _tbStreet1 );
            _tbStreet1.ID = "tbStreet1";
<<<<<<< HEAD
            _tbStreet1.CssClass = "form-control js-address-field";
=======
            _tbStreet1.CssClass = "form-control js-address-field js-street1";
>>>>>>> f2ea9478

            _tbStreet2 = new TextBox();
            Controls.Add( _tbStreet2 );
            _tbStreet2.ID = "tbStreet2";
            _tbStreet2.CssClass = "form-control js-address-field js-street2";

            _tbCity = new TextBox();
            Controls.Add( _tbCity );
            _tbCity.ID = "tbCity";
<<<<<<< HEAD
            _tbCity.CssClass = "form-control js-address-field";
=======
            _tbCity.CssClass = "form-control js-address-field js-city";
>>>>>>> f2ea9478

            _tbCounty = new TextBox();
            Controls.Add( _tbCounty );
            _tbCounty.ID = "tbCounty";
            _tbCounty.CssClass = "form-control js-address-field js-county";

            _tbState = new TextBox();
            Controls.Add( _tbState );
            _tbState.ID = "tbState";
<<<<<<< HEAD
            _tbState.CssClass = "form-control js-address-field";
=======
            _tbState.CssClass = "form-control js-address-field js-state";
>>>>>>> f2ea9478

            _ddlState = new DropDownList();
            Controls.Add( _ddlState );
            _ddlState.ID = "ddlState";
            _ddlState.DataValueField = "Id";
            _ddlState.CssClass = "form-control js-state";

            _tbPostalCode = new TextBox();
            Controls.Add( _tbPostalCode );
            _tbPostalCode.ID = "tbPostalCode";
            _tbPostalCode.CssClass = "form-control js-postal-code js-postcode js-address-field";

            // Add custom validator
            CustomValidator = new CustomValidator();
            CustomValidator.ID = this.ID + "_cfv";
            CustomValidator.ClientValidationFunction = "Rock.controls.addressControl.clientValidate";
            CustomValidator.ErrorMessage = ( this.Label != string.Empty ? this.Label : "Address" ) + " is required.";
            CustomValidator.CssClass = "validation-error help-inline";
            CustomValidator.Enabled = true;
            CustomValidator.Display = ValidatorDisplay.Dynamic;
            CustomValidator.ValidationGroup = ValidationGroup;
            Controls.Add( CustomValidator );
        }

        /// <summary>
        /// Outputs server control content to a provided <see cref="T:System.Web.UI.HtmlTextWriter" /> object and stores tracing information about the control if tracing is enabled.
        /// </summary>
        /// <param name="writer">The <see cref="T:System.Web.UI.HtmlTextWriter" /> object that receives the control content.</param>
        public override void RenderControl( HtmlTextWriter writer )
        {
            if ( this.Visible )
            {
                RockControlHelper.RenderControl( this, writer );
            }
        }

        /// <summary>
        /// Load the address field settings for the specified country.
        /// </summary>
        /// <param name="countryCode"></param>
        private void LoadCountryConfiguration( string countryCode )
        {
            var countryValue = DefinedTypeCache.Get( new Guid( SystemGuid.DefinedType.LOCATION_COUNTRIES ) )
                .DefinedValues
                .Where( v => v.Value.Equals( countryCode, StringComparison.OrdinalIgnoreCase ) )
                .FirstOrDefault();

            if ( countryValue == null )
            {
                _CityLabel = null;
                _LocalityLabel = null;
                _StateLabel = null;
                _PostalCodeLabel = null;
            }
            else
            {
                _CityLabel = countryValue.GetAttributeValue( SystemKey.CountryAttributeKey.AddressCityLabel );
                _LocalityLabel = countryValue.GetAttributeValue( SystemKey.CountryAttributeKey.AddressLocalityLabel );
                _StateLabel = countryValue.GetAttributeValue( SystemKey.CountryAttributeKey.AddressStateLabel );
                _PostalCodeLabel = countryValue.GetAttributeValue( SystemKey.CountryAttributeKey.AddressPostalCodeLabel );

                var requirementField = new DataEntryRequirementLevelFieldType();

                _AddressLine1Requirement = requirementField.GetDeserializedValue( countryValue.GetAttributeValue( SystemKey.CountryAttributeKey.AddressLine1Requirement ), DataEntryRequirementLevelSpecifier.Optional );
                _AddressLine2Requirement = requirementField.GetDeserializedValue( countryValue.GetAttributeValue( SystemKey.CountryAttributeKey.AddressLine2Requirement ), DataEntryRequirementLevelSpecifier.Optional );
                _CityRequirement = requirementField.GetDeserializedValue( countryValue.GetAttributeValue( SystemKey.CountryAttributeKey.AddressCityRequirement ), DataEntryRequirementLevelSpecifier.Optional );
                _LocalityRequirement = requirementField.GetDeserializedValue( countryValue.GetAttributeValue( SystemKey.CountryAttributeKey.AddressLocalityRequirement ), DataEntryRequirementLevelSpecifier.Optional );
                _StateRequirement = requirementField.GetDeserializedValue( countryValue.GetAttributeValue( SystemKey.CountryAttributeKey.AddressStateRequirement ), DataEntryRequirementLevelSpecifier.Optional );
                _PostalCodeRequirement = requirementField.GetDeserializedValue( countryValue.GetAttributeValue( SystemKey.CountryAttributeKey.AddressPostalCodeRequirement ), DataEntryRequirementLevelSpecifier.Optional );
            }

            _CityLabel = _CityLabel.ToStringOrDefault( "City" );
            _LocalityLabel = _LocalityLabel.ToStringOrDefault( "Locality" );
            _StateLabel = _StateLabel.ToStringOrDefault( "State" );
            _PostalCodeLabel = _PostalCodeLabel.ToStringOrDefault( "Postal Code" );

            // Hide Address Line 2 if it is not required, and not specified to show in the control settings.
            if ( _AddressLine2Requirement == DataEntryRequirementLevelSpecifier.Optional && !this.ShowAddressLine2 )
            {
                _AddressLine2Requirement = DataEntryRequirementLevelSpecifier.Unavailable;
            }

            // Hide Locality if specified in the control settings and it is not required.
            // The ShowCounty property is probably not necessary now because this setting can be specified per-country.
            if ( _LocalityRequirement == DataEntryRequirementLevelSpecifier.Optional && !this.ShowCounty )
            {
                _LocalityRequirement = DataEntryRequirementLevelSpecifier.Unavailable;
            }
        }

        /// <summary>
        /// Set the Required status of the address controls according to internal settings.
        /// </summary>
        private void ApplyRequiredFieldConfiguration()
        {
            if ( this.Required )
            {
                _tbStreet1.CssClass += ( _AddressLine1Requirement == DataEntryRequirementLevelSpecifier.Required ? " required" : string.Empty );
                _tbStreet2.CssClass += ( _AddressLine2Requirement == DataEntryRequirementLevelSpecifier.Required ? " required" : string.Empty );
                _tbCity.CssClass += ( _CityRequirement == DataEntryRequirementLevelSpecifier.Required ? " required" : string.Empty );
                _tbCounty.CssClass += ( _LocalityRequirement == DataEntryRequirementLevelSpecifier.Required ? " required" : string.Empty );
                _tbState.CssClass += ( _StateRequirement == DataEntryRequirementLevelSpecifier.Required ? " required" : string.Empty );
                _tbPostalCode.CssClass += ( _PostalCodeRequirement == DataEntryRequirementLevelSpecifier.Required ? " required" : string.Empty );
            }
        }

        /// <summary>
        /// Set the configuration of the address controls according to internal settings.
        /// </summary>
        private void ApplyCountryConfigurationToControls()
        {
            bool addressLine2IsVisible = ( _AddressLine2Requirement != DataEntryRequirementLevelSpecifier.Unavailable );

            _tbStreet1.Attributes["field-name"] = addressLine2IsVisible ? "Address Line 1" : "Address";
            _tbStreet1.Attributes["placeholder"] = addressLine2IsVisible ? "Address Line 1" : "Address";
            _tbStreet1.Attributes["autocomplete"] = addressLine2IsVisible ? "address-line1" : "street-address";

            _tbStreet2.Attributes["field-name"] = "Address Line 2";
            _tbCity.Attributes["field-name"] = _CityLabel;
            _tbCounty.Attributes["field-name"] = _LocalityLabel;
            _tbState.Attributes["field-name"] = _StateLabel;
            _ddlState.Attributes["field-name"] = _StateLabel;
            _tbPostalCode.Attributes["field-name"] = _PostalCodeLabel;

            _tbCity.Attributes["placeholder"] = _CityLabel;
            _tbCounty.Attributes["placeholder"] = _LocalityLabel;
            _tbState.Attributes["placeholder"] = _StateLabel;
            _ddlState.Attributes["placeholder"] = _StateLabel;
            _tbPostalCode.Attributes["placeholder"] = _PostalCodeLabel;

            bool? showCountry = GlobalAttributesCache.Get().GetValue( "SupportInternationalAddresses" ).AsBooleanOrNull();
            _ddlCountry.Visible = showCountry.HasValue && showCountry.Value;

        }

        /// <summary>
        /// Renders the base control.
        /// </summary>
        /// <param name="writer">The writer.</param>
        public void RenderBaseControl( HtmlTextWriter writer )
        {
            if ( !this.Visible )
            {
                return;
            }

            this.ApplyRequiredFieldConfiguration();

            // Country
            if ( _ddlCountry.Visible )
            {
                writer.AddAttribute( "class", "form-row" );
                writer.RenderBeginTag( HtmlTextWriterTag.Div );

                writer.AddAttribute( "class", "form-group col-sm-6" );
                writer.RenderBeginTag( HtmlTextWriterTag.Div );
                _ddlCountry.RenderControl( writer );
                writer.RenderEndTag();  // div.form-group

                writer.AddAttribute( "class", "form-group col-sm-6" );
                writer.RenderBeginTag( HtmlTextWriterTag.Div );
                writer.RenderEndTag();  // div.form-group

                writer.RenderEndTag();  // div.row
            }

            // Address Fields
            writer.AddAttribute( "class", "js-addressControl " + this.CssClass );
            writer.AddAttribute( "data-required", this.Required.ToTrueFalse().ToLower() );
            writer.AddAttribute( "data-itemlabel", this.Label != string.Empty ? this.Label : "Address" );
            writer.AddAttribute( "id", this.ClientID );
            writer.RenderBeginTag( HtmlTextWriterTag.Div );

            // Address Line 1
            if ( _AddressLine1Requirement != DataEntryRequirementLevelSpecifier.Unavailable )
            {
                writer.AddAttribute( "class", "form-group" );
                writer.RenderBeginTag( HtmlTextWriterTag.Div );
                _tbStreet1.RenderControl( writer );
                writer.RenderEndTag();  // div.form-group
            }

            // Address Line 2
            if ( _AddressLine2Requirement != DataEntryRequirementLevelSpecifier.Unavailable )
            {
                writer.AddAttribute( "class", "form-group" );
                writer.RenderBeginTag( HtmlTextWriterTag.Div );
                _tbStreet2.Attributes["placeholder"] = "Address Line 2";
                _tbStreet2.Attributes["autocomplete"] = "address-line2";
                _tbStreet2.RenderControl( writer );
                writer.RenderEndTag();  // div.form-group
            }

            bool localityIsVisible = ( _LocalityRequirement != DataEntryRequirementLevelSpecifier.Unavailable );

            writer.AddAttribute( "class", "form-row" );
            writer.RenderBeginTag( HtmlTextWriterTag.Div );

            // City or Town
            if ( _CityRequirement != DataEntryRequirementLevelSpecifier.Unavailable )
            {
                writer.AddAttribute( "class", "form-group" + ( localityIsVisible ? " col-sm-3" : " col-sm-6" ) );
                writer.RenderBeginTag( HtmlTextWriterTag.Div );
                _tbCity.Attributes["autocomplete"] = ( localityIsVisible ? "address-level3" : "address-level2" );
                _tbCity.RenderControl( writer );
                writer.RenderEndTag();  // div.form-group
            }

            // Locality or County
            if ( _LocalityRequirement != DataEntryRequirementLevelSpecifier.Unavailable )
            {
                writer.AddAttribute( "class", "form-group col-sm-3" );
                writer.RenderBeginTag( HtmlTextWriterTag.Div );
                _tbCounty.Attributes["autocomplete"] = "address-level2";
                _tbCounty.RenderControl( writer );
                writer.RenderEndTag();  // div.form-group
            }

            // State or Region
            if ( _StateRequirement != DataEntryRequirementLevelSpecifier.Unavailable )
            {
                writer.AddAttribute( "class", "form-group col-sm-3" );
                writer.RenderBeginTag( HtmlTextWriterTag.Div );
                _tbState.Attributes["autocomplete"] = "address-level1";
                _tbState.RenderControl( writer );
                _ddlState.RenderControl( writer );
                writer.RenderEndTag();  // div.form-group
            }

            // Postal Code
            if ( _PostalCodeRequirement != DataEntryRequirementLevelSpecifier.Unavailable )
            {
                writer.AddAttribute( "class", "form-group col-sm-3" );
                writer.RenderBeginTag( HtmlTextWriterTag.Div );
                _tbPostalCode.Attributes["autocomplete"] = "postal-code";
                _tbPostalCode.RenderControl( writer );
                writer.RenderEndTag();  // div.form-group
            }

            writer.RenderEndTag();  // div.form-row

            CustomValidator.RenderControl( writer );

            writer.RenderEndTag();      // div
        }

        #endregion

        #region Events

        /// <summary>
        /// Handles the SelectedIndexChanged event of the _ddlCountry control.
        /// </summary>
        /// <param name="sender">The source of the event.</param>
        /// <param name="e">The <see cref="EventArgs"/> instance containing the event data.</param>
        public void _ddlCountry_SelectedIndexChanged( object sender, EventArgs e )
        {
            EnsureChildControls();

            if ( _ddlCountry.SelectedValue == "------------------------" )
            {
                _ddlCountry.SelectedIndex = 0;
            }

            string selectedStateFromEdit = _tbState.Text;
            string selectedStateFromDownDrop = _ddlState.SelectedValue;

            BindStates( _ddlCountry.SelectedValue );

            if ( !HasStateList )
            {
                State = selectedStateFromEdit;
            }
            else
            {
                State = selectedStateFromDownDrop;
            }

            LoadCountryConfiguration( _ddlCountry.SelectedValue );

            ApplyCountryConfigurationToControls();
        }

        #endregion

        #region Methods

        /// <summary>
        /// Sets the values. Use SetValues(null) to set defaults.
        /// </summary>
        /// <param name="location">The location.</param>
        public void SetValues( Rock.Model.Location location )
        {
            if ( location != null )
            {
                Country = location.Country;
                Street1 = location.Street1;
                Street2 = location.Street2;
                City = location.City;
                County = location.County;
                State = location.State;
                PostalCode = location.PostalCode;
            }
            else
            {
                Country = GetDefaultCountry();
                Street1 = string.Empty;
                Street2 = string.Empty;
                City = string.Empty;
                County = string.Empty;
                State = GetDefaultState();
                PostalCode = string.Empty;
            }
        }

        /// <summary>
        /// Returns a flag indicating if the control contains any non-default values.
        /// </summary>
        /// <returns>True if any field contains a non-default value.</returns>
        private bool IsEmpty()
        {
            // Get field values, nullifying any fields that are not available for the selected country.
            var street1 = GetLocationFieldValue( this.Street1, _AddressLine1Requirement );
            var street2 = GetLocationFieldValue( this.Street2, _AddressLine2Requirement );
            var city = GetLocationFieldValue( this.City, _CityRequirement );
            var county = GetLocationFieldValue( this.County, _LocalityRequirement );
            var state = GetLocationFieldValue( this.State, _StateRequirement );
            var postalCode = GetLocationFieldValue( this.PostalCode, _PostalCodeRequirement );
            var country = this.Country;

            var isEmpty = string.IsNullOrWhiteSpace( street1 )
                     && string.IsNullOrWhiteSpace( street2 )
                     && string.IsNullOrWhiteSpace( city )
                     && string.IsNullOrWhiteSpace( county )
                     && string.IsNullOrWhiteSpace( postalCode )
                     && ( string.IsNullOrWhiteSpace( state ) || state == this.GetDefaultState() )
                     && ( string.IsNullOrWhiteSpace( country ) || country == this.GetDefaultCountry() );

            return isEmpty;
        }

        /// <summary>
        /// Gets the values.
        /// </summary>
        /// <param name="location">The location.</param>
        public void GetValues( Rock.Model.Location location )
        {
            if ( location == null )
            {
                return;
            }

            if ( IsEmpty() )
            {
                // No non-default values have been entered, so return an empty location.
                location.Country = null;
                location.Street1 = null;
                location.Street2 = null;
                location.City = null;
                location.County = null;
                location.State = null;
                location.PostalCode = null;
            }
            else
            {
                // Get field values, nullifying any fields that are not available for the selected country.
                var street1 = GetLocationFieldValue( this.Street1, _AddressLine1Requirement );
                var street2 = GetLocationFieldValue( this.Street2, _AddressLine2Requirement );
                var city = GetLocationFieldValue( this.City, _CityRequirement );
                var county = GetLocationFieldValue( this.County, _LocalityRequirement );
                var state = GetLocationFieldValue( this.State, _StateRequirement );
                var postalCode = GetLocationFieldValue( this.PostalCode, _PostalCodeRequirement );

                location.Country = this.Country;

                // Get field values masked by requirements.
                // If the Country field has been modified for this Location, nullify fields that are no longer available.
                location.Street1 = street1;
                location.Street2 = street2;
                location.City = city;
                location.County = county;
                location.State = state;
                location.PostalCode = postalCode;
            }
        }

        /// <summary>
        /// Return a value from an address field that is adjusted to meet the associated requirements.
        /// </summary>
        /// <param name="value"></param>
        /// <param name="requirementLevel"></param>
        /// <returns></returns>
        private string GetLocationFieldValue( string value, DataEntryRequirementLevelSpecifier requirementLevel )
        {
            if ( requirementLevel == DataEntryRequirementLevelSpecifier.Unavailable )
            {
                // If the field is unavailable, do not store the value.
                return null;
            }

            return value;
        }

        /// <summary>
        /// Sets the organization address defaults.
        /// </summary>
        private void SetOrganizationAddressDefaults()
        {
            var globalAttributesCache = GlobalAttributesCache.Get();
            _orgState = globalAttributesCache.OrganizationState;
            _orgCountry = globalAttributesCache.OrganizationCountry;
        }

        
        /// <summary>
        /// Binds the countries data source to the selection control.
        /// </summary>
        private void BindCountries()
        {
            var definedType = DefinedTypeCache.Get( new Guid( SystemGuid.DefinedType.LOCATION_COUNTRIES ) );
            var countryValues = DefinedTypeCache.Get( Rock.SystemGuid.DefinedType.LOCATION_COUNTRIES.AsGuid() )
                .DefinedValues
                .OrderBy( v => v.Order )
                .ThenBy( v => v.Value )
                .ToList();

            // Move default country to the top of the list
            string defaultCountryCode = GetDefaultCountry();
            if ( !string.IsNullOrWhiteSpace( defaultCountryCode ) )
            {
                var defaultCountry = countryValues
                    .Where( v => v.Value.Equals( defaultCountryCode, StringComparison.OrdinalIgnoreCase ) )
                    .FirstOrDefault();
                if ( defaultCountry != null )
                {
                    _ddlCountry.Items.Add( new ListItem( "Countries", string.Empty ) );
                    _ddlCountry.Items.Add( new ListItem( UseCountryAbbreviation ? defaultCountry.Value : defaultCountry.Description, defaultCountry.Value ) );
                    _ddlCountry.Items.Add( new ListItem( "------------------------", "------------------------" ) );
                }
            }

            foreach ( var country in countryValues )
            {
                _ddlCountry.Items.Add( new ListItem( UseCountryAbbreviation ? country.Value : country.Description, country.Value ) );
            }

            bool? showCountry = GlobalAttributesCache.Get().GetValue( "SupportInternationalAddresses" ).AsBooleanOrNull();
            _ddlCountry.Visible = showCountry.HasValue && showCountry.Value;
        }

        /// <summary>
        /// Binds the countries data source to the selection control and sets the current value.
        /// </summary>
        private void RebindCountries()
        {
            string currentValue = _ddlCountry.SelectedValue;

            _ddlCountry.Items.Clear();
            _ddlCountry.SelectedIndex = -1;
            _ddlCountry.SelectedValue = null;
            _ddlCountry.ClearSelection();

            BindCountries();

            string defaultCountryCode = GetDefaultCountry();

            _ddlCountry.SetValue( string.IsNullOrWhiteSpace( currentValue ) ? defaultCountryCode : currentValue );
        }

        /// <summary>
        /// Binds the States data source to the selection control and sets the current value.
        /// </summary>
        /// <param name="country">The currently selected country.</param>
        private void BindStates( string country )
        {
            if ( country.IsNullOrWhiteSpace() )
            {
                country = _orgCountry;
            }

            string countryGuid = DefinedTypeCache.Get( new Guid( SystemGuid.DefinedType.LOCATION_COUNTRIES ) )
                .DefinedValues
                .Where( v => v.Value.Equals( country, StringComparison.OrdinalIgnoreCase ) )
                .Select( v => v.Guid )
                .FirstOrDefault()
                .ToString();

            var definedType = DefinedTypeCache.Get( new Guid( SystemGuid.DefinedType.LOCATION_ADDRESS_STATE ) );

            var stateList = definedType
                .DefinedValues
                .Where( v =>
                    (
                        v.AttributeValues.ContainsKey( "Country" ) &&
                        v.AttributeValues["Country"] != null &&
                        v.AttributeValues["Country"].Value.Equals( countryGuid, StringComparison.OrdinalIgnoreCase )
                    ) ||
                    (
                        ( !v.AttributeValues.ContainsKey( "Country" ) || v.AttributeValues["Country"] == null ) &&
                        v.Attributes.ContainsKey( "Country" ) &&
                        v.Attributes["Country"].DefaultValue.Equals( countryGuid, StringComparison.OrdinalIgnoreCase )
                    ) )
                .OrderBy( v => v.Order )
                .ThenBy( v => v.Value )
                .Select( v => new { Id = v.Value, Value = v.Description } )
                .ToList();

            if ( stateList.Any() )
            {
                HasStateList = true;

                // If the State field is optional, add an empty list item.
                if ( _StateRequirement == DataEntryRequirementLevelSpecifier.Optional )
                {
                    stateList.Insert( 0, new { Id = string.Empty, Value = string.Empty } );
                }

                _ddlState.Visible = true;
                _tbState.Visible = false;

                string currentValue = _ddlState.SelectedValue;

                _ddlState.Items.Clear();
                _ddlState.SelectedIndex = -1;
                _ddlState.SelectedValue = null;
                _ddlState.ClearSelection();

                _ddlState.DataTextField = UseStateAbbreviation ? "Id" : "Value";
                _ddlState.DataSource = stateList;
                _ddlState.DataBind();

                _ddlState.SetValue( currentValue, _orgState );
            }
            else
            {
                HasStateList = false;

                _ddlState.Visible = false;
                _tbState.Visible = true;
            }
        }

        /// <summary>
        /// Gets the default state.
        /// </summary>
        /// <returns></returns>
        public string GetDefaultState()
        {
            SetOrganizationAddressDefaults();
            return _orgState;
        }

        /// <summary>
        /// Gets the default country.
        /// </summary>
        /// <returns></returns>
        public string GetDefaultCountry()
        {
            SetOrganizationAddressDefaults();
            return string.IsNullOrWhiteSpace( _orgCountry ) ? "US" : _orgCountry;
        }

        #endregion
    }
}<|MERGE_RESOLUTION|>--- conflicted
+++ resolved
@@ -679,11 +679,7 @@
             _tbStreet1 = new TextBox();
             Controls.Add( _tbStreet1 );
             _tbStreet1.ID = "tbStreet1";
-<<<<<<< HEAD
-            _tbStreet1.CssClass = "form-control js-address-field";
-=======
             _tbStreet1.CssClass = "form-control js-address-field js-street1";
->>>>>>> f2ea9478
 
             _tbStreet2 = new TextBox();
             Controls.Add( _tbStreet2 );
@@ -693,11 +689,7 @@
             _tbCity = new TextBox();
             Controls.Add( _tbCity );
             _tbCity.ID = "tbCity";
-<<<<<<< HEAD
-            _tbCity.CssClass = "form-control js-address-field";
-=======
             _tbCity.CssClass = "form-control js-address-field js-city";
->>>>>>> f2ea9478
 
             _tbCounty = new TextBox();
             Controls.Add( _tbCounty );
@@ -707,11 +699,7 @@
             _tbState = new TextBox();
             Controls.Add( _tbState );
             _tbState.ID = "tbState";
-<<<<<<< HEAD
-            _tbState.CssClass = "form-control js-address-field";
-=======
             _tbState.CssClass = "form-control js-address-field js-state";
->>>>>>> f2ea9478
 
             _ddlState = new DropDownList();
             Controls.Add( _ddlState );
