--- conflicted
+++ resolved
@@ -2842,80 +2842,7 @@
         /// <returns></returns>
         public static string GetClientIpAddress()
         {
-<<<<<<< HEAD
-            return GetClientIpAddress( new HttpRequestWrapper( HttpContext.Current.Request ) );
-        }
-
-        /// <summary>
-        /// Gets the client ip address.
-        /// </summary>
-        /// <param name="request">The request.</param>
-        /// <returns></returns>
-        public static string GetClientIpAddress( HttpRequestBase request )
-        {
-            string ipAddress = request.ServerVariables["HTTP_X_FORWARDED_FOR"];
-
-            if ( String.IsNullOrWhiteSpace( ipAddress ) )
-            {
-                ipAddress = request.ServerVariables["REMOTE_ADDR"];
-            }
-
-            if ( string.IsNullOrWhiteSpace( ipAddress ) )
-            {
-                ipAddress = request.UserHostAddress;
-            }
-
-            if ( string.IsNullOrWhiteSpace( ipAddress ) || ipAddress.Trim() == "::1" )
-            {
-                ipAddress = string.Empty;
-            }
-
-            if ( string.IsNullOrWhiteSpace( ipAddress ) )
-            {
-                string stringHostName = System.Net.Dns.GetHostName();
-                if ( !string.IsNullOrWhiteSpace( stringHostName ) )
-                {
-                    try
-                    {
-                        var ipHostEntries = System.Net.Dns.GetHostEntry( stringHostName );
-                        if ( ipHostEntries != null )
-                        {
-                            try
-                            {
-                                var arrIpAddress = ipHostEntries.AddressList.FirstOrDefault( i => !i.IsIPv6LinkLocal );
-                                if ( arrIpAddress != null )
-                                {
-                                    ipAddress = arrIpAddress.ToString();
-                                }
-                            }
-                            catch
-                            {
-                                try
-                                {
-                                    var arrIpAddress = System.Net.Dns.GetHostAddresses( stringHostName ).FirstOrDefault( i => !i.IsIPv6LinkLocal );
-                                    if ( arrIpAddress != null )
-                                    {
-                                        ipAddress = arrIpAddress.ToString();
-                                    }
-                                }
-                                catch
-                                {
-                                    ipAddress = "127.0.0.1";
-                                }
-                            }
-                        }
-                    }
-                    catch ( System.Net.Sockets.SocketException ex )
-                    {
-                        ExceptionLogService.LogException( ex );
-                    }
-                }
-            }
-
-            return ipAddress;
-=======
             return WebRequestHelper.GetClientIpAddress( new HttpRequestWrapper( HttpContext.Current.Request ) );
->>>>>>> 039ecdb9
         }
 
         #region User Preferences
