﻿// <copyright>
// Copyright by the Spark Development Network
//
// Licensed under the Rock Community License (the "License");
// you may not use this file except in compliance with the License.
// You may obtain a copy of the License at
//
// http://www.rockrms.com/license
//
// Unless required by applicable law or agreed to in writing, software
// distributed under the License is distributed on an "AS IS" BASIS,
// WITHOUT WARRANTIES OR CONDITIONS OF ANY KIND, either express or implied.
// See the License for the specific language governing permissions and
// limitations under the License.
// </copyright>
//
using System;
using System.Collections.Generic;
using System.ComponentModel.DataAnnotations.Schema;
using System.Linq;
using System.Reflection;
using System.Web;
using Rock.Attribute;
using Rock.Data;
using Rock.Field;
using Rock.Model;
using Rock.Web.Cache;
using Rock.Web.UI.Controls;

namespace Rock.Reporting
{
    /// <summary>
    /// 
    /// </summary>
    public static class EntityHelper
    {
        private static Dictionary<int, string> _workflowTypeNameLookup = null;

        /// <summary>
        /// Gets the cache key for the EntityFields 
        /// </summary>
        /// <param name="entityType">Type of the entity.</param>
        /// <param name="includeOnlyReportingFields">if set to <c>true</c> [include only reporting fields].</param>
        /// <param name="limitToFilterableFields">if set to <c>true</c> [limit to filterable fields].</param>
        /// <returns></returns>
        [RockObsolete( "1.9" )]
        [Obsolete( "Use other GetCacheKey" )]
        public static string GetCacheKey( Type entityType, bool includeOnlyReportingFields = true, bool limitToFilterableFields = true )
        {
            return GetCacheKey( entityType, null, includeOnlyReportingFields, limitToFilterableFields );
        }

        /// <summary>
        /// Gets the cache key for the EntityFields
        /// </summary>
        /// <param name="entityType">Type of the entity.</param>
        /// <param name="entity">The entity.</param>
        /// <param name="includeOnlyReportingFields">if set to <c>true</c> [include only reporting fields].</param>
        /// <param name="limitToFilterableFields">if set to <c>true</c> [limit to filterable fields].</param>
        /// <returns></returns>
        public static string GetCacheKey( Type entityType, IEntity entity, bool includeOnlyReportingFields = true, bool limitToFilterableFields = true )
        {
            return $"EntityHelper:GetEntityFields:{entityType?.FullName}_{entity?.Guid}_{includeOnlyReportingFields}_{limitToFilterableFields}";
        }

        /// <summary>
        /// Gets the entity field indentified by it's uniqueFieldName ( the consistently unique name of the field in the form of "Property: {{ Name }}" for properties and "Attribute:{{ Name }} (Guid:{{ Guid }})" for attribute )
        /// </summary>
        /// <param name="entityType">Type of the entity.</param>
        /// <param name="uniqueFieldName">Name of the unique field.</param>
        /// <param name="includeOnlyReportingFields">if set to <c>true</c> [include only reporting fields].</param>
        /// <param name="limitToFilterableFields">if set to <c>true</c> [limit to filterable fields].</param>
        /// <returns></returns>
        public static EntityField GetEntityField( Type entityType, string uniqueFieldName, bool includeOnlyReportingFields = true, bool limitToFilterableFields = true )
        {
            var entityFields = EntityHelper.GetEntityFields( entityType, includeOnlyReportingFields, limitToFilterableFields );
            var entityField = entityFields.FirstOrDefault( f => f.UniqueName == uniqueFieldName );
            return entityField;
        }

        /// <summary>
        /// Gets the entity attribute field.
        /// </summary>
        /// <param name="entityType">Type of the entity.</param>
        /// <param name="attributeGuid">The attribute unique identifier.</param>
        /// <param name="includeOnlyReportingFields">if set to <c>true</c> [include only reporting fields].</param>
        /// <param name="limitToFilterableFields">if set to <c>true</c> [limit to filterable fields].</param>
        /// <returns></returns>
        public static EntityField GetEntityAttributeField( Type entityType, Guid attributeGuid, bool includeOnlyReportingFields = true, bool limitToFilterableFields = true )
        {
            var entityFields = EntityHelper.GetEntityFields( entityType, includeOnlyReportingFields, limitToFilterableFields );
            var entityField = entityFields.FirstOrDefault( f => f.FieldKind == FieldKind.Attribute && f.AttributeGuid == attributeGuid );
            return entityField;
        }

        /// <summary>
        /// Finds from field selection in a way that is backwards compatible with filters saved using pre-v1.7 and pre-v1.1 versions of Rock
        /// </summary>
        /// <param name="entityType">Type of the entity.</param>
        /// <param name="fieldSelection">The field selection.</param>
        /// <param name="includeOnlyReportingFields">if set to <c>true</c> [include only reporting fields].</param>
        /// <param name="limitToFilterableFields">if set to <c>true</c> [limit to filterable fields].</param>
        /// <returns></returns>
        public static EntityField FindFromFilterSelection( Type entityType, string fieldSelection, bool includeOnlyReportingFields = true, bool limitToFilterableFields = true )
        {
            var entityFields = EntityHelper.GetEntityFields( entityType, includeOnlyReportingFields, limitToFilterableFields );
            return entityFields.FindFromFilterSelection( fieldSelection );
        }

        /// <summary>
        /// Gets the entity fields.
        /// </summary>
        /// <param name="entityType">Type of the entity.</param>
        /// <param name="includeOnlyReportingFields">if set to <c>true</c> [include only reporting fields].</param>
        /// <param name="limitToFilterableFields">if set to <c>true</c> [limit to filterable fields].</param>
        /// <returns></returns>
        public static List<EntityField> GetEntityFields( Type entityType, bool includeOnlyReportingFields = true, bool limitToFilterableFields = true )
        {
            return GetEntityFields( entityType, null, includeOnlyReportingFields, limitToFilterableFields );
        }

        /// <summary>
        /// Gets the entity fields for a specific Entity
        /// </summary>
        /// <param name="entity">The entity.</param>
        /// <param name="includeOnlyReportingFields">if set to <c>true</c> [include only reporting fields].</param>
        /// <param name="limitToFilterableFields">if set to <c>true</c> [limit to filterable fields].</param>
        /// <returns></returns>
        public static List<EntityField> GetEntityFields( IEntity entity, bool includeOnlyReportingFields = true, bool limitToFilterableFields = true )
        {
            return GetEntityFields( entity?.GetType(), entity, includeOnlyReportingFields, limitToFilterableFields );
        }

        /// <summary>
        /// Gets the entity fields for a specific Entity
        /// </summary>
        /// <param name="entityType">Type of the entity.</param>
        /// <param name="entity">The entity.</param>
        /// <param name="includeOnlyReportingFields">if set to <c>true</c> [include only reporting fields].</param>
        /// <param name="limitToFilterableFields">if set to <c>true</c> [limit to filterable fields].</param>
        /// <returns></returns>
        private static List<EntityField> GetEntityFields( Type entityType, IEntity entity, bool includeOnlyReportingFields = true, bool limitToFilterableFields = true )
        {
            List<EntityField> entityFields = null;
            _workflowTypeNameLookup = null;

            if ( HttpContext.Current != null )
            {
                entityFields = HttpContext.Current.Items[EntityHelper.GetCacheKey( entityType, entity, includeOnlyReportingFields, limitToFilterableFields )] as List<EntityField>;
                if ( entityFields != null )
                {
                    return entityFields;
                }
            }

            if ( entityFields == null )
            {
                entityFields = new List<EntityField>();
            }
            
            List<PropertyInfo> entityProperties = entityType.GetProperties().ToList();

            // filter the properties to narrow down the ones that we want to include in EntityFields
            var filteredEntityProperties = entityProperties
                .Where( ( p ) =>
                {
                    var includeForReportingAttribute = p.GetCustomAttribute<IncludeForReportingAttribute>() != null;

                    // if the property has an IncludeForReportingAttribute, include it regardless
                    if ( includeForReportingAttribute )
                    {
                        return true;
                    }

                    // if marked as NotMapped, don't include it since it won't work in a LinqToEntity expression
                    var notMapped = p.GetCustomAttribute<NotMappedAttribute>() != null;

                    bool hideFromReporting = false;
                    if ( includeOnlyReportingFields )
                    {
                        hideFromReporting = p.GetCustomAttribute<HideFromReportingAttribute>() != null;
                    }

                    // if the property has NotMappedAttribute or should be hidden from reporting, don't show it
                    if ( notMapped || hideFromReporting )
                    {
                        return false;
                    }

                    // if the property is marked virtual (unless it is 'virtual final'), don't include it since it isn't a real database field
                    var getter = p.GetGetMethod();
                    var isVirtual = getter?.IsVirtual == true;
                    if ( isVirtual )
                    {
<<<<<<< HEAD
                        var colAttr = property.GetCustomAttributes( typeof( ColumnAttribute ), true ).FirstOrDefault();
                        if ( colAttr != null && ( ( ColumnAttribute ) colAttr ).TypeName == "Date" )
=======
                        // NOTE: Properties that implement interface members (for example Rock.Data.IOrder) will also be marked as 'virtual final' by the compiler, so check IsFinal to determine if it was the compiler that did it.
                        // See https://docs.microsoft.com/en-us/dotnet/api/system.reflection.methodbase.isfinal?redirectedfrom=MSDN&view=netframework-4.7.2#System_Reflection_MethodBase_IsFinal
                        bool isVirtualDueToInterface = getter?.IsFinal == true;
                        if ( !isVirtualDueToInterface )
>>>>>>> 7e45a21c
                        {
                            return false;
                        }
                    }

                    return true;
                } ).ToList();

            // Go thru filteredEntityProperties and create the list of EntityFields that we can include
            foreach ( var property in filteredEntityProperties )
            {
                EntityField entityField = new EntityField( property.Name, FieldKind.Property, property );
                entityField.IsPreviewable = property.GetCustomAttributes( typeof( PreviewableAttribute ), true ).Any();
                var fieldTypeAttribute = property.GetCustomAttribute<Rock.Data.FieldTypeAttribute>();

                // check if we can set it from the fieldTypeAttribute
                if ( ( fieldTypeAttribute != null ) && SetEntityFieldFromFieldTypeAttribute( entityField, fieldTypeAttribute ) )
                {
                    // intentionally blank, entity field is already setup
                }

                // Enum Properties
                else if ( property.PropertyType.IsEnum )
                {
                    entityField.FieldType = FieldTypeCache.Get( SystemGuid.FieldType.SINGLE_SELECT.AsGuid() );

                    var list = new List<string>();
                    foreach ( var value in Enum.GetValues( property.PropertyType ) )
                    {
                        list.Add( string.Format( "{0}^{1}", value, value.ToString().SplitCase() ) );
                    }

                    var listSource = string.Join( ",", list );
                    entityField.FieldConfig.Add( "values", new Field.ConfigurationValue( listSource ) );
                    entityField.FieldConfig.Add( "fieldtype", new Field.ConfigurationValue( "rb" ) );
                }

                // Boolean properties
                else if ( property.PropertyType == typeof( bool ) || property.PropertyType == typeof( bool? ) )
                {
                    entityField.FieldType = FieldTypeCache.Get( SystemGuid.FieldType.BOOLEAN.AsGuid() );
                }

                // Datetime properties
                else if ( property.PropertyType == typeof( DateTime ) || property.PropertyType == typeof( DateTime? ) )
                {
                    var colAttr = property.GetCustomAttributes( typeof( ColumnAttribute ), true ).FirstOrDefault();
                    if ( colAttr != null && ( ( ColumnAttribute ) colAttr ).TypeName == "Date" )
                    {
                        entityField.FieldType = FieldTypeCache.Get( SystemGuid.FieldType.DATE.AsGuid() );
                    }
                    else
                    {
                        entityField.FieldType = FieldTypeCache.Get( SystemGuid.FieldType.DATE_TIME.AsGuid() );
                    }
                }

                // Decimal properties
                else if ( property.PropertyType == typeof( decimal ) || property.PropertyType == typeof( decimal? ) )
                {
                    entityField.FieldType = FieldTypeCache.Get( SystemGuid.FieldType.DECIMAL.AsGuid() );
                }

                // Text Properties
                else if ( property.PropertyType == typeof( string ) )
                {
                    entityField.FieldType = FieldTypeCache.Get( SystemGuid.FieldType.TEXT.AsGuid() );
                }

                // Integer Properties (which may be a DefinedValue)
                else if ( property.PropertyType == typeof( int ) || property.PropertyType == typeof( int? ) )
                {
                    entityField.FieldType = FieldTypeCache.Get( SystemGuid.FieldType.INTEGER.AsGuid() );

                    var definedValueAttribute = property.GetCustomAttribute<Rock.Data.DefinedValueAttribute>();
                    if ( definedValueAttribute != null )
                    {
                        // Defined Value Properties
                        Guid? definedTypeGuid = ( ( Rock.Data.DefinedValueAttribute ) definedValueAttribute ).DefinedTypeGuid;
                        if ( definedTypeGuid.HasValue )
                        {
<<<<<<< HEAD
                            // Defined Value Properties
                            Guid? definedTypeGuid = ( ( Rock.Data.DefinedValueAttribute ) definedValueAttribute ).DefinedTypeGuid;
                            if ( definedTypeGuid.HasValue )
=======
                            var definedType = DefinedTypeCache.Get( definedTypeGuid.Value );
                            entityField.Title = definedType != null ? definedType.Name : property.Name.Replace( "ValueId", string.Empty ).SplitCase();
                            if ( definedType != null )
>>>>>>> 7e45a21c
                            {
                                entityField.FieldType = FieldTypeCache.Get( SystemGuid.FieldType.DEFINED_VALUE.AsGuid() );
                                entityField.FieldConfig.Add( "definedtype", new Field.ConfigurationValue( definedType.Id.ToString() ) );
                            }
                        }
                    }
                }

                if ( entityField != null && entityField.FieldType != null )
                {
                    entityFields.Add( entityField );
                }
            }

            // Get Attributes
            var entityTypeCache = EntityTypeCache.Get( entityType, true );
            if ( entityTypeCache != null )
            {
                int entityTypeId = entityTypeCache.Id;
                List<AttributeCache> cacheAttributeList;
                if ( entity != null  )
                {
                    // if a specific entity is set, we only need to get the Attributes that the Entity has
                    if ( entity is IHasAttributes )
                    {
                        ( entity as IHasAttributes ).LoadAttributes();
                        cacheAttributeList = ( entity as IHasAttributes ).Attributes.Select( a => a.Value ).ToList();
                    }
                    else
                    {
                        cacheAttributeList = new List<AttributeCache>();
                    }
                }
                else
                {

                    using ( var rockContext = new RockContext() )
                    {
                        var qryAttributes = new AttributeService( rockContext ).GetByEntityTypeId( entityTypeId );
                        if ( entityType == typeof( Group ) || entityType == typeof( GroupMember ) )
                        {
                            // in the case of Group or GroupMember, show attributes that are entity global, but also ones that are qualified by GroupTypeId
                            qryAttributes = qryAttributes
                                .Where( a =>
                                    a.EntityTypeQualifierColumn == null ||
                                    a.EntityTypeQualifierColumn == string.Empty ||
                                    a.EntityTypeQualifierColumn == "GroupTypeId" );
                        }
                        else if ( entityType == typeof( ContentChannelItem ) )
                        {
                            // in the case of ContentChannelItem, show attributes that are entity global, but also ones that are qualified by ContentChannelTypeId or ContentChannelId
                            qryAttributes = qryAttributes
                                .Where( a =>
                                    a.EntityTypeQualifierColumn == null ||
                                    a.EntityTypeQualifierColumn == string.Empty ||
                                    a.EntityTypeQualifierColumn == "ContentChannelTypeId" ||
                                    a.EntityTypeQualifierColumn == "ContentChannelId"
                                    );
                        }
                        else if ( entityType == typeof( Rock.Model.Workflow ) )
                        {
                            // in the case of Workflow, show attributes that are entity global, but also ones that are qualified by WorkflowTypeId (and have a valid WorkflowTypeId)
                            var validWorkflowTypeIds = new WorkflowTypeService( rockContext ).Queryable().Select( a => a.Id ).ToList().Select( a => a.ToString() ).ToList();
                            qryAttributes = qryAttributes
                                .Where( a =>
                                    a.EntityTypeQualifierColumn == null ||
                                    a.EntityTypeQualifierColumn == string.Empty ||
                                    ( a.EntityTypeQualifierColumn == "WorkflowTypeId" && validWorkflowTypeIds.Contains( a.EntityTypeQualifierValue ) ) );
                        }
                        else
                        {
                            qryAttributes = qryAttributes.Where( a => string.IsNullOrEmpty( a.EntityTypeQualifierColumn ) && string.IsNullOrEmpty( a.EntityTypeQualifierValue ) );
                        }

                        cacheAttributeList = qryAttributes.ToAttributeCacheList();
                    }
                }

                foreach ( var attributeCache in cacheAttributeList )
                {
                    AddEntityFieldForAttribute( entityFields, attributeCache, limitToFilterableFields );
                }
            }

            // Order the fields by title, name
            int index = 0;
            var sortedFields = new List<EntityField>();
            foreach ( var entityField in entityFields.OrderBy( p => !string.IsNullOrEmpty( p.AttributeEntityTypeQualifierName ) ).ThenBy( p => p.Title ).ThenBy( p => p.Name ) )
            {
                entityField.Index = index;
                index++;
                sortedFields.Add( entityField );
            }

            if ( HttpContext.Current != null )
            {
                HttpContext.Current.Items[EntityHelper.GetCacheKey( entityType, entity, includeOnlyReportingFields, limitToFilterableFields )] = sortedFields;
            }

            return sortedFields;
        }

        /// <summary>
        /// Sets the entity field from field type attribute.
        /// </summary>
        /// <param name="entityField">The entity field.</param>
        /// <param name="fieldTypeAttribute">The field type attribute.</param>
        /// <returns></returns>
        private static bool SetEntityFieldFromFieldTypeAttribute( EntityField entityField, FieldTypeAttribute fieldTypeAttribute )
        {
            if ( fieldTypeAttribute != null )
            {
                var fieldTypeCache = FieldTypeCache.Get( fieldTypeAttribute.FieldTypeGuid );
                if ( fieldTypeCache != null && fieldTypeCache.Field != null )
                {
                    if ( fieldTypeCache.Field.HasFilterControl() )
                    {
                        if ( entityField.Title.EndsWith( " Id" ) )
                        {
                            entityField.Title = entityField.Title.ReplaceLastOccurrence( " Id", string.Empty );
                        }

                        entityField.FieldType = fieldTypeCache;
                        if ( fieldTypeAttribute.ConfigurationKey != null && fieldTypeAttribute.ConfigurationValue != null )
                        {
                            entityField.FieldConfig.Add( fieldTypeAttribute.ConfigurationKey, new ConfigurationValue( fieldTypeAttribute.ConfigurationValue ) );
                        }

                        return true;
                    }
                }
            }

            return false;
        }

        /// <summary>
        /// Adds the entity field for attribute.
        /// </summary>
        /// <param name="entityFields">The entity fields.</param>
        /// <param name="attribute">The attribute.</param>
        /// <param name="limitToFilterableAttributes">if set to <c>true</c> [limit to filterable attributes].</param>
        public static void AddEntityFieldForAttribute( List<EntityField> entityFields, AttributeCache attribute, bool limitToFilterableAttributes = true )
        {
            var entityField = GetEntityFieldForAttribute( attribute, limitToFilterableAttributes );

            // If the field could not be created, we are done.
            if ( entityField == null )
                return;


            var entityType = EntityTypeCache.Get( attribute.EntityTypeId ?? 0 );

            string legacyFieldName = entityField.Name;
            if ( entityType != null )
            {
                // in the case of ContentChannelItem attribute fields qualified by ContentChannelId, fully qualify the fieldName to ensure that other attributes on this 
                // that have the exact same Name don't cause a random attribute with the same name to get picked
                // NOTE: this is an issue with any Qualified Attribute, but since ContentChannelId is new, we don't have to worry about backwards compatibility
                if ( entityType.Id == EntityTypeCache.GetId<ContentChannelItem>() && attribute.EntityTypeQualifierColumn == "ContentChannelId" )
                {
                    legacyFieldName = $"{entityField.Name}_{attribute.EntityTypeQualifierColumn}_{attribute.EntityTypeQualifierValue}";
                }
            }

            // NOTE: This method of naming the field isn't predictable, but for backwards compatibility, keep doing it this way so that old datafilter settings will still match up
            int i = 1;
            while ( entityFields.Any( p => p.LegacyName.Equals( legacyFieldName, StringComparison.CurrentCultureIgnoreCase ) ) )
            {
                legacyFieldName = entityField.LegacyName + ( i++ ).ToString();
            }

            entityField.LegacyName = legacyFieldName;

            entityFields.Add( entityField );
        }

        /// <summary>
        /// Create an EntityField for an Attribute.
        /// </summary>
        /// <param name="attribute">The attribute.</param>
        /// <param name="limitToFilterableAttributes"></param>
        public static EntityField GetEntityFieldForAttribute( AttributeCache attribute, bool limitToFilterableAttributes = true )
        {
            // Ensure field name only has Alpha, Numeric and underscore chars
            string fieldName = attribute.Key.RemoveSpecialCharacters().Replace( ".", "" );

            EntityField entityField = null;

            // Make sure that the attributes field type actually renders a filter control if limitToFilterableAttributes
            var fieldType = FieldTypeCache.Get( attribute.FieldTypeId );
            if ( fieldType != null && ( !limitToFilterableAttributes || fieldType.Field.HasFilterControl() ) )
            {
                entityField = new EntityField( fieldName, FieldKind.Attribute, typeof( string ), attribute.Guid, fieldType );
                entityField.Title = attribute.Name;
                entityField.TitleWithoutQualifier = entityField.Title;

                foreach ( var config in attribute.QualifierValues )
                {
                    entityField.FieldConfig.Add( config.Key, config.Value );
                }

                // Special processing for Entity Type "Group" or "GroupMember" to handle sub-types that are distinguished by GroupTypeId.
                if ( ( attribute.EntityTypeId == EntityTypeCache.GetId( typeof( Group ) ) || attribute.EntityTypeId == EntityTypeCache.GetId( typeof( GroupMember ) ) && attribute.EntityTypeQualifierColumn == "GroupTypeId" ) )
                {
                    using ( var rockContext = new RockContext() )
                    {
                        var groupType = GroupTypeCache.Get( attribute.EntityTypeQualifierValue.AsInteger(), rockContext );
                        if ( groupType != null )
                        {
                            // Append the Qualifier to the title
                            entityField.AttributeEntityTypeQualifierName = groupType.Name;
                            entityField.Title = string.Format( "{0} ({1})", attribute.Name, groupType.Name );
                        }
                    }
                }

                // Special processing for Entity Type "ContentChannelItem" to handle sub-types that are distinguished by ContentChannelTypeId.
                if ( attribute.EntityTypeId == EntityTypeCache.GetId( typeof( ContentChannelItem ) ) && attribute.EntityTypeQualifierColumn == "ContentChannelTypeId" )
                {
                    using ( var rockContext = new RockContext() )
                    {
                        var contentChannelType = new ContentChannelTypeService( rockContext ).Get( attribute.EntityTypeQualifierValue.AsInteger() );
                        if ( contentChannelType != null )
                        {
                            // Append the Qualifier to the title
                            entityField.AttributeEntityTypeQualifierName = contentChannelType.Name;
                            entityField.Title = string.Format( "{0} (ChannelType: {1})", attribute.Name, contentChannelType.Name );
                        }
                    }
                }

                // Special processing for Entity Type "ContentChannelItem" to handle sub-types that are distinguished by ContentChannelId.
                if ( attribute.EntityTypeId == EntityTypeCache.GetId( typeof( ContentChannelItem ) ) && attribute.EntityTypeQualifierColumn == "ContentChannelId" )
                {
                    using ( var rockContext = new RockContext() )
                    {
                        var contentChannel = new ContentChannelService( rockContext ).Get( attribute.EntityTypeQualifierValue.AsInteger() );
                        if ( contentChannel != null )
                        {
                            // Append the Qualifier to the title
                            entityField.AttributeEntityTypeQualifierName = contentChannel.Name;
                            entityField.Title = string.Format( "{0} (Channel: {1})", attribute.Name, contentChannel.Name );
                        }
                    }
                }

                // Special processing for Entity Type "Workflow" to handle sub-types that are distinguished by WorkflowTypeId.
                if ( attribute.EntityTypeId == EntityTypeCache.GetId( typeof( Rock.Model.Workflow ) ) && attribute.EntityTypeQualifierColumn == "WorkflowTypeId" )
                {
                    using ( var rockContext = new RockContext() )
                    {
                        int workflowTypeId = attribute.EntityTypeQualifierValue.AsInteger();
                        if ( _workflowTypeNameLookup == null )
                        {
                            _workflowTypeNameLookup = new WorkflowTypeService( rockContext ).Queryable().ToDictionary( k => k.Id, v => v.Name );
                        }

                        var workflowTypeName = _workflowTypeNameLookup.ContainsKey( workflowTypeId ) ? _workflowTypeNameLookup[workflowTypeId] : null;
                        if ( workflowTypeName != null )
                        {
                            // Append the Qualifier to the title for Workflow Attributes
                            entityField.AttributeEntityTypeQualifierName = workflowTypeName;
                            entityField.Title = string.Format( "({1}) {0} ", attribute.Name, workflowTypeName );
                        }
                    }
                }
            }

            return entityField;
        }
    }

    #region Helper Classes

    /// <summary>
    /// Helper class for saving information about each property and attribute of an entity
    /// </summary>
    public class EntityField
    {
        /// <summary>
        /// Gets the consistently unique name of the field in the form of "Property: {{ Name }}" for properties and "Attribute:{{ Name }} (Guid:{{ Guid }})" for attributes
        /// </summary>
        /// <value>
        /// Unique Name
        /// </value>
        public string UniqueName
        {
            get
            {
                if ( this.FieldKind == Reporting.FieldKind.Attribute )
                {
                    return string.Format( "Attribute_{0}_{1}", this.Name, this.AttributeGuid.Value.ToString( "N" ) );
                }
                else
                {
                    return string.Format( "Property_{0}", this.Name );
                }
            }
        }

        /// <summary>
        /// Gets or sets the name which is either the Property Name or the Attribute Key
        /// </summary>
        /// <value>
        /// The name.
        /// </value>
        public string Name { get; set; }

        /// <summary>
        /// Gets or sets the Pre-v1.7 Name of this field. Use this if looking up this field for a filter that was saved pre-v1.7
        /// </summary>
        /// <value>
        /// The name of the legacy.
        /// </value>
        internal string LegacyName
        {
            get
            {
                return _legacyName ?? Name;
            }
            set
            {
                _legacyName = value;
            }
        }
        private string _legacyName;

        /// <summary>
        /// Gets or sets the title.
        /// </summary>
        /// <value>
        /// The title.
        /// </value>
        public string Title { get; set; }

        /// <summary>
        /// Gets or sets the title without qualifier (if there was an Attribute Qualifier)
        /// </summary>
        /// <value>
        /// The title without qualifier.
        /// </value>
        public string TitleWithoutQualifier
        {
            get
            {
                return _titleWithoutQualifier ?? this.Title;
            }
            set
            {
                _titleWithoutQualifier = value;
            }
        }
        private string _titleWithoutQualifier { get; set; }

        /// <summary>
        /// Gets or sets the name of the attribute entity type qualifier.
        /// </summary>
        /// <value>
        /// The name of the attribute entity type qualifier.
        /// </value>
        public string AttributeEntityTypeQualifierName { get; set; }

        /// <summary>
        /// Gets or sets whether this field is a Property or an Attribute
        /// </summary>
        /// <value>
        /// The kind of the field.
        /// </value>
        public FieldKind FieldKind { get; set; }

        /// <summary>
        /// Gets or sets the type of the property.
        /// </summary>
        /// <value>
        /// The type of the property.
        /// </value>
        public Type PropertyType { get; set; }

        /// <summary>
        /// Gets or sets the property information (if this is FieldKind.Property and PropertyInfo is known)
        /// </summary>
        /// <value>
        /// The property information.
        /// </value>
        public PropertyInfo PropertyInfo { get; set; }

        /// <summary>
        /// Gets or sets the attribute identifier.
        /// </summary>
        /// <value>
        /// The attribute identifier.
        /// </value>
        public Guid? AttributeGuid { get; set; }

        /// <summary>
        /// Gets or sets the index.
        /// </summary>
        /// <value>
        /// The index.
        /// </value>
        public int Index { get; set; }

        /// <summary>
        /// Gets or sets the type of the filter field.
        /// </summary>
        /// <value>
        /// The type of the filter field.
        /// </value>
        public FieldTypeCache FieldType { get; set; }

        /// <summary>
        /// Gets the type of the bound field.
        /// </summary>
        /// <returns></returns>
        public System.Web.UI.WebControls.BoundField GetBoundFieldType()
        {
            if ( this.FieldType.Guid.Equals( Rock.SystemGuid.FieldType.DEFINED_VALUE.AsGuid() ) )
            {
                return new DefinedValueField();
            }
            else if ( this.PropertyInfo != null )
            {
                return Grid.GetGridField( this.PropertyInfo );
            }
            else
            {
                return Grid.GetGridField( this.PropertyType );
            }
        }

        /// <summary>
        /// Gets or sets the field configuration.
        /// </summary>
        /// <value>
        /// The field configuration.
        /// </value>
        public Dictionary<string, ConfigurationValue> FieldConfig { get; set; }

        /// <summary>
        /// Gets or sets a value indicating whether [is previewable].
        /// </summary>
        /// <value>
        ///   <c>true</c> if [is previewable]; otherwise, <c>false</c>.
        /// </value>
        public bool IsPreviewable { get; set; }

        /// <summary>
        /// Initializes a new instance of the <see cref="EntityField" /> class.
        /// </summary>
        /// <param name="name">The name.</param>
        /// <param name="fieldKind">Kind of the field.</param>
        /// <param name="propertyInfo">The property information.</param>
        public EntityField( string name, FieldKind fieldKind, PropertyInfo propertyInfo )
            : this( name, fieldKind, propertyInfo.PropertyType, propertyInfo, null )
        {
        }

        /// <summary>
        /// Initializes a new instance of the <see cref="EntityField" /> class.
        /// </summary>
        /// <param name="name">The name.</param>
        /// <param name="fieldKind">Kind of the field.</param>
        /// <param name="propertyType">Type of the property.</param>
        /// <param name="attributeGuid">The attribute unique identifier.</param>
        /// <param name="fieldType">Type of the field.</param>
        public EntityField( string name, FieldKind fieldKind, Type propertyType, Guid attributeGuid, FieldTypeCache fieldType )
            : this( name, fieldKind, propertyType, null, attributeGuid )
        {
            this.FieldType = fieldType;
        }

        /// <summary>
        /// Initializes a new instance of the <see cref="EntityField"/> class.
        /// </summary>
        /// <param name="name">The name.</param>
        /// <param name="fieldKind">Kind of the field.</param>
        /// <param name="propertyType">Type of the property.</param>
        /// <param name="propertyInfo">The property information.</param>
        /// <param name="attributeGuid">The attribute unique identifier.</param>
        private EntityField( string name, FieldKind fieldKind, Type propertyType, PropertyInfo propertyInfo, Guid? attributeGuid )
        {
            FieldConfig = new Dictionary<string, ConfigurationValue>();
            Name = name;
            Title = name.SplitCase();
            FieldKind = fieldKind;
            PropertyType = propertyType;
            PropertyInfo = propertyInfo;
            AttributeGuid = attributeGuid;
        }

        /// <summary>
        /// Formatteds the filter.
        /// </summary>
        /// <param name="filterValues">The filter values.</param>
        /// <returns></returns>
        public string FormattedFilterDescription( List<string> filterValues )
        {
            if ( this.FieldType != null && this.FieldType.Field != null )
            {
                return string.Format( "{0} {1}", this.Title, this.FieldType.Field.FormatFilterValues( this.FieldConfig, filterValues ) );
            }
            return string.Empty;
        }

        /// <summary>
        /// Returns a <see cref="System.String" /> that represents this instance.
        /// </summary>
        /// <returns>
        /// A <see cref="System.String" /> that represents this instance.
        /// </returns>
        public override string ToString()
        {
            if ( this.FieldKind == Reporting.FieldKind.Attribute )
            {
                return string.Format( "Attribute:{0} (Guid:{1})", this.Name, this.AttributeGuid );
            }
            else
            {
                if ( !string.IsNullOrWhiteSpace( this.Name ) )
                {
                    return string.Format( "Property:{0}", this.Name );
                }
            }

            return base.ToString();
        }
    }

    /// <summary>
    /// 
    /// </summary>
    public static class EntityFieldExtensions
    {
        /// <summary>
        /// Finds from field selection in a way that is backwards compatible with filters saved using pre-v1.7 and pre-v1.1 versions of Rock
        /// </summary>
        /// <param name="entityFields">The entity fields.</param>
        /// <param name="filterFieldSelection">The filter field selection.</param>
        /// <returns></returns>
        public static EntityField FindFromFilterSelection( this List<EntityField> entityFields, string filterFieldSelection )
        {
            var entityField = entityFields.FirstOrDefault( a => a.UniqueName == filterFieldSelection );

            if ( entityField == null )
            {
                // if not found, try looking it up using the pre-v1.7 way
                // prior to v1.7, the selection value was just the Name which could cause problems if entity has multiple attributes with the same Attribute.Key
                // so if we couldn't find it by UniqueName, assume it was stored as just Name instead
                entityField = entityFields.FirstOrDefault( a => a.LegacyName == filterFieldSelection );

                if ( entityField == null )
                {
                    // if not found, try looking it up using the pre-v1.1 way
                    // Prior to v1.1 attribute.Name was used instead of attribute.Key, because of that, strip spaces to attempt matching key
                    entityField = entityFields.FirstOrDefault( a => a.LegacyName.Equals( filterFieldSelection.Replace( " ", "" ), StringComparison.OrdinalIgnoreCase ) );
                }

                if ( entityField == null )
                {
                    // if STILL not found, it could be that this is an attribute qualified by ContentChannelId, 
                    // which would NOT work if you had duplicate Attribute Keys and hadn't narrowed it down to ContentChannelId, but WOULD work if you had already narrowed down the keys to a specific ContentChannelId
                    entityField = entityFields.FirstOrDefault( a => a.Name == filterFieldSelection );
                }
            }

            return entityField;
        }
    }

    #endregion

    #region Private Enumerations

    /// <summary>
    /// 
    /// </summary>
    public enum FieldKind
    {
        /// <summary>
        /// Property Field
        /// </summary>
        Property,

        /// <summary>
        /// Attribute Field
        /// </summary>
        Attribute,
    }

    #endregion
}<|MERGE_RESOLUTION|>--- conflicted
+++ resolved
@@ -192,15 +192,10 @@
                     var isVirtual = getter?.IsVirtual == true;
                     if ( isVirtual )
                     {
-<<<<<<< HEAD
-                        var colAttr = property.GetCustomAttributes( typeof( ColumnAttribute ), true ).FirstOrDefault();
-                        if ( colAttr != null && ( ( ColumnAttribute ) colAttr ).TypeName == "Date" )
-=======
                         // NOTE: Properties that implement interface members (for example Rock.Data.IOrder) will also be marked as 'virtual final' by the compiler, so check IsFinal to determine if it was the compiler that did it.
                         // See https://docs.microsoft.com/en-us/dotnet/api/system.reflection.methodbase.isfinal?redirectedfrom=MSDN&view=netframework-4.7.2#System_Reflection_MethodBase_IsFinal
                         bool isVirtualDueToInterface = getter?.IsFinal == true;
                         if ( !isVirtualDueToInterface )
->>>>>>> 7e45a21c
                         {
                             return false;
                         }
@@ -282,15 +277,9 @@
                         Guid? definedTypeGuid = ( ( Rock.Data.DefinedValueAttribute ) definedValueAttribute ).DefinedTypeGuid;
                         if ( definedTypeGuid.HasValue )
                         {
-<<<<<<< HEAD
-                            // Defined Value Properties
-                            Guid? definedTypeGuid = ( ( Rock.Data.DefinedValueAttribute ) definedValueAttribute ).DefinedTypeGuid;
-                            if ( definedTypeGuid.HasValue )
-=======
                             var definedType = DefinedTypeCache.Get( definedTypeGuid.Value );
                             entityField.Title = definedType != null ? definedType.Name : property.Name.Replace( "ValueId", string.Empty ).SplitCase();
                             if ( definedType != null )
->>>>>>> 7e45a21c
                             {
                                 entityField.FieldType = FieldTypeCache.Get( SystemGuid.FieldType.DEFINED_VALUE.AsGuid() );
                                 entityField.FieldConfig.Add( "definedtype", new Field.ConfigurationValue( definedType.Id.ToString() ) );
