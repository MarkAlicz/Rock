--- conflicted
+++ resolved
@@ -191,9 +191,6 @@
         public string Note { get; set; }
 
         /// <summary>
-<<<<<<< HEAD
-
-=======
         /// Gets or sets if the <see cref="PersonAlias"/> person is scheduled (confirmed) to attend.
         /// </summary>
         /// <value>
@@ -258,15 +255,12 @@
         public int? ScheduledByPersonAliasId { get; set; }
 
         /// <summary>
->>>>>>> a9e080db
         /// Gets or sets additional data associated with the Attendance, including LabelData
-
         /// </summary>
         /// <value>
         /// The label data.
         /// </value>
         [LavaInclude]
-
         public virtual AttendanceData AttendanceData { get; set; }
 
         #endregion
