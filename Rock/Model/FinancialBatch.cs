﻿//
// THIS WORK IS LICENSED UNDER A CREATIVE COMMONS ATTRIBUTION-NONCOMMERCIAL-
// SHAREALIKE 3.0 UNPORTED LICENSE:
// http://creativecommons.org/licenses/by-nc-sa/3.0/
//
using System;
using System.Collections.Generic;
using System.ComponentModel.DataAnnotations;
using System.ComponentModel.DataAnnotations.Schema;
using System.Data.Entity.ModelConfiguration;
using System.Runtime.Serialization;
using System.Collections;

using Rock.Data;

namespace Rock.Model
{
    /// <summary>
    /// Batch POCO class.
    /// </summary>
    [Table("FinancialBatch")]
    [DataContract]
    public partial class FinancialBatch : Model<FinancialBatch>
    {        
        #region Entity Properties

        /// <summary>
        /// Gets or sets the name.
        /// </summary>
        /// <value>
        /// The name.
        /// </value>
<<<<<<< HEAD
        [MaxLength(50)]
        [DataMember]
=======
        [Required]
        [MaxLength( 50 )]
        [DataMember( IsRequired = true )]
>>>>>>> 3d918df4
        public string Name { get; set; }

        /// <summary>
        /// Gets or sets the batch date.
        /// </summary>
        /// <value>
        /// The batch date.
        /// </value>
        [DataMember]
        public DateTime? BatchDate { get; set; }

        /// <summary>
        /// Gets or sets the status.
        /// </summary>
        /// <value>
        /// The status.
        /// </value>
        [DataMember]
        public BatchStatus Status { get; set; }

                /// <summary>
        /// Gets or sets the campus id.
        /// </summary>
        /// <value>
        /// The campus id.
        /// </value>
        [DataMember]
        public int? CampusId { get; set; }

        /// <summary>
        /// Gets or sets an optional transaction code from an accounting system that batch is associated with
        /// </summary>
        /// <value>
        /// The accounting system code.
        /// </value>
        [MaxLength( 100 )]
        [DataMember]
        public string AccountingSystemCode { get; set; }

        /// <summary>
        /// Gets or sets the control amount.
        /// </summary>
        /// <value>
        /// The control amount.
        /// </value>
        [DataMember]
        public decimal ControlAmount { get; set; }

        #endregion

        #region Virtual Properties

        /// <summary>
        /// Gets or sets the campus.
        /// </summary>
        /// <value>
        /// The campus.
        /// </value>
        public virtual Campus Campus { get; set; }

        /// <summary>
        /// Gets or sets the transactions.
        /// </summary>
        /// <value>
        /// The transactions.
        /// </value>
        [DataMember]
        public virtual ICollection<FinancialTransaction> Transactions { get; set; }

        #endregion

        #region Public Methods

        /// <summary>
        /// Returns a <see cref="System.String" /> that represents this instance.
        /// </summary>
        /// <returns>
        /// A <see cref="System.String" /> that represents this instance.
        /// </returns>
        public override string ToString()
        {
            return this.Name;
        }

        #endregion
    }

   #region EntityConfiguration

    /// <summary>
    /// Batch Configuration class.
    /// </summary>
    public partial class FinancialBatchConfiguration : EntityTypeConfiguration<FinancialBatch>
    {
        /// <summary>
        /// Initializes a new instance of the <see cref="FinancialBatchConfiguration"/> class.
        /// </summary>
        public FinancialBatchConfiguration()
        {
            this.HasOptional( b => b.Campus ).WithMany().HasForeignKey( b => b.CampusId ).WillCascadeOnDelete( false );
        }
    }

    #endregion

    #region Enumerations

    /// <summary>
    /// The status of a batch
    /// </summary>
    public enum BatchStatus
    {
        /// <summary>
        /// Pending
        /// </summary>
        Pending = 0,

        /// <summary>
        /// Open
        /// </summary>
        Open = 1,

        /// <summary>
        /// Closed
        /// </summary>
        Closed = 2
    }

    #endregion
}<|MERGE_RESOLUTION|>--- conflicted
+++ resolved
@@ -9,7 +9,6 @@
 using System.ComponentModel.DataAnnotations.Schema;
 using System.Data.Entity.ModelConfiguration;
 using System.Runtime.Serialization;
-using System.Collections;
 
 using Rock.Data;
 
@@ -18,10 +17,11 @@
     /// <summary>
     /// Batch POCO class.
     /// </summary>
-    [Table("FinancialBatch")]
+    [Table( "FinancialBatch" )]
     [DataContract]
     public partial class FinancialBatch : Model<FinancialBatch>
-    {        
+    {
+
         #region Entity Properties
 
         /// <summary>
@@ -30,14 +30,9 @@
         /// <value>
         /// The name.
         /// </value>
-<<<<<<< HEAD
-        [MaxLength(50)]
-        [DataMember]
-=======
         [Required]
         [MaxLength( 50 )]
         [DataMember( IsRequired = true )]
->>>>>>> 3d918df4
         public string Name { get; set; }
 
         /// <summary>
@@ -58,7 +53,7 @@
         [DataMember]
         public BatchStatus Status { get; set; }
 
-                /// <summary>
+        /// <summary>
         /// Gets or sets the campus id.
         /// </summary>
         /// <value>
@@ -125,7 +120,7 @@
         #endregion
     }
 
-   #region EntityConfiguration
+    #region EntityConfiguration
 
     /// <summary>
     /// Batch Configuration class.
@@ -167,4 +162,6 @@
     }
 
     #endregion
+
+
 }