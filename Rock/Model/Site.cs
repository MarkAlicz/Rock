--- conflicted
+++ resolved
@@ -185,13 +185,12 @@
         /// Gets or sets the default <see cref="Rock.Model.Page"/> page for the site.
         /// </summary>
         /// <value>
-        /// The default <see cref="Rock.Model.Page"/> for the site. If no default page is provided, this value will be null.
+        /// The default <see cref="Rock.Model.Page"/> for the site. 
         /// </value>
         public virtual Page DefaultPage { get; set; }
 
         /// <summary>
-<<<<<<< HEAD
-        /// Gets or sets the default page route.
+        /// Gets or sets the default <see cref="Rock.Model.PageRoute"/> page route for this site. If this value is null, the DefaultPage will be used
         /// </summary>
         /// <value>
         /// The default page route.
@@ -199,10 +198,7 @@
         public virtual PageRoute DefaultPageRoute { get; set; }
 
         /// <summary>
-        /// Returns a <see cref="System.String" /> that represents this instance.
-=======
         /// Returns a <see cref="System.String" /> containing the Name of the site that that represents this instance.
->>>>>>> bbcc463a
         /// </summary>
         /// <returns>
         /// A <see cref="System.String" /> containing the Name of the site that represents this instance.
