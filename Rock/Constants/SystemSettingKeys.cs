--- conflicted
+++ resolved
@@ -22,11 +22,7 @@
     /// This class holds Rock's well known System Setting keys.
     /// </summary>
     [Obsolete( "Use Rock.SystemKey.SystemSetting instead" )]
-<<<<<<< HEAD
-    [RockObsolete( "1.10" )]
-=======
     [RockObsolete( "1.10")]
->>>>>>> d490e292
     public static class SystemSettingKeys
     {
         /// <summary>
@@ -34,22 +30,14 @@
         /// The value it stores is the current version of Rock for that installation.
         /// </summary>
         [Obsolete( "Use Rock.SystemKey.SystemSetting.ROCK_INSTANCE_ID instead" )]
-<<<<<<< HEAD
-        [RockObsolete( "1.10" )]
-=======
         [RockObsolete( "1.10")]
->>>>>>> d490e292
         public static readonly string ROCK_INSTANCE_ID = Rock.SystemKey.SystemSetting.ROCK_INSTANCE_ID;
 
         /// <summary>
         /// Holds the System Setting key for the sample data load date/time.
         /// </summary>
         [Obsolete( "Use Rock.SystemKey.SystemSetting.SAMPLEDATA_DATE instead" )]
-<<<<<<< HEAD
-        [RockObsolete( "1.10" )]
-=======
         [RockObsolete( "1.10")]
->>>>>>> d490e292
         public static readonly string SAMPLEDATA_DATE = Rock.SystemKey.SystemSetting.SAMPLEDATA_DATE;
     }
 }