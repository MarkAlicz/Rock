--- conflicted
+++ resolved
@@ -57,13 +57,10 @@
     <Reference Include="System.Xml" />
   </ItemGroup>
   <ItemGroup>
-<<<<<<< HEAD
     <Compile Include="..\Rock.Version\AssemblySharedInfo.cs">
       <Link>AssemblySharedInfo.cs</Link>
     </Compile>
-=======
     <Compile Include="Migrations\002_StatementGeneratorUpdateTemplates.cs" />
->>>>>>> adba135a
     <Compile Include="Migrations\001_StatementGenerator.cs" />
     <Compile Include="Migrations\MigrationResource.Designer.cs">
       <AutoGen>True</AutoGen>
