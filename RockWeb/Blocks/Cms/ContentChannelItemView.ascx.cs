﻿// <copyright>
// Copyright by the Spark Development Network
//
// Licensed under the Rock Community License (the "License");
// you may not use this file except in compliance with the License.
// You may obtain a copy of the License at
//
// http://www.rockrms.com/license
//
// Unless required by applicable law or agreed to in writing, software
// distributed under the License is distributed on an "AS IS" BASIS,
// WITHOUT WARRANTIES OR CONDITIONS OF ANY KIND, either express or implied.
// See the License for the specific language governing permissions and
// limitations under the License.
// </copyright>
using System;
using System.Collections.Generic;
using System.ComponentModel;
using System.Linq;
using System.Web.UI;
using System.Web.UI.HtmlControls;
using System.Web.UI.WebControls;

using Rock;
using Rock.Attribute;
using Rock.Web.Cache;
using Rock.Data;
using Rock.Model;
using Rock.Transactions;
using Rock.Web.UI;
using Rock.Web.UI.Controls;
using Rock.Field.Types;

namespace RockWeb.Blocks.Cms
{
    /// <summary>
    /// Block to display a specific content channel item.
    /// </summary>
    [DisplayName( "Content Channel Item View" )]
    [Category( "CMS" )]
    [Description( "Block to display a specific content channel item." )]

    [LavaCommandsField( "Enabled Lava Commands", description: "The Lava commands that should be enabled for this content channel item block.", required: false )]

    [ContentChannelField( "Content Channel", description: "Limits content channel items to a specific channel.", required: true, defaultValue: "", category: "CustomSetting" )]
    [EnumsField( "Status", description: "Include items with the following status.", enumSourceType: typeof( ContentChannelItemStatus ), required: false, defaultValue: "2", category: "CustomSetting" )]
    [TextField( "Content Channel Query Parameter", description: CONTENT_CHANNEL_QUERY_PARAMETER_DESCRIPTION, required: false, category: "CustomSetting" )]

    [CodeEditorField( "Lava Template", description: "The template to use when formatting the content channel item.", mode: CodeEditorMode.Lava, theme: CodeEditorTheme.Rock, height: 200, required: false, category: "CustomSetting", defaultValue: @"
<h1>{{ Item.Title }}</h1>
{{ Item.Content }}" )]

    [IntegerField( "Output Cache Duration", OUTPUT_CACHE_DURATION_DESCRIPTION, required: false, key: "OutputCacheDuration", category: "CustomSetting" )]
    [IntegerField( "Item Cache Duration", description: "Number of seconds to cache the content item specified by the parameter.", required: false, defaultValue: 3600, category: "CustomSetting", order: 0, key: "ItemCacheDuration" )]
    [CustomCheckboxListField( "Cache Tags", description: "Cached tags are used to link cached content so that it can be expired as a group", listSource: "", required: false, key: "CacheTags", category: "CustomSetting" )]

    [BooleanField( "Merge Content", "Should the content data and attribute values be merged using the Lava template engine.", false, "CustomSetting" )]
    [BooleanField( "Set Page Title", description: "Determines if the block should set the page title with the channel name or content item.", category: "CustomSetting" )]
    [LinkedPage( "Detail Page", description: "Page used to view a content item.", order: 1, category: "CustomSetting", key: "DetailPage" )]

    [BooleanField( "Log Interactions", category: "CustomSetting" )]
    [BooleanField( "Write Interaction Only If Individual Logged In", description: "Set to true to only write interactions for logged in users, or set to false to write interactions for both logged in and anonymous users.", category: "CustomSetting" )]

    [WorkflowTypeField( "Workflow Type", description: "The workflow type to launch when the content is viewed.", category: "CustomSetting" )]
    [BooleanField( "Launch Workflow Only If Individual Logged In", description: "Set to true to only launch a workflow for logged in users, or set to false to launch for both logged in and anonymous users.", category: "CustomSetting" )]
    [EnumField( "Launch Workflow Condition", "", enumSourceType: typeof( LaunchWorkflowCondition ), defaultValue: "1", category: "CustomSetting" )]

    [TextField( "Meta Description Attribute", required: false, category: "CustomSetting" )]
    [TextField( "Open Graph Type", required: false, category: "CustomSetting" )]
    [TextField( "Open Graph Title Attribute", required: false, category: "CustomSetting" )]
    [TextField( "Open Graph Description Attribute", required: false, category: "CustomSetting" )]
    [TextField( "Open Graph Image Attribute", required: false, category: "CustomSetting" )]
    [TextField( "Twitter Title Attribute", required: false, category: "CustomSetting" )]
    [TextField( "Twitter Description Attribute", required: false, category: "CustomSetting" )]
    [TextField( "Twitter Image Attribute", required: false, category: "CustomSetting" )]
    [TextField( "Twitter Card", required: false, defaultValue: "none", category: "CustomSetting" )]
    public partial class ContentChannelItemView : RockBlockCustomSettings
    {
        #region Block Property Constants
        private const string CONTENT_CHANNEL_QUERY_PARAMETER_DESCRIPTION = @"
Specify the URL parameter to use to determine which Content Channel Item to show, or leave blank to use whatever the first parameter is.
The type of the value will determine how the content channel item will be determined as follows:

Integer - ContentChannelItem Id
String - ContentChannelItem Slug
Guid - ContentChannelItem Guid

";
        private const string OUTPUT_CACHE_DURATION_DESCRIPTION = @"Number of seconds to cache the resolved output. Only cache the output if you are not personalizing the output based on current user, current page, or any other merge field value.";

        #endregion Block Property Constants

        #region Fields

        /// <summary>
        /// The output cache key prefix
        /// </summary>
        private const string OUTPUT_CACHE_KEY_PREFIX = "Output_";

        /// <summary>
        /// The item cache key prefix
        /// </summary>
        private const string ITEM_CACHE_KEY_PREFIX = "Item_";

        /// <summary>
        /// The pagetitle cache key prefix
        /// </summary>
        private const string PAGETITLE_CACHE_KEY_PREFIX = "PageTitle_";

        /// <summary>
        /// The cache key to store a list of CacheKeys that have been used by this block
        /// </summary>
        private const string CACHEKEYS_CACHE_KEY = "CacheKeys";

        /// <summary>
        ///
        /// </summary>
        private enum LaunchWorkflowCondition
        {
            Always = 0,
            OncePerPersonPerContentChannelItem = 1,
            OncePerPerson = 2
        }

        #endregion

        #region Base Control Methods

        /// <summary>
        /// Raises the <see cref="E:System.Web.UI.Control.Init" /> event.
        /// </summary>
        /// <param name="e">An <see cref="T:System.EventArgs" /> object that contains the event data.</param>
        protected override void OnInit( EventArgs e )
        {
            // Create a hidden button that will show the view if they cancel the Settings modal
            Button btnTrigger = new Button();
            btnTrigger.ClientIDMode = System.Web.UI.ClientIDMode.Static;
            btnTrigger.ID = "rock-config-cancel-trigger";
            btnTrigger.Click += btnTrigger_Click;
            btnTrigger.Style[HtmlTextWriterStyle.Display] = "none";
            pnlSettings.Controls.Add( btnTrigger );

            AsyncPostBackTrigger trigger = new AsyncPostBackTrigger();
            trigger.ControlID = "rock-config-cancel-trigger";
            trigger.EventName = "Click";
            upnlContent.Triggers.Add( trigger );

            base.OnInit( e );
        }

        /// <summary>
        /// Handles the Click event of the btnTrigger control.
        /// </summary>
        /// <param name="sender">The source of the event.</param>
        /// <param name="e">The <see cref="EventArgs"/> instance containing the event data.</param>
        private void btnTrigger_Click( object sender, EventArgs e )
        {
            mdSettings.Hide();
            pnlSettings.Visible = false;

            ShowView();
        }

        /// <summary>
        /// Raises the <see cref="E:System.Web.UI.Control.Load" /> event.
        /// </summary>
        /// <param name="e">The <see cref="T:System.EventArgs" /> object that contains the event data.</param>
        protected override void OnLoad( EventArgs e )
        {
            base.OnLoad( e );

            if ( !Page.IsPostBack )
            {
                ShowView();
            }
        }

        /// <summary>
        /// Shows or hides the workflow settings controls based on the selection in the workflowpicker.
        /// </summary>
        protected void ShowHideControls()
        {
            if ( wtpWorkflowType.SelectedValue == "0" )
            {
                cbLaunchWorkflowOnlyIfIndividualLoggedIn.Visible = false;
                ddlLaunchWorkflowCondition.Visible = false;
            }
            else
            {
                cbLaunchWorkflowOnlyIfIndividualLoggedIn.Visible = true;
                ddlLaunchWorkflowCondition.Visible = true;
            }
        }

        #endregion Base Control Methods

        #region Settings

        /// <summary>
        /// Shows the settings.
        /// </summary>
        protected override void ShowSettings()
        {
            pnlSettings.Visible = true;
            ddlContentChannel.Items.Clear();
            ddlContentChannel.Items.Add( new ListItem() );
            foreach ( var contentChannel in ContentChannelCache.All().OrderBy( a => a.Name ) )
            {
                ddlContentChannel.Items.Add( new ListItem( contentChannel.Name, contentChannel.Guid.ToString() ) );
            }

            ddlLaunchWorkflowCondition.Items.Clear();
            foreach ( LaunchWorkflowCondition launchWorkflowCondition in Enum.GetValues( typeof( LaunchWorkflowCondition ) ) )
            {
                ddlLaunchWorkflowCondition.Items.Add( new ListItem( launchWorkflowCondition.ConvertToString( true ), launchWorkflowCondition.ConvertToInt().ToString() ) );
            }

            var channelGuid = this.GetAttributeValue( "ContentChannel" ).AsGuidOrNull();
            ddlContentChannel.SetValue( channelGuid );
            UpdateSocialMediaDropdowns( channelGuid );

            cblStatus.BindToEnum<ContentChannelItemStatus>();
            foreach ( string status in GetAttributeValue( "Status" ).SplitDelimitedValues() )
            {
                var li = cblStatus.Items.FindByValue( status );
                if ( li != null )
                {
                    li.Selected = true;
                }
            }

            var ppFieldType = new PageReferenceFieldType();
            ppFieldType.SetEditValue( ppDetailPage, null, GetAttributeValue( "DetailPage" ) );
            tbContentChannelQueryParameter.Text = this.GetAttributeValue( "ContentChannelQueryParameter" );
            ceLavaTemplate.Text = this.GetAttributeValue( "LavaTemplate" );
            nbOutputCacheDuration.Text = this.GetAttributeValue( "OutputCacheDuration" );
            nbItemCacheDuration.Text = this.GetAttributeValue( "ItemCacheDuration" );

            DefinedValueService definedValueService = new DefinedValueService( new RockContext() );
            cblCacheTags.DataSource = definedValueService.GetByDefinedTypeGuid( Rock.SystemGuid.DefinedType.CACHE_TAGS.AsGuid() ).Select( v => v.Value ).ToList();
            cblCacheTags.DataBind();
            string[] selectedCacheTags = this.GetAttributeValue( "CacheTags" ).SplitDelimitedValues();
            foreach ( ListItem cacheTag in cblCacheTags.Items )
            {
                cacheTag.Selected = selectedCacheTags.Contains( cacheTag.Value );
            }

            cbSetPageTitle.Checked = this.GetAttributeValue( "SetPageTitle" ).AsBoolean();
            cbMergeContent.Checked = GetAttributeValue( "MergeContent" ).AsBoolean();

            if ( this.GetAttributeValue( "LogInteractions" ).AsBoolean() )
            {
                cbLogInteractions.Checked = true;
                cbWriteInteractionOnlyIfIndividualLoggedIn.Visible = true;
                cbWriteInteractionOnlyIfIndividualLoggedIn.Checked = this.GetAttributeValue( "WriteInteractionOnlyIfIndividualLoggedIn" ).AsBoolean();
            }
            else
            {
                cbLogInteractions.Checked = false;
                cbWriteInteractionOnlyIfIndividualLoggedIn.Visible = false;
                cbWriteInteractionOnlyIfIndividualLoggedIn.Checked = false;
            }

            var rockContext = new RockContext();

            // Workflow
            Guid? workflowTypeGuid = this.GetAttributeValue( "WorkflowType" ).AsGuidOrNull();
            if ( workflowTypeGuid.HasValue )
            {
                wtpWorkflowType.SetValue( new WorkflowTypeService( rockContext ).GetNoTracking( workflowTypeGuid.Value ) );
            }
            else
            {
                wtpWorkflowType.SetValue( null );
            }

            ShowHideControls();

            cbLaunchWorkflowOnlyIfIndividualLoggedIn.Checked = this.GetAttributeValue( "LaunchWorkflowOnlyIfIndividualLoggedIn" ).AsBoolean();
            ddlLaunchWorkflowCondition.SetValue( this.GetAttributeValue( "LaunchWorkflowCondition" ) );

            // Social Media
            ddlMetaDescriptionAttribute.SetValue( this.GetAttributeValue( "MetaDescriptionAttribute" ) );
            ddlOpenGraphType.SetValue( this.GetAttributeValue( "OpenGraphType" ) );
            ddlOpenGraphTitleAttribute.SetValue( this.GetAttributeValue( "OpenGraphTitleAttribute" ) );
            ddlOpenGraphDescriptionAttribute.SetValue( this.GetAttributeValue( "OpenGraphDescriptionAttribute" ) );
            ddlOpenGraphImageAttribute.SetValue( this.GetAttributeValue( "OpenGraphImageAttribute" ) );

            ddlTwitterTitleAttribute.SetValue( this.GetAttributeValue( "TwitterTitleAttribute" ) );
            ddlTwitterDescriptionAttribute.SetValue( this.GetAttributeValue( "TwitterDescriptionAttribute" ) );
            ddlTwitterImageAttribute.SetValue( this.GetAttributeValue( "TwitterImageAttribute" ) );
            ddlTwitterCard.SetValue( this.GetAttributeValue( "TwitterCard" ) );

            mdSettings.Show();
        }

        /// <summary>
        /// Handles the SaveClick event of the mdSettings control.
        /// </summary>
        /// <param name="sender">The source of the event.</param>
        /// <param name="e">The <see cref="EventArgs"/> instance containing the event data.</param>
        protected void mdSettings_SaveClick( object sender, EventArgs e )
        {
            this.SetAttributeValue( "ContentChannel", ddlContentChannel.SelectedValue );
            this.SetAttributeValue( "Status", cblStatus.SelectedValuesAsInt.AsDelimited( "," ) );
            var ppFieldType = new PageReferenceFieldType();
            this.SetAttributeValue( "DetailPage", ppFieldType.GetEditValue( ppDetailPage, null ) );
            this.SetAttributeValue( "ContentChannelQueryParameter", tbContentChannelQueryParameter.Text );
            this.SetAttributeValue( "LavaTemplate", ceLavaTemplate.Text );
            this.SetAttributeValue( "OutputCacheDuration", nbOutputCacheDuration.Text );
            this.SetAttributeValue( "ItemCacheDuration", nbItemCacheDuration.Text );
            this.SetAttributeValue( "CacheTags", cblCacheTags.SelectedValues.AsDelimited( "," ) );
            this.SetAttributeValue( "MergeContent", cbMergeContent.Checked.ToString() );
            this.SetAttributeValue( "SetPageTitle", cbSetPageTitle.Checked.ToString() );
            this.SetAttributeValue( "LogInteractions", cbLogInteractions.Checked.ToString() );
            this.SetAttributeValue( "WriteInteractionOnlyIfIndividualLoggedIn", cbWriteInteractionOnlyIfIndividualLoggedIn.Checked.ToString() );
            int? selectedWorkflowTypeId = wtpWorkflowType.SelectedValueAsId();
            Guid? selectedWorkflowTypeGuid = null;
            if ( selectedWorkflowTypeId.HasValue )
            {
                selectedWorkflowTypeGuid = WorkflowTypeCache.Get( selectedWorkflowTypeId.Value ).Guid;
            }

            this.SetAttributeValue( "WorkflowType", selectedWorkflowTypeGuid.ToString() );
            this.SetAttributeValue( "LaunchWorkflowOnlyIfIndividualLoggedIn", cbLaunchWorkflowOnlyIfIndividualLoggedIn.Checked.ToString() );
            this.SetAttributeValue( "LaunchWorkflowCondition", ddlLaunchWorkflowCondition.SelectedValue );
            this.SetAttributeValue( "MetaDescriptionAttribute", ddlMetaDescriptionAttribute.SelectedValue );
            this.SetAttributeValue( "OpenGraphType", ddlOpenGraphType.SelectedValue );
            this.SetAttributeValue( "OpenGraphTitleAttribute", ddlOpenGraphTitleAttribute.SelectedValue );
            this.SetAttributeValue( "OpenGraphDescriptionAttribute", ddlOpenGraphDescriptionAttribute.SelectedValue );
            this.SetAttributeValue( "OpenGraphImageAttribute", ddlOpenGraphImageAttribute.SelectedValue );
            this.SetAttributeValue( "TwitterTitleAttribute", ddlTwitterTitleAttribute.SelectedValue );
            this.SetAttributeValue( "TwitterDescriptionAttribute", ddlTwitterDescriptionAttribute.SelectedValue );
            this.SetAttributeValue( "TwitterImageAttribute", ddlTwitterImageAttribute.SelectedValue );
            this.SetAttributeValue( "TwitterCard", ddlTwitterCard.SelectedValue );

            SaveAttributeValues();

            var cacheKeys = GetCacheItem( CACHEKEYS_CACHE_KEY ) as HashSet<string>;
            if ( cacheKeys != null )
            {
                foreach ( var cacheKey in cacheKeys )
                {
                    RemoveCacheItem( cacheKey );
                }
            }

            RemoveCacheItem( CACHEKEYS_CACHE_KEY );

            mdSettings.Hide();
            pnlSettings.Visible = false;

            // reload the page to make sure we have a clean load
            NavigateToCurrentPageReference();
        }

        #endregion Settings

        #region Events

        /// <summary>
        /// Handles the SelectedIndexChanged event of the ddlContentChannel control.
        /// </summary>
        /// <param name="sender">The source of the event.</param>
        /// <param name="e">The <see cref="EventArgs"/> instance containing the event data.</param>
        protected void ddlContentChannel_SelectedIndexChanged( object sender, EventArgs e )
        {
            var channelGuid = ddlContentChannel.SelectedValue.AsGuidOrNull();
            UpdateSocialMediaDropdowns( channelGuid );
        }

        /// <summary>
        /// Handles the SelectItem event of the wtpWorkflowType control.
        /// </summary>
        /// <param name="sender">The source of the event.</param>
        /// <param name="e">The <see cref="EventArgs"/> instance containing the event data.</param>
        protected void wtpWorkflowType_SelectItem( object sender, EventArgs e )
        {
            ShowHideControls();
        }

        #endregion Events

        #region Methods

        /// <summary>
        /// Shows the no data found.
        /// </summary>
        private void ShowNoDataFound()
        {
            if ( IsUserAuthorized( Rock.Security.Authorization.ADMINISTRATE ) )
            {
                nbAlert.Text = "404 - No Content. If you did not have Administrate permissions on this block, you would have gotten a real 404 page.";
            }
            else
            {
                this.Response.StatusCode = 404;
            }
        }

        /// <summary>
        /// Shows the view.
        /// </summary>
        private void ShowView()
        {
            int? outputCacheDuration = GetAttributeValue( "OutputCacheDuration" ).AsIntegerOrNull();

            string outputContents = null;
            string pageTitle = null;

            var contentChannelItemParameterValue = GetContentChannelItemParameterValue();
            if ( string.IsNullOrEmpty( contentChannelItemParameterValue ) )
            {
                // No item specified, so don't show anything
                ShowNoDataFound();
                return;
            }

            string outputCacheKey = OUTPUT_CACHE_KEY_PREFIX + contentChannelItemParameterValue;
            string pageTitleCacheKey = PAGETITLE_CACHE_KEY_PREFIX + contentChannelItemParameterValue;

            if ( outputCacheDuration.HasValue && outputCacheDuration.Value > 0 )
            {
                outputContents = GetCacheItem( outputCacheKey ) as string;
                pageTitle = GetCacheItem( pageTitleCacheKey ) as string;
            }

            bool isMergeContentEnabled = GetAttributeValue( "MergeContent" ).AsBoolean();
            bool setPageTitle = GetAttributeValue( "SetPageTitle" ).AsBoolean();

            if ( outputContents == null )
            {
                ContentChannelItem contentChannelItem = GetContentChannelItem( contentChannelItemParameterValue );

                if ( contentChannelItem == null )
                {
                    ShowNoDataFound();
                    return;
                }

                if ( contentChannelItem.ContentChannel.RequiresApproval )
                {
                    var statuses = new List<ContentChannelItemStatus>();
                    foreach ( var status in ( GetAttributeValue( "Status" ) ?? "2" ).Split( new char[] { ',' }, StringSplitOptions.RemoveEmptyEntries ) )
                    {
                        var statusEnum = status.ConvertToEnumOrNull<ContentChannelItemStatus>();
                        if ( statusEnum != null )
                        {
                            statuses.Add( statusEnum.Value );
                        }
                    }

                    if ( !statuses.Contains( contentChannelItem.Status ) )
                    {
                        ShowNoDataFound();
                        return;
                    }
                }

                // if a Channel was specified, verify that the ChannelItem is part of the channel
                var channelGuid = this.GetAttributeValue( "ContentChannel" ).AsGuidOrNull();
                if ( channelGuid.HasValue )
                {
                    var channel = ContentChannelCache.Get( channelGuid.Value );
                    if ( channel != null )
                    {
                        if ( contentChannelItem.ContentChannelId != channel.Id )
                        {
                            ShowNoDataFound();
                            return;
                        }
                    }
                }

                var commonMergeFields = Rock.Lava.LavaHelper.GetCommonMergeFields( this.RockPage, this.CurrentPerson, new Rock.Lava.CommonMergeFieldsOptions { GetLegacyGlobalMergeFields = false } );

                // Merge content and attribute fields if block is configured to do so.
                if ( isMergeContentEnabled )
                {
                    var itemMergeFields = new Dictionary<string, object>( commonMergeFields );

                    var enabledCommands = GetAttributeValue( "EnabledLavaCommands" );
                    
                    itemMergeFields.AddOrReplace( "Item", contentChannelItem );
                    contentChannelItem.Content = contentChannelItem.Content.ResolveMergeFields( itemMergeFields, enabledCommands );
                    contentChannelItem.LoadAttributes();
                    foreach ( var attributeValue in contentChannelItem.AttributeValues )
                    {
                        attributeValue.Value.Value = attributeValue.Value.Value.ResolveMergeFields( itemMergeFields, enabledCommands );
                    }
                }

                var mergeFields = new Dictionary<string, object>( commonMergeFields );

                mergeFields.Add( "RockVersion", Rock.VersionInfo.VersionInfo.GetRockProductVersionNumber() );
                mergeFields.Add( "Item", contentChannelItem );
                int detailPage = 0;
                var page = PageCache.Get( GetAttributeValue( "DetailPage" ) );
                if ( page != null )
                {
                    detailPage = page.Id;
                }

                mergeFields.Add( "DetailPage", detailPage );

                string metaDescriptionValue = GetMetaValueFromAttribute( this.GetAttributeValue( "MetaDescriptionAttribute" ), contentChannelItem );

                if ( !string.IsNullOrWhiteSpace( metaDescriptionValue ) )
                {
                    // remove default meta description
                    RockPage.Header.Description = metaDescriptionValue.SanitizeHtml( true );
                }

                AddHtmlMeta( "og:type", this.GetAttributeValue( "OpenGraphType" ) );
                AddHtmlMeta( "og:title", GetMetaValueFromAttribute( this.GetAttributeValue( "OpenGraphTitleAttribute" ), contentChannelItem ) ?? contentChannelItem.Title );
                AddHtmlMeta( "og:description", GetMetaValueFromAttribute( this.GetAttributeValue( "OpenGraphDescriptionAttribute" ), contentChannelItem ) );
                AddHtmlMeta( "og:image", GetMetaValueFromAttribute( this.GetAttributeValue( "OpenGraphImageAttribute" ), contentChannelItem ) );
                AddHtmlMeta( "twitter:title", GetMetaValueFromAttribute( this.GetAttributeValue( "TwitterTitleAttribute" ), contentChannelItem ) ?? contentChannelItem.Title );
                AddHtmlMeta( "twitter:description", GetMetaValueFromAttribute( this.GetAttributeValue( "TwitterDescriptionAttribute" ), contentChannelItem ) );
                AddHtmlMeta( "twitter:image", GetMetaValueFromAttribute( this.GetAttributeValue( "TwitterImageAttribute" ), contentChannelItem ) );
                var twitterCard = this.GetAttributeValue( "TwitterCard" );
                if ( twitterCard.IsNotNullOrWhiteSpace() && twitterCard != "none" )
                {
                    AddHtmlMeta( "twitter:card", twitterCard );
                }
                string lavaTemplate = this.GetAttributeValue( "LavaTemplate" );
                string enabledLavaCommands = this.GetAttributeValue( "EnabledLavaCommands" );
                outputContents = lavaTemplate.ResolveMergeFields( mergeFields, enabledLavaCommands );

                if ( setPageTitle )
                {
                    pageTitle = contentChannelItem.Title;
                }

                if ( outputCacheDuration.HasValue && outputCacheDuration.Value > 0 )
                {
                    string cacheTags = GetAttributeValue( "CacheTags" ) ?? string.Empty;
                    var cacheKeys = GetCacheItem( CACHEKEYS_CACHE_KEY ) as HashSet<string> ?? new HashSet<string>();
                    cacheKeys.Add( outputCacheKey );
                    cacheKeys.Add( pageTitleCacheKey );
                    AddCacheItem( CACHEKEYS_CACHE_KEY, cacheKeys, TimeSpan.MaxValue, cacheTags );
                    AddCacheItem( outputCacheKey, outputContents, outputCacheDuration.Value, cacheTags );

                    if ( pageTitle != null )
                    {
                        AddCacheItem( pageTitleCacheKey, pageTitle, outputCacheDuration.Value, cacheTags );
                    }
                }
            }

            lContentOutput.Text = outputContents;

            if ( setPageTitle && pageTitle != null )
            {
                RockPage.PageTitle = pageTitle;
                RockPage.BrowserTitle = string.Format( "{0} | {1}", pageTitle, RockPage.Site.Name );
                RockPage.Header.Title = string.Format( "{0} | {1}", pageTitle, RockPage.Site.Name );

                var pageBreadCrumb = RockPage.PageReference.BreadCrumbs.FirstOrDefault();
                if ( pageBreadCrumb != null )
                {
                    pageBreadCrumb.Name = RockPage.PageTitle;
                }
            }

            LaunchWorkflow();

            LaunchInteraction();
        }

        /// <summary>
        /// Gets the content channel item using the first page parameter or ContentChannelQueryParameter
        /// </summary>
        /// <returns></returns>
        private ContentChannelItem GetContentChannelItem( string contentChannelItemKey )
        {
            int? itemCacheDuration = GetAttributeValue( "ItemCacheDuration" ).AsIntegerOrNull();
            Guid? contentChannelGuid = GetAttributeValue( "ContentChannel" ).AsGuidOrNull();

            ContentChannelItem contentChannelItem = null;

            if ( string.IsNullOrEmpty( contentChannelItemKey ) )
            {
                // nothing specified, so don't show anything
                return null;
            }

            string itemCacheKey = ITEM_CACHE_KEY_PREFIX + contentChannelGuid + "_" + contentChannelItemKey;

            if ( itemCacheDuration.HasValue && itemCacheDuration.Value > 0 )
            {
                contentChannelItem = GetCacheItem( itemCacheKey ) as ContentChannelItem;
                if ( contentChannelItem != null )
                {
                    return contentChannelItem;
                }
            }

            // look up the ContentChannelItem from either the Id, Guid, or Slug depending on the datatype of the ContentChannelQueryParameter value
            int? contentChannelItemId = contentChannelItemKey.AsIntegerOrNull();
            Guid? contentChannelItemGuid = contentChannelItemKey.AsGuidOrNull();

            var rockContext = new RockContext();
            if ( contentChannelItemId.HasValue )
            {
                contentChannelItem = new ContentChannelItemService( rockContext ).Get( contentChannelItemId.Value );
            }
            else if ( contentChannelItemGuid.HasValue )
            {
                contentChannelItem = new ContentChannelItemService( rockContext ).Get( contentChannelItemGuid.Value );
            }
            else
            {
                var contentChannelQuery = new ContentChannelItemService( rockContext ).Queryable();
                if ( contentChannelGuid.HasValue )
                {

                    contentChannelQuery = contentChannelQuery.Where( c => c.ContentChannel.Guid == contentChannelGuid );
                }

                contentChannelItem = contentChannelQuery
                    .Where( a => a.ContentChannelItemSlugs.Any( s => s.Slug == contentChannelItemKey ) )
                    .FirstOrDefault();
            }

            if ( contentChannelItem != null && itemCacheDuration.HasValue && itemCacheDuration.Value > 0 )
            {
                string cacheTags = GetAttributeValue( "CacheTags" ) ?? string.Empty;
                var cacheKeys = GetCacheItem( CACHEKEYS_CACHE_KEY ) as HashSet<string> ?? new HashSet<string>();
                cacheKeys.Add( itemCacheKey );
                AddCacheItem( CACHEKEYS_CACHE_KEY, cacheKeys, TimeSpan.MaxValue, cacheTags );
                AddCacheItem( itemCacheKey, contentChannelItem, itemCacheDuration.Value, cacheTags );
            }

            return contentChannelItem;
        }

        /// <summary>
        /// Gets the content channel item parameter using the first page parameter or ContentChannelQueryParameter
        /// </summary>
        /// <returns></returns>
        private string GetContentChannelItemParameterValue()
        {
            string contentChannelItemKey = null;

            // Determine the ContentChannelItem from the ContentChannelQueryParameter or the first parameter
            string contentChannelQueryParameter = this.GetAttributeValue( "ContentChannelQueryParameter" );
            if ( !string.IsNullOrEmpty( contentChannelQueryParameter ) )
            {
                contentChannelItemKey = this.PageParameter( contentChannelQueryParameter );
            }
            else
            {
<<<<<<< HEAD

                if ( Request.QueryString.HasKeys() )
=======
                var currentRoute = ( ( System.Web.Routing.Route ) Page.RouteData.Route );

                // First, look for the item key via the route/slug so that something like this
                // continues to work when an external system (such as Facebook) tacks a parameter
                // onto the URL like this:
                // https://community.rockrms.com/connect/a-dedicated-new-home-for-the-rock-community?fbclid=IwAR2VRUjhh...-9biFY

                // if this is the standard "page/{PageId}" route, don't grab the Item from the route since it would just be the pageId
                if ( currentRoute == null || currentRoute.Url != "page/{PageId}" )
>>>>>>> 50303ce8
                {
                    contentChannelItemKey = this.PageParameter( Request.QueryString.Keys[0] );
                }
                else
                {
                    var currentRoute = ( ( System.Web.Routing.Route ) Page.RouteData.Route );

                    // if this is the standard "page/{PageId" route, don't grab the Item from the route since it would just be the pageId
                    if ( currentRoute == null || currentRoute.Url != "page/{PageId}" )
                    {
                        // if no specific Parameter was specified, and there was no QueryString, get whatever the last Parameter in the Route is
                        contentChannelItemKey = this.PageParameters().Select( a => a.Value.ToString() ).LastOrDefault();
                    }
                }
            }

            return contentChannelItemKey;
        }

        /// <summary>
        /// Launches the interaction if configured
        /// </summary>
        private void LaunchInteraction()
        {
            bool logInteractions = this.GetAttributeValue( "LogInteractions" ).AsBoolean();
            if ( !logInteractions )
            {
                return;
            }

            bool writeInteractionOnlyIfIndividualLoggedIn = this.GetAttributeValue( "WriteInteractionOnlyIfIndividualLoggedIn" ).AsBoolean();
            if ( writeInteractionOnlyIfIndividualLoggedIn && this.CurrentPerson == null )
            {
                // don't log interaction if WriteInteractionOnlyIfIndividualLoggedIn = true and nobody is logged in
                return;
            }

            var contentChannelItem = GetContentChannelItem( GetContentChannelItemParameterValue() );

            var interactionTransaction = new InteractionTransaction(
                DefinedValueCache.Get( Rock.SystemGuid.DefinedValue.INTERACTIONCHANNELTYPE_CONTENTCHANNEL.AsGuid() ),
                contentChannelItem.ContentChannel,
                contentChannelItem );

            interactionTransaction.InteractionSummary = contentChannelItem.Title;

            interactionTransaction.Enqueue();
        }

        /// <summary>
        /// Launches the workflow if configured
        /// </summary>
        private void LaunchWorkflow()
        {
            // Check to see if a workflow should be launched when viewed
            WorkflowTypeCache workflowType = null;
            Guid? workflowTypeGuid = GetAttributeValue( "WorkflowType" ).AsGuidOrNull();
            if ( !workflowTypeGuid.HasValue )
            {
                return;
            }

            workflowType = WorkflowTypeCache.Get( workflowTypeGuid.Value );

            if ( workflowType == null || ( workflowType.IsActive != true ) )
            {
                return;
            }

            bool launchWorkflowOnlyIfIndividualLoggedIn = this.GetAttributeValue( "LaunchWorkflowOnlyIfIndividualLoggedIn" ).AsBoolean();
            if ( launchWorkflowOnlyIfIndividualLoggedIn && this.CurrentPerson == null )
            {
                // don't launch a workflow if LaunchWorkflowOnlyIfIndividualLoggedIn = true and nobody is logged in
                return;
            }

            var launchWorkflowCondition = this.GetAttributeValue( "LaunchWorkflowCondition" ).ConvertToEnum<LaunchWorkflowCondition>();

            if ( launchWorkflowCondition != LaunchWorkflowCondition.Always && this.CurrentPerson == null )
            {
                // don't launch a workflow if LaunchWorkflowOnlyIfIndividualLoggedIn = true and nobody is logged in
                return;
            }

            var contentChannelItem = GetContentChannelItem( this.GetContentChannelItemParameterValue() );

            // use BlockUserPreference to store whether the Workflow was already launched depending on LaunchWorkflowCondition
            string alreadyLaunchedKey = null;
            if ( launchWorkflowCondition == LaunchWorkflowCondition.OncePerPersonPerContentChannelItem )
            {
                alreadyLaunchedKey = string.Format( "WorkflowLaunched_{0}_{1}", workflowType.Id, contentChannelItem.Id );
            }
            else if ( launchWorkflowCondition == LaunchWorkflowCondition.OncePerPerson )
            {
                alreadyLaunchedKey = string.Format( "WorkflowLaunched_{0}", workflowType.Id );
            }

            if ( alreadyLaunchedKey != null )
            {
                var alreadyLaunched = this.GetBlockUserPreference( alreadyLaunchedKey ).AsBooleanOrNull();
                if ( alreadyLaunched == true )
                {
                    return;
                }
                else
                {
                    this.SetBlockUserPreference( alreadyLaunchedKey, true.ToString(), true );
                }
            }

            var workflowAttributeValues = new Dictionary<string, string>();
            workflowAttributeValues.Add( "ContentChannelItem", contentChannelItem.Guid.ToString() );

            LaunchWorkflowTransaction launchWorkflowTransaction;
            if ( this.CurrentPersonId.HasValue )
            {
                workflowAttributeValues.Add( "Person", this.CurrentPerson.Guid.ToString() );
                launchWorkflowTransaction = new Rock.Transactions.LaunchWorkflowTransaction<Person>( workflowType.Id, null, this.CurrentPersonId.Value );
            }
            else
            {
                launchWorkflowTransaction = new Rock.Transactions.LaunchWorkflowTransaction( workflowType.Id, null );
            }

            if ( workflowAttributeValues != null )
            {
                launchWorkflowTransaction.WorkflowAttributeValues = workflowAttributeValues;
            }

            launchWorkflowTransaction.InitiatorPersonAliasId = this.CurrentPersonAliasId;
            launchWorkflowTransaction.Enqueue();
        }

        /// <summary>
        /// Adds the HTML meta from attribute value.
        /// </summary>
        /// <param name="metaName">Name of the meta.</param>
        /// <param name="metaContent">Content of the meta.</param>
        private void AddHtmlMeta( string metaName, string metaContent )
        {
            if ( string.IsNullOrEmpty( metaContent ) )
            {
                return;
            }

            RockPage.Header.Controls.Add( new HtmlMeta
            {
                Name = metaName,
                Content = metaContent
            } );
        }

        /// <summary>
        /// Gets the meta value from attribute.
        /// </summary>
        /// <param name="attributeComputedKey">The attribute computed key.</param>
        /// <param name="contentChannelItem">The content channel item.</param>
        /// <returns>
        /// a string value
        /// </returns>
        private string GetMetaValueFromAttribute( string attributeComputedKey, ContentChannelItem contentChannelItem )
        {
            if ( string.IsNullOrEmpty( attributeComputedKey ) )
            {
                return null;
            }

            string attributeEntityType = attributeComputedKey.Split( '^' )[0].ToString() ?? "C";
            string attributeKey = attributeComputedKey.Split( '^' )[1].ToString() ?? string.Empty;

            string attributeValue = string.Empty;

            object mergeObject;

            if ( attributeEntityType == "C" )
            {
                mergeObject = ContentChannelCache.Get( contentChannelItem.ContentChannelId );
            }
            else
            {
                mergeObject = contentChannelItem;
            }

            // use Lava to get the Attribute value formatted for the MetaValue, and specify the Url param in case the Attribute supports rendering the value as a Url (for example, Image)
            string metaTemplate = string.Format( "{{{{ mergeObject | Attribute:'{0}':'Url' }}}}", attributeKey );

            string resolvedValue = metaTemplate.ResolveMergeFields( new Dictionary<string, object> { { "mergeObject", mergeObject } } );

            return resolvedValue;
        }

        /// <summary>
        /// Updates the social media dropdowns.
        /// </summary>
        /// <param name="channelGuid">The channel unique identifier.</param>
        private void UpdateSocialMediaDropdowns( Guid? channelGuid )
        {
            List<AttributeCache> channelAttributes = new List<AttributeCache>();
            List<AttributeCache> itemAttributes = new List<AttributeCache>();

            if ( channelGuid.HasValue )
            {
                var rockContext = new RockContext();
                var channel = new ContentChannelService( rockContext ).GetNoTracking( channelGuid.Value );

                // add channel attributes
                channel.LoadAttributes();
                channelAttributes = channel.Attributes.Select( a => a.Value ).ToList();

                // add item attributes
                AttributeService attributeService = new AttributeService( rockContext );
                itemAttributes = attributeService.GetByEntityTypeId( new ContentChannelItem().TypeId, false ).AsQueryable()
                                        .Where( a => (
                                                a.EntityTypeQualifierColumn.Equals( "ContentChannelTypeId", StringComparison.OrdinalIgnoreCase ) &&
                                                a.EntityTypeQualifierValue.Equals( channel.ContentChannelTypeId.ToString() )
                                            ) || (
                                                a.EntityTypeQualifierColumn.Equals( "ContentChannelId", StringComparison.OrdinalIgnoreCase ) &&
                                                a.EntityTypeQualifierValue.Equals( channel.Id.ToString() )
                                            ) )
                                        .OrderByDescending( a => a.EntityTypeQualifierColumn )
                                        .ThenBy( a => a.Order )
                                        .ToAttributeCacheList();
            }

            RockDropDownList[] attributeDropDowns = new RockDropDownList[]
            {
                ddlMetaDescriptionAttribute,
                ddlOpenGraphTitleAttribute,
                ddlOpenGraphDescriptionAttribute,
                ddlOpenGraphImageAttribute,
                ddlTwitterTitleAttribute,
                ddlTwitterDescriptionAttribute,
                ddlTwitterImageAttribute,
                ddlMetaDescriptionAttribute
            };

            RockDropDownList[] attributeDropDownsImage = new RockDropDownList[]
            {
                ddlOpenGraphImageAttribute,
                ddlTwitterImageAttribute,
            };

            foreach ( var attributeDropDown in attributeDropDowns )
            {
                attributeDropDown.Items.Clear();
                attributeDropDown.Items.Add( new ListItem() );
                foreach ( var attribute in channelAttributes )
                {
                    string computedKey = "C^" + attribute.Key;
                    if ( attributeDropDownsImage.Contains( attributeDropDown ) )
                    {
                        if ( attribute.FieldType.Name == "Image" )
                        {
                            attributeDropDown.Items.Add( new ListItem( "Channel: " + attribute.Name, computedKey ) );
                        }
                    }
                    else
                    {
                        attributeDropDown.Items.Add( new ListItem( "Channel: " + attribute.Name, computedKey ) );
                    }
                }

                // get all the possible Item attributes for items in this Content Channel and add those as options too
                foreach ( var attribute in itemAttributes.DistinctBy( a => a.Key ).ToList() )
                {
                    string computedKey = "I^" + attribute.Key;
                    if ( attributeDropDownsImage.Contains( attributeDropDown ) )
                    {
                        if ( attribute.FieldType.Name == "Image" )
                        {
                            attributeDropDown.Items.Add( new ListItem( "Item: " + attribute.Name, computedKey ) );
                        }
                    }
                    else
                    {
                        attributeDropDown.Items.Add( new ListItem( "Item: " + attribute.Name, computedKey ) );
                    }
                }
            }
        }

        #endregion Methods

        /// <summary>
        /// Handles the CheckedChanged event of the cbLogInteractions control.
        /// If log interactions is not enabled then don't allow write interaction setting.
        /// </summary>
        /// <param name="sender">The source of the event.</param>
        /// <param name="e">The <see cref="EventArgs"/> instance containing the event data.</param>
        protected void cbLogInteractions_CheckedChanged( object sender, EventArgs e )
        {
            if ( cbLogInteractions.Checked )
            {
                cbWriteInteractionOnlyIfIndividualLoggedIn.Visible = true;
                cbWriteInteractionOnlyIfIndividualLoggedIn.Checked = true;
            }
            else
            {
                cbWriteInteractionOnlyIfIndividualLoggedIn.Visible = false;
                cbWriteInteractionOnlyIfIndividualLoggedIn.Checked = false;
            }
        }
    }
}<|MERGE_RESOLUTION|>--- conflicted
+++ resolved
@@ -651,10 +651,6 @@
             }
             else
             {
-<<<<<<< HEAD
-
-                if ( Request.QueryString.HasKeys() )
-=======
                 var currentRoute = ( ( System.Web.Routing.Route ) Page.RouteData.Route );
 
                 // First, look for the item key via the route/slug so that something like this
@@ -664,20 +660,17 @@
 
                 // if this is the standard "page/{PageId}" route, don't grab the Item from the route since it would just be the pageId
                 if ( currentRoute == null || currentRoute.Url != "page/{PageId}" )
->>>>>>> 50303ce8
+                {
+                    // if no specific Parameter was specified, get whatever the last Parameter in the Route is
+                    var key = this.Page.RouteData.Values.Keys.LastOrDefault();
+                    if ( key.IsNotNullOrWhiteSpace() )
+                    {
+                        contentChannelItemKey = this.Page.RouteData.Values[key].ToString();
+                    }
+                }
+                else if ( Request.QueryString.HasKeys() )
                 {
                     contentChannelItemKey = this.PageParameter( Request.QueryString.Keys[0] );
-                }
-                else
-                {
-                    var currentRoute = ( ( System.Web.Routing.Route ) Page.RouteData.Route );
-
-                    // if this is the standard "page/{PageId" route, don't grab the Item from the route since it would just be the pageId
-                    if ( currentRoute == null || currentRoute.Url != "page/{PageId}" )
-                    {
-                        // if no specific Parameter was specified, and there was no QueryString, get whatever the last Parameter in the Route is
-                        contentChannelItemKey = this.PageParameters().Select( a => a.Value.ToString() ).LastOrDefault();
-                    }
                 }
             }
 
