﻿// <copyright>
// Copyright by the Spark Development Network
//
// Licensed under the Rock Community License (the "License");
// you may not use this file except in compliance with the License.
// You may obtain a copy of the License at
//
// http://www.rockrms.com/license
//
// Unless required by applicable law or agreed to in writing, software
// distributed under the License is distributed on an "AS IS" BASIS,
// WITHOUT WARRANTIES OR CONDITIONS OF ANY KIND, either express or implied.
// See the License for the specific language governing permissions and
// limitations under the License.
// </copyright>
//
using System;
using System.Collections.Generic;
using System.ComponentModel;
using System.Data.Entity;
using System.Linq;
using System.Web.UI;
using System.Web.UI.WebControls;

using Rock;
using Rock.Attribute;
using Rock.Data;
using Rock.Lava;
using Rock.Model;
using Rock.Web.Cache;
using Rock.Web.UI;
using Rock.Web.UI.Controls;

namespace RockWeb.Blocks.Fundraising
{
    [DisplayName( "Fundraising Opportunity Participant" )]
    [Category( "Fundraising" )]
    [Description( "Public facing block that shows a fundraising opportunity participant" )]

    [CodeEditorField( "Profile Lava Template", "Lava template for what to display at the top of the main panel. Usually used to display information about the participant such as photo, name, etc.", CodeEditorMode.Lava, CodeEditorTheme.Rock, 100, false,
        @"{% include '~~/Assets/Lava/FundraisingParticipantProfile.lava' %}", order: 1 )]

    [CodeEditorField( "Progress Lava Template", "Lava template for how the progress bar should be displayed ", CodeEditorMode.Lava, CodeEditorTheme.Rock, 100, false,
        @"{% include '~~/Assets/Lava/FundraisingParticipantProgress.lava' %}", order: 2)]

    [CodeEditorField( "Updates Lava Template", "Lava template for the Updates (Content Channel Items)", CodeEditorMode.Lava, CodeEditorTheme.Rock, 100, false,
        @"{% include '~~/Assets/Lava/FundraisingOpportunityUpdates.lava' %}", order: 3 )]

    [NoteTypeField( "Note Type", "Note Type to use for participant comments", false, "Rock.Model.GroupMember", defaultValue: "FFFC3644-60CD-4D14-A714-E8DCC202A0E1", order: 5 )]
    [LinkedPage( "Donation Page", "The page where a person can donate to the fundraising opportunity", required: false, order: 6 )]
    [LinkedPage( "Main Page", "The main page for the fundraising opportunity", required: false, order: 7 )]
    [BooleanField( "Show Clipboard Icon", "Show a clipboard icon which will copy the page url to the users clipboard", true, order:8)]
    [TextField( "Image CSS Class", "CSS class to apply to the image.", false, "img-thumbnail", key: "ImageCssClass", order: 9 )]
    [AttributeField( Rock.SystemGuid.EntityType.PERSON, "PersonAttributes", "The Person Attributes that the participant can edit", false, true, order: 7 )]
    [BooleanField( "Show Amount", "Determines if the Amount column should be displayed in the Contributions List.", false, order: 8 )]
    public partial class FundraisingParticipant : RockBlock
    {
        #region Base Control Methods

        /// <summary>
        /// Raises the <see cref="E:System.Web.UI.Control.Init" /> event.
        /// </summary>
        /// <param name="e">An <see cref="T:System.EventArgs" /> object that contains the event data.</param>
        protected override void OnInit( EventArgs e )
        {
            base.OnInit( e );

            if ( this.GetAttributeValue( "ShowClipboardIcon" ).AsBoolean() )
            {
                // Setup for being able to copy text to clipboard
                RockPage.AddScriptLink( this.Page, "~/Scripts/clipboard.js/clipboard.min.js" );
                string script = string.Format( @"
    new ClipboardJS('#{0}');
    $('#{0}').tooltip();
", btnCopyToClipboard.ClientID );
                ScriptManager.RegisterStartupScript( btnCopyToClipboard, btnCopyToClipboard.GetType(), "share-copy", script, true );

                Uri uri = new Uri( Request.Url.ToString() );
                btnCopyToClipboard.Attributes["data-clipboard-text"] = uri.Scheme + "://" + uri.GetComponents( UriComponents.HostAndPort, UriFormat.UriEscaped ) + CurrentPageReference.BuildUrl();
                btnCopyToClipboard.Visible = true;
            }
            else
            {
                btnCopyToClipboard.Visible = false;
            }

            // this event gets fired after block settings are updated. it's nice to repaint the screen if these settings would alter it
            this.BlockUpdated += Block_BlockUpdated;
            this.AddConfigurationUpdateTrigger( upnlContent );
        }

        /// <summary>
        /// Raises the <see cref="E:System.Web.UI.Control.Load" /> event.
        /// </summary>
        /// <param name="e">The <see cref="T:System.EventArgs" /> object that contains the event data.</param>
        protected override void OnLoad( EventArgs e )
        {
            base.OnLoad( e );

            if ( !Page.IsPostBack )
            {
                int? groupId = this.PageParameter( "GroupId" ).AsIntegerOrNull();
                int? groupMemberId = this.PageParameter( "GroupMemberId" ).AsIntegerOrNull();

                if ( groupId.HasValue && groupMemberId.HasValue )
                {
                    ShowView( groupId.Value, groupMemberId.Value );
                }
                else
                {
                    pnlView.Visible = false;
                }

                imgOpportunityPhoto.CssClass = GetAttributeValue( "ImageCssClass" );
            }
            else
            {
                var groupMember = new GroupMemberService( new RockContext() ).Get( hfGroupMemberId.Value.AsInteger() );
                if ( groupMember != null )
                {
                    CreateDynamicControls( groupMember );
                }
            }
        }

        #endregion

        #region Events

        /// <summary>
        /// Handles the BlockUpdated event of the control.
        /// </summary>
        /// <param name="sender">The source of the event.</param>
        /// <param name="e">The <see cref="EventArgs"/> instance containing the event data.</param>
        protected void Block_BlockUpdated( object sender, EventArgs e )
        {
            ShowView( hfGroupId.Value.AsInteger(), hfGroupMemberId.Value.AsInteger() );
        }

        /// <summary>
        /// Handles the Click event of the btnMainPage control.
        /// </summary>
        /// <param name="sender">The source of the event.</param>
        /// <param name="e">The <see cref="EventArgs"/> instance containing the event data.</param>
        protected void btnMainPage_Click( object sender, EventArgs e )
        {
            var queryParams = new Dictionary<string, string>();
            queryParams.Add( "GroupId", hfGroupId.Value );
            NavigateToLinkedPage( "MainPage", queryParams );
        }

        /// <summary>
        /// Handles the Click event of the btnUpdatesTab control.
        /// </summary>
        /// <param name="sender">The source of the event.</param>
        /// <param name="e">The <see cref="EventArgs"/> instance containing the event data.</param>
        protected void btnUpdatesTab_Click( object sender, EventArgs e )
        {
            SetActiveTab( "Updates" );
        }

        /// <summary>
        /// Handles the Click event of the btnContributionsTab control.
        /// </summary>
        /// <param name="sender">The source of the event.</param>
        /// <param name="e">The <see cref="EventArgs"/> instance containing the event data.</param>
        protected void btnContributionsTab_Click( object sender, EventArgs e )
        {
            SetActiveTab( "Contributions" );
        }

        #endregion

        #region Edit Preferences

        /// <summary>
        /// Handles the Click event of the btnEditPreferences control.
        /// </summary>
        /// <param name="sender">The source of the event.</param>
        /// <param name="e">The <see cref="EventArgs"/> instance containing the event data.</param>
        protected void btnEditProfile_Click( object sender, EventArgs e )
        {
            pnlMain.Visible = false;
            pnlEditPreferences.Visible = true;

            var rockContext = new RockContext();

            var groupMember = new GroupMemberService( rockContext ).Get( hfGroupMemberId.Value.AsInteger() );
            if ( groupMember != null )
            {
                var person = groupMember.Person;
                imgProfilePhoto.BinaryFileId = person.PhotoId;
                imgProfilePhoto.NoPictureUrl = Person.GetPersonNoPictureUrl( person, 200, 200 );

                groupMember.LoadAttributes( rockContext );
                groupMember.Group.LoadAttributes( rockContext );
                var opportunityType = DefinedValueCache.Get( groupMember.Group.GetAttributeValue( "OpportunityType" ).AsGuid() );

                lProfileTitle.Text = string.Format(
                    "{0} Profile for {1}",
                    RockFilters.Possessive( groupMember.Person.FullName ),
                    groupMember.Group.GetAttributeValue( "OpportunityTitle" ) );

                var dateRange = DateRangePicker.CalculateDateRangeFromDelimitedValues( groupMember.Group.GetAttributeValue( "OpportunityDateRange" ) );

                lDateRange.Text = dateRange.ToString( "MMMM dd, yyyy" );
                CreateDynamicControls( groupMember );
            }
        }

        /// <summary>
        /// Creates the dynamic controls.
        /// </summary>
        /// <param name="groupMember">The group member.</param>
        private void CreateDynamicControls( GroupMember groupMember )
        {
            groupMember.LoadAttributes();
            groupMember.Group.LoadAttributes();
            // GroupMember Attributes (all of them)
            phGroupMemberAttributes.Controls.Clear();

            // Exclude any attributes for which the current person has NO EDIT access.
            // But skip these three special member attributes since they are handled in a special way.
            List<string> excludes = groupMember.Attributes.Where(
                a => !a.Value.IsAuthorized( Rock.Security.Authorization.EDIT, this.CurrentPerson ) &&
                a.Key != "IndividualFundraisingGoal" &&
                a.Key != "DisablePublicContributionRequests" &&
                a.Key != "PersonalOpportunityIntroduction" )
                .Select( a => a.Key ).ToList();

            if ( !groupMember.Group.GetAttributeValue( "AllowIndividualDisablingofContributionRequests" ).AsBoolean() )
            {
                excludes.Add( "DisablePublicContributionRequests" );
            }

            if ( !groupMember.Group.GetAttributeValue( "AllowIndividualEditingofFundraisingGoal" ).AsBoolean() )
            {
                excludes.Add( "IndividualFundraisingGoal" );
            }

            Rock.Attribute.Helper.AddEditControls( groupMember, phGroupMemberAttributes, true, "vgProfileEdit", excludes, true );

            // Person Attributes (the ones they picked in the Block Settings)
            phPersonAttributes.Controls.Clear();

            var personAttributes = this.GetAttributeValue( "PersonAttributes" ).SplitDelimitedValues().AsGuidList().Select( a => AttributeCache.Get( a ) );
            if ( personAttributes.Any() )
            {
                var person = groupMember.Person;
                person.LoadAttributes();
                foreach ( var personAttribute in personAttributes.OrderBy( a => a.Order ) )
                {
                    personAttribute.AddControl( phPersonAttributes.Controls, person.GetAttributeValue( personAttribute.Key ), "vgProfileEdit", true, true );
                }
            }
        }

        /// <summary>
        /// Handles the Click event of the btnSaveEditPreferences control.
        /// </summary>
        /// <param name="sender">The source of the event.</param>
        /// <param name="e">The <see cref="EventArgs"/> instance containing the event data.</param>
        protected void btnSaveEditPreferences_Click( object sender, EventArgs e )
        {
            var rockContext = new RockContext();
            var groupMember = new GroupMemberService( rockContext ).Get( hfGroupMemberId.Value.AsInteger() );
            var personService = new PersonService( rockContext );
            var person = personService.Get( groupMember.PersonId );

            int? orphanedPhotoId = null;
            if ( person.PhotoId != imgProfilePhoto.BinaryFileId )
            {
                orphanedPhotoId = person.PhotoId;
                person.PhotoId = imgProfilePhoto.BinaryFileId;

                // add or update the Photo Verify group to have this person as Pending since the photo was changed or deleted
                using ( var photoRequestRockContext = new RockContext() )
                {
                    GroupMemberService groupMemberService = new GroupMemberService( photoRequestRockContext );
                    Group photoRequestGroup = new GroupService( photoRequestRockContext ).Get( Rock.SystemGuid.Group.GROUP_PHOTO_REQUEST.AsGuid() );

                    var photoRequestGroupMember = groupMemberService.Queryable().Where( a => a.GroupId == photoRequestGroup.Id && a.PersonId == person.Id ).FirstOrDefault();
                    if ( photoRequestGroupMember == null )
                    {
                        photoRequestGroupMember = new GroupMember();
                        photoRequestGroupMember.GroupId = photoRequestGroup.Id;
                        photoRequestGroupMember.PersonId = person.Id;
                        photoRequestGroupMember.GroupRoleId = photoRequestGroup.GroupType.DefaultGroupRoleId ?? -1;
                        groupMemberService.Add( photoRequestGroupMember );
                    }

                    photoRequestGroupMember.GroupMemberStatus = GroupMemberStatus.Pending;

                    photoRequestRockContext.SaveChanges();
                }
            }

            // Save the GroupMember Attributes
            groupMember.LoadAttributes();
            Rock.Attribute.Helper.GetEditValues( phGroupMemberAttributes, groupMember );

            // Save selected Person Attributes (The ones picked in Block Settings)
            var personAttributes = this.GetAttributeValue( "PersonAttributes" ).SplitDelimitedValues().AsGuidList().Select( a => AttributeCache.Get( a ) );
            if ( personAttributes.Any() )
            {
                person.LoadAttributes( rockContext );
                foreach ( var personAttribute in personAttributes )
                {
                    Control attributeControl = phPersonAttributes.FindControl( string.Format( "attribute_field_{0}", personAttribute.Id ) );
                    if ( attributeControl != null )
                    {
                        // Save Attribute value to the database
                        string newValue = personAttribute.FieldType.Field.GetEditValue( attributeControl, personAttribute.QualifierValues );
                        Rock.Attribute.Helper.SaveAttributeValue( person, personAttribute, newValue, rockContext );
                    }
                }
            }

            // Save everything else to the database in a db transaction
            rockContext.WrapTransaction( () =>
            {
                rockContext.SaveChanges();
                groupMember.SaveAttributeValues( rockContext );

                if ( orphanedPhotoId.HasValue )
                {
                    BinaryFileService binaryFileService = new BinaryFileService( rockContext );
                    var binaryFile = binaryFileService.Get( orphanedPhotoId.Value );
                    if ( binaryFile != null )
                    {
                        // marked the old images as IsTemporary so they will get cleaned up later
                        binaryFile.IsTemporary = true;
                        rockContext.SaveChanges();
                    }
                }

                // if they used the ImageEditor, and cropped it, the uncropped file is still in BinaryFile. So clean it up
                if ( imgProfilePhoto.CropBinaryFileId.HasValue )
                {
                    if ( imgProfilePhoto.CropBinaryFileId != person.PhotoId )
                    {
                        BinaryFileService binaryFileService = new BinaryFileService( rockContext );
                        var binaryFile = binaryFileService.Get( imgProfilePhoto.CropBinaryFileId.Value );
                        if ( binaryFile != null && binaryFile.IsTemporary )
                        {
                            string errorMessage;
                            if ( binaryFileService.CanDelete( binaryFile, out errorMessage ) )
                            {
                                binaryFileService.Delete( binaryFile );
                                rockContext.SaveChanges();
                            }
                        }
                    }
                }
            } );

            ShowView( hfGroupId.Value.AsInteger(), hfGroupMemberId.Value.AsInteger() );
        }

        /// <summary>
        /// Handles the Click event of the btnCancelEditPreferences control.
        /// </summary>
        /// <param name="sender">The source of the event.</param>
        /// <param name="e">The <see cref="EventArgs"/> instance containing the event data.</param>
        protected void btnCancelEditPreferences_Click( object sender, EventArgs e )
        {
            ShowView( hfGroupId.Value.AsInteger(), hfGroupMemberId.Value.AsInteger() );
        }

        #endregion

        #region Methods

        /// <summary>
        /// Shows the view.
        /// </summary>
        /// <param name="groupId">The group identifier.</param>
        /// <param name="groupMemberId">The group member identifier.</param>
        protected void ShowView( int groupId, int groupMemberId )
        {
            pnlView.Visible = true;
            pnlMain.Visible = true;
            pnlEditPreferences.Visible = false;
            hfGroupId.Value = groupId.ToString();
            hfGroupMemberId.Value = groupMemberId.ToString();
            var rockContext = new RockContext();

            var group = new GroupService( rockContext ).Get( groupId );
            if ( group == null )
            {
                pnlView.Visible = false;
                return;
            }

            var groupMember = new GroupMemberService( rockContext ).Queryable().Where( a => a.GroupId == groupId && a.Id == groupMemberId ).FirstOrDefault();
            if ( groupMember == null )
            {
                pnlView.Visible = false;
                return;
            }

            group.LoadAttributes( rockContext );

            // set page title to the trip name
            RockPage.Title = group.GetAttributeValue( "OpportunityTitle" );
            RockPage.BrowserTitle = group.GetAttributeValue( "OpportunityTitle" );
            RockPage.Header.Title = group.GetAttributeValue( "OpportunityTitle" );

            var mergeFields = LavaHelper.GetCommonMergeFields( this.RockPage, this.CurrentPerson, new CommonMergeFieldsOptions { GetLegacyGlobalMergeFields = false } );
            mergeFields.Add( "Group", group );

            groupMember.LoadAttributes( rockContext );
            mergeFields.Add( "GroupMember", groupMember );

            // Left Top Sidebar
            var photoGuid = group.GetAttributeValue( "OpportunityPhoto" );
            if ( !string.IsNullOrWhiteSpace( photoGuid ) )
            {
                imgOpportunityPhoto.ImageUrl = string.Format( "~/GetImage.ashx?Guid={0}", photoGuid );
            }
            else
            {
                imgOpportunityPhoto.Visible = false;
            }

            // Top Main
            string profileLavaTemplate = this.GetAttributeValue( "ProfileLavaTemplate" );
            if ( groupMember.PersonId == this.CurrentPersonId )
            {
                // show a warning about missing Photo or Intro if the current person is viewing their own profile
                var warningItems = new List<string>();
                if ( !groupMember.Person.PhotoId.HasValue )
                {
                    warningItems.Add( "photo" );
                }
                if ( groupMember.GetAttributeValue( "PersonalOpportunityIntroduction" ).IsNullOrWhiteSpace())
                {
                    warningItems.Add( "personal opportunity introduction" );
                }

                nbProfileWarning.Text = "<stong>Tip!</strong> Edit your profile to add a " + warningItems.AsDelimited( ", ", " and " ) + ".";
                nbProfileWarning.Visible = warningItems.Any();
            }
            else
            {
                nbProfileWarning.Visible = false;
            }

            btnEditProfile.Visible = groupMember.PersonId == this.CurrentPersonId;

            lMainTopContentHtml.Text = profileLavaTemplate.ResolveMergeFields( mergeFields );

            bool disablePublicContributionRequests = groupMember.GetAttributeValue( "DisablePublicContributionRequests" ).AsBoolean();

            // only show Contribution stuff if the current person is the participant and contribution requests haven't been disabled
            bool showContributions = !disablePublicContributionRequests && ( groupMember.PersonId == this.CurrentPersonId );
            btnContributionsTab.Visible = showContributions;

            // Progress
            var entityTypeIdGroupMember = EntityTypeCache.GetId<Rock.Model.GroupMember>();

            var contributionTotal = new FinancialTransactionDetailService( rockContext ).Queryable()
                        .Where( d => d.EntityTypeId == entityTypeIdGroupMember
                                && d.EntityId == groupMemberId )
                        .Sum( a => (decimal?)a.Amount ) ?? 0.00M;

            var individualFundraisingGoal = groupMember.GetAttributeValue( "IndividualFundraisingGoal" ).AsDecimalOrNull();
            if ( !individualFundraisingGoal.HasValue )
            {
                individualFundraisingGoal = group.GetAttributeValue( "IndividualFundraisingGoal" ).AsDecimalOrNull();
            }

            var amountLeft = individualFundraisingGoal - contributionTotal;
            var percentMet = individualFundraisingGoal > 0 ? contributionTotal * 100 / individualFundraisingGoal : 100;

            mergeFields.Add( "AmountLeft", amountLeft );
            mergeFields.Add( "PercentMet", percentMet );

            var queryParams = new Dictionary<string, string>();
            queryParams.Add( "GroupId", hfGroupId.Value );
            queryParams.Add( "GroupMemberId", hfGroupMemberId.Value );
            mergeFields.Add( "MakeDonationUrl", LinkedPageUrl( "DonationPage", queryParams ));

            var opportunityType = DefinedValueCache.Get( group.GetAttributeValue( "OpportunityType" ).AsGuid() );

            string makeDonationButtonText = null;
            if ( groupMember.PersonId == this.CurrentPersonId )
            {
                makeDonationButtonText = "Make Payment";
            }
            else
            {
                makeDonationButtonText = string.Format( "Contribute to {0} {1}", RockFilters.Possessive( groupMember.Person.NickName ), opportunityType );
            }

            mergeFields.Add( "MakeDonationButtonText", makeDonationButtonText );

            var progressLavaTemplate = this.GetAttributeValue( "ProgressLavaTemplate" );
            lProgressHtml.Text = progressLavaTemplate.ResolveMergeFields( mergeFields );

            // set text on the return button
            btnMainPage.Text = opportunityType.Value + " Page";

            // Tab:Updates
            btnUpdatesTab.Visible = false;
            bool showContentChannelUpdates = false;
            var updatesContentChannelGuid = group.GetAttributeValue( "UpdateContentChannel" ).AsGuidOrNull();
            if ( updatesContentChannelGuid.HasValue )
            {
                var contentChannel = new ContentChannelService( rockContext ).Get( updatesContentChannelGuid.Value );
                if ( contentChannel != null )
                {
                    showContentChannelUpdates = true;

                    // only show the UpdatesTab if there is another Tab option
                    btnUpdatesTab.Visible = btnContributionsTab.Visible;

                    string updatesLavaTemplate = this.GetAttributeValue( "UpdatesLavaTemplate" );
                    var contentChannelItems = new ContentChannelItemService( rockContext ).Queryable().Where( a => a.ContentChannelId == contentChannel.Id ).AsNoTracking().ToList();

                    mergeFields.Add( "ContentChannelItems", contentChannelItems );
                    lUpdatesContentItemsHtml.Text = updatesLavaTemplate.ResolveMergeFields( mergeFields );
                    btnUpdatesTab.Text = string.Format( "{0} Updates ({1})", opportunityType, contentChannelItems.Count() );
                }
            }

            if ( showContentChannelUpdates )
            {
                SetActiveTab( "Updates" );
            }
            else if (showContributions)
            {
                SetActiveTab( "Contributions" );
            }
            else
            {
                SetActiveTab( "" );
            }

            // Tab: Contributions
            BindContributionsGrid();

            // Tab:Comments
            var noteType = NoteTypeCache.Get( this.GetAttributeValue( "NoteType" ).AsGuid() );
            if ( noteType != null )
            {
                notesCommentsTimeline.NoteOptions.SetNoteTypes( new List<NoteTypeCache> { noteType } );
            }

            notesCommentsTimeline.NoteOptions.EntityId = groupMember.Id;

            // show the Add button on comments for any logged in person
            notesCommentsTimeline.AddAllowed = true;

            var enableCommenting = group.GetAttributeValue( "EnableCommenting" ).AsBoolean();

            if ( CurrentPerson == null )
            {
                notesCommentsTimeline.Visible = enableCommenting && ( notesCommentsTimeline.NoteCount > 0 );
                lNoLoginNoCommentsYet.Visible = notesCommentsTimeline.NoteCount == 0;
                pnlComments.Visible = enableCommenting;
                btnLoginToComment.Visible = enableCommenting;
            }
            else
            {
                lNoLoginNoCommentsYet.Visible = false;
                notesCommentsTimeline.Visible = enableCommenting;
                pnlComments.Visible = enableCommenting;
                btnLoginToComment.Visible = false;
            }

            // if btnContributionsTab is the only visible tab, hide the tab since there is nothing else to tab to
            if ( !btnUpdatesTab.Visible && btnContributionsTab.Visible )
            {
                SetActiveTab( "Contributions" );
                btnContributionsTab.Visible = false;
            }
        }

        /// <summary>
        /// Binds the contributions grid.
        /// </summary>
        protected void BindContributionsGrid()
        {
            // Hide the whole Amount column if the block setting is set to hide
            var showAmount = GetAttributeValue( "ShowAmount" ).AsBoolean();
            var amountCol = gContributions.ColumnsOfType<RockLiteralField>()
                .FirstOrDefault( c => c.ID == "lTransactionDetailAmount" );
            if ( amountCol != null )
            {
                amountCol.Visible = showAmount;
            }

            var rockContext = new RockContext();
            var entityTypeIdGroupMember = EntityTypeCache.GetId<Rock.Model.GroupMember>();
            int groupMemberId = hfGroupMemberId.Value.AsInteger();

            var financialTransactionQry = new FinancialTransactionService( rockContext ).Queryable();

            financialTransactionQry = financialTransactionQry.Where( a =>
                a.TransactionDetails.Any( d => d.EntityTypeId == entityTypeIdGroupMember && d.EntityId == groupMemberId ) );

            financialTransactionQry = financialTransactionQry.OrderByDescending( a => a.TransactionDateTime );

            gContributions.SetLinqDataSource( financialTransactionQry );
            gContributions.DataBind();
        }

        /// <summary>
        /// Handles the RowDataBound event of the gContributions control.
        /// </summary>
        /// <param name="sender">The source of the event.</param>
        /// <param name="e">The <see cref="GridViewRowEventArgs"/> instance containing the event data.</param>
        protected void gContributions_RowDataBound( object sender, GridViewRowEventArgs e )
        {
			var entityTypeIdGroupMember = EntityTypeCache.GetId<Rock.Model.GroupMember>();
            int groupMemberId = hfGroupMemberId.Value.AsInteger();
			
            FinancialTransaction financialTransaction = e.Row.DataItem as FinancialTransaction;
            if ( financialTransaction != null &&
                financialTransaction.AuthorizedPersonAlias != null &&
                financialTransaction.AuthorizedPersonAlias.Person != null )
            {
	            Literal lAddress = e.Row.FindControl( "lAddress" ) as Literal;
	            if ( lAddress != null )
	            {
	                var location = financialTransaction.AuthorizedPersonAlias.Person.GetMailingLocation();
                    string streetAddress = location != null ? location.GetFullStreetAddress() : string.Empty;
                    lAddress.Text = financialTransaction.ShowAsAnonymous ? string.Empty : streetAddress;
                }

	            Literal lPersonName = e.Row.FindControl( "lPersonName" ) as Literal;
	            if ( lPersonName != null )
	            {
	                lPersonName.Text = financialTransaction.ShowAsAnonymous ? "Anonymous" : financialTransaction.AuthorizedPersonAlias.Person.FullName;
	            }

<<<<<<< HEAD
                Literal lTransactionDetailAmount = e.Row.FindControl( "lTransactionDetailAmount" ) as Literal;
                if ( lTransactionDetailAmount != null && lTransactionDetailAmount.Visible )
                {
					var amount = financialTransaction.TransactionDetails
                        .Where( d => d.EntityTypeId.HasValue && d.EntityTypeId == entityTypeIdGroupMember && d.EntityId == groupMemberId )
                        .Sum( d => ( decimal? ) d.Amount )
                        .ToString();
                    lTransactionDetailAmount.Text = string.Format( "${0}", amount );
                }
	        }
=======
                // The transaction may have been split with details for one contribution going to the person
                // and the other details going elsewhere.  We only want to show details that match this group member.
                Literal lTransactionDetailAmount = e.Row.FindControl( "lTransactionDetailAmount" ) as Literal;
                if ( lTransactionDetailAmount != null )
                {
                    var entityTypeIdGroupMember = EntityTypeCache.GetId<Rock.Model.GroupMember>();
                    int groupMemberId = hfGroupMemberId.Value.AsInteger();
                    var amount = financialTransaction.TransactionDetails
                        .Where( d => d.EntityTypeId.HasValue && d.EntityTypeId == entityTypeIdGroupMember && d.EntityId == groupMemberId )
                        .Sum( d => ( decimal? ) d.Amount );
                    lTransactionDetailAmount.Text = amount.FormatAsCurrency();
                }
            }
>>>>>>> 09a4a4c8
        }

        /// <summary>
        /// Sets the active tab.
        /// </summary>
        /// <param name="tabName">Name of the tab.</param>
        protected void SetActiveTab( string tabName )
        {
            hfActiveTab.Value = tabName;
            pnlUpdatesComments.Visible = tabName == "Updates";
            pnlContributions.Visible = tabName == "Contributions";
            if (tabName == "Updates")
            {
                liUpdatesTab.AddCssClass( "active" );
                liContributionsTab.RemoveCssClass( "active" );
            }
            else if (tabName == "Contributions")
            {
                liUpdatesTab.RemoveCssClass( "active" );
                liContributionsTab.AddCssClass( "active" );
            }
        }

        /// <summary>
        /// Handles the Click event of the btnLoginToComment control.
        /// </summary>
        /// <param name="sender">The source of the event.</param>
        /// <param name="e">The <see cref="EventArgs"/> instance containing the event data.</param>
        protected void btnLoginToComment_Click( object sender, EventArgs e )
        {
            var site = RockPage.Layout.Site;
            if ( site.LoginPageId.HasValue )
            {
                site.RedirectToLoginPage( true );
            }
            else
            {
                System.Web.Security.FormsAuthentication.RedirectToLoginPage();
            }
        }

        #endregion
    }
}<|MERGE_RESOLUTION|>--- conflicted
+++ resolved
@@ -613,9 +613,6 @@
         /// <param name="e">The <see cref="GridViewRowEventArgs"/> instance containing the event data.</param>
         protected void gContributions_RowDataBound( object sender, GridViewRowEventArgs e )
         {
-			var entityTypeIdGroupMember = EntityTypeCache.GetId<Rock.Model.GroupMember>();
-            int groupMemberId = hfGroupMemberId.Value.AsInteger();
-			
             FinancialTransaction financialTransaction = e.Row.DataItem as FinancialTransaction;
             if ( financialTransaction != null &&
                 financialTransaction.AuthorizedPersonAlias != null &&
@@ -635,22 +632,10 @@
 	                lPersonName.Text = financialTransaction.ShowAsAnonymous ? "Anonymous" : financialTransaction.AuthorizedPersonAlias.Person.FullName;
 	            }
 
-<<<<<<< HEAD
-                Literal lTransactionDetailAmount = e.Row.FindControl( "lTransactionDetailAmount" ) as Literal;
-                if ( lTransactionDetailAmount != null && lTransactionDetailAmount.Visible )
-                {
-					var amount = financialTransaction.TransactionDetails
-                        .Where( d => d.EntityTypeId.HasValue && d.EntityTypeId == entityTypeIdGroupMember && d.EntityId == groupMemberId )
-                        .Sum( d => ( decimal? ) d.Amount )
-                        .ToString();
-                    lTransactionDetailAmount.Text = string.Format( "${0}", amount );
-                }
-	        }
-=======
                 // The transaction may have been split with details for one contribution going to the person
                 // and the other details going elsewhere.  We only want to show details that match this group member.
                 Literal lTransactionDetailAmount = e.Row.FindControl( "lTransactionDetailAmount" ) as Literal;
-                if ( lTransactionDetailAmount != null )
+                if ( lTransactionDetailAmount != null && lTransactionDetailAmount.Visible )
                 {
                     var entityTypeIdGroupMember = EntityTypeCache.GetId<Rock.Model.GroupMember>();
                     int groupMemberId = hfGroupMemberId.Value.AsInteger();
@@ -660,7 +645,6 @@
                     lTransactionDetailAmount.Text = amount.FormatAsCurrency();
                 }
             }
->>>>>>> 09a4a4c8
         }
 
         /// <summary>
