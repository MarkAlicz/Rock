--- conflicted
+++ resolved
@@ -331,20 +331,11 @@
                 return;
             }
 
-<<<<<<< HEAD
-                report.Name = tbName.Text;
-                report.Description = tbDescription.Text;
-                report.CategoryId = cpCategory.SelectedValueAsInt();
-                report.EntityTypeId = ddlEntityType.SelectedValueAsInt();
-                report.DataViewId = ddlDataView.SelectedValueAsInt();
-                report.FetchTop = nbFetchTop.Text.AsInteger( false );
-=======
             if ( !report.IsValid )
             {
                 // Controls will render the error messages                    
                 return;
             }
->>>>>>> da36d38b
 
             // delete all the reportFields so we can cleanly add them
             foreach ( var reportField in report.ReportFields.ToList() )
