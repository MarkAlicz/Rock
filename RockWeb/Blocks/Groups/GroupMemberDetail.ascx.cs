--- conflicted
+++ resolved
@@ -250,7 +250,6 @@
                 hfCampusId.Value = campusId.Value.ToString();
             }
 
-<<<<<<< HEAD
             if ( IsUserAuthorized( Authorization.ADMINISTRATE ) )
             {
                 cbIsNotified.Checked = groupMember.IsNotified;
@@ -263,43 +262,6 @@
 
             // render UI based on Authorized and IsSystem
             bool readOnly = false;
-=======
-                groupMember.PersonId = personId.Value;
-                groupMember.GroupRoleId = role.Id;
-                groupMember.Note = tbNote.Text;
-                groupMember.GroupMemberStatus = rblStatus.SelectedValueAsEnum<GroupMemberStatus>();
-                groupMember.CommunicationPreference = rblCommunicationPreference.SelectedValueAsEnum<CommunicationType>();
-
-                if ( cbIsNotified.Visible )
-                {
-                    groupMember.IsNotified = cbIsNotified.Checked;
-                }
-
-                // check for matching archived group member with same person and role if this is a new group member or if the person and/or role has changed
-                if ( checkForArchivedGroupMember )
-                {
-                    // check if this is a duplicate member before checking for archived so that validation logic works a little smoother
-                    if ( !GroupService.AllowsDuplicateMembers() )
-                    {
-                        GroupMember duplicateGroupMember;
-                        if ( groupService.ExistsAsMember( group, personId.Value, role.Id, out duplicateGroupMember ) )
-                        {
-                            // duplicate exists, so let normal validation catch it instead of checking for archived group member
-                            checkForArchivedGroupMember = false;
-                        }
-                    }
-                }
-
-                if ( checkForArchivedGroupMember )
-                {
-                    GroupMember archivedGroupMember;
-                    if ( groupService.ExistsAsArchived( group, personId.Value, role.Id, out archivedGroupMember ) )
-                    {
-                        archivedGroupMember.GroupMemberStatus = groupMember.GroupMemberStatus;
-
-                        // if the archived groupMember IsValid is false, and the UI controls didn't report any errors, it is probably because the custom rules of GroupMember didn't pass.
-                        // So, make sure a message is displayed in the validation summary
->>>>>>> 8aeb7421
 
             var group = groupMember.Group;
             var groupType = GroupTypeCache.Get( groupMember.Group.GroupTypeId );
@@ -334,7 +296,6 @@
                 hlDateAdded.Visible = false;
             }
 
-<<<<<<< HEAD
             hlArchived.Visible = groupMember.IsArchived;
 
             // user has to have EDIT Auth to the Block OR the group
@@ -344,9 +305,6 @@
                 readOnly = true;
                 nbEditModeMessage.Text = EditModeMessage.ReadOnlyEditActionNotAllowed( Group.FriendlyTypeName );
             }
-=======
-                
->>>>>>> 8aeb7421
 
             if ( groupMember.IsSystem )
             {
@@ -1193,6 +1151,17 @@
                     }
                 }
 
+                groupMember.PersonId = personId.Value;
+                groupMember.GroupRoleId = role.Id;
+                groupMember.Note = tbNote.Text;
+                groupMember.GroupMemberStatus = rblStatus.SelectedValueAsEnum<GroupMemberStatus>();
+                groupMember.CommunicationPreference = rblCommunicationPreference.SelectedValueAsEnum<CommunicationType>();
+
+                if ( cbIsNotified.Visible )
+                {
+                    groupMember.IsNotified = cbIsNotified.Checked;
+                }
+
                 // check for matching archived group member with same person and role if this is a new group member or if the person and/or role has changed
                 if ( checkForArchivedGroupMember )
                 {
@@ -1213,6 +1182,8 @@
                     GroupMember archivedGroupMember;
                     if ( groupService.ExistsAsArchived( group, personId.Value, role.Id, out archivedGroupMember ) )
                     {
+                        archivedGroupMember.GroupMemberStatus = groupMember.GroupMemberStatus;
+
                         // if the archived groupMember IsValid is false, and the UI controls didn't report any errors, it is probably because the custom rules of GroupMember didn't pass.
                         // So, make sure a message is displayed in the validation summary
 
@@ -1239,17 +1210,6 @@
                         hfRestoreGroupMemberId.Value = archivedGroupMember.Id.ToString();
                         return false;
                     }
-                }
-
-                groupMember.PersonId = personId.Value;
-                groupMember.GroupRoleId = role.Id;
-                groupMember.Note = tbNote.Text;
-                groupMember.GroupMemberStatus = rblStatus.SelectedValueAsEnum<GroupMemberStatus>();
-                groupMember.CommunicationPreference = rblCommunicationPreference.SelectedValueAsEnum<CommunicationType>();
-
-                if ( cbIsNotified.Visible )
-                {
-                    groupMember.IsNotified = cbIsNotified.Checked;
                 }
 
                 if ( pnlRequirements.Visible )
