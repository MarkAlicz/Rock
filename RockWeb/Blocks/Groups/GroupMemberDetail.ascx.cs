﻿// <copyright>
// Copyright by the Spark Development Network
//
// Licensed under the Rock Community License (the "License");
// you may not use this file except in compliance with the License.
// You may obtain a copy of the License at
//
// http://www.rockrms.com/license
//
// Unless required by applicable law or agreed to in writing, software
// distributed under the License is distributed on an "AS IS" BASIS,
// WITHOUT WARRANTIES OR CONDITIONS OF ANY KIND, either express or implied.
// See the License for the specific language governing permissions and
// limitations under the License.
// </copyright>

using System;
using System.Collections.Generic;
using System.ComponentModel;
using System.Data.Entity;
using System.Linq;
using System.Web.UI;
using System.Web.UI.WebControls;

using Rock;
using Rock.Attribute;
using Rock.Constants;
using Rock.Data;
using Rock.Model;
using Rock.Security;
using Rock.Web;
using Rock.Web.Cache;
using Rock.Web.UI;

using Newtonsoft.Json.Linq;

namespace RockWeb.Blocks.Groups
{
    [DisplayName( "Group Member Detail" )]
    [Category( "Groups" )]
    [Description( "Displays the details of the given group member for editing role, status, etc." )]
    [LinkedPage( "Registration Page", "Page used for viewing the registration(s) associated with a particular group member", false, "", "", 0 )]

    [BooleanField( "Show 'Move to another group' button", "Set to false to hide the 'Move to another group' button", true, "", 1, "ShowMoveToOtherGroup" )]
    public partial class GroupMemberDetail : RockBlock, IDetailBlock
    {
        #region Control Methods

        /// <summary>
        /// Raises the <see cref="E:System.Web.UI.Control.Init" /> event.
        /// </summary>
        /// <param name="e">An <see cref="T:System.EventArgs" /> object that contains the event data.</param>
        protected override void OnInit( EventArgs e )
        {
            base.OnInit( e );

            // this event gets fired after block settings are updated. it's nice to repaint the screen if these settings would alter it
            this.BlockUpdated += GroupMemberDetail_BlockUpdated;
            this.AddConfigurationUpdateTrigger( upDetail );
        }

        /// <summary>
        /// Handles the BlockUpdated event of the GroupMemberDetail control.
        /// </summary>
        /// <param name="sender">The source of the event.</param>
        /// <param name="e">The <see cref="EventArgs"/> instance containing the event data.</param>
        /// <exception cref="NotImplementedException"></exception>
        protected void GroupMemberDetail_BlockUpdated( object sender, EventArgs e )
        {
            SetBlockOptions();
        }

        /// <summary>
        /// Raises the <see cref="E:System.Web.UI.Control.Load" /> event.
        /// </summary>
        /// <param name="e">The <see cref="T:System.EventArgs" /> object that contains the event data.</param>
        protected override void OnLoad( EventArgs e )
        {
            base.OnLoad( e );

            ClearErrorMessage();

            if ( !Page.IsPostBack )
            {
                SetBlockOptions();
                ShowDetail( PageParameter( "GroupMemberId" ).AsInteger(), PageParameter( "GroupId" ).AsIntegerOrNull() );
            }
        }

        /// <summary>
        /// Sets the block options.
        /// </summary>
        public void SetBlockOptions()
        {
            bool showMoveToOtherGroup = this.GetAttributeValue( "ShowMoveToOtherGroup" ).AsBooleanOrNull() ?? true;
            btnShowMoveDialog.Visible = showMoveToOtherGroup;
        }

        /// <summary>
        /// Returns breadcrumbs specific to the block that should be added to navigation
        /// based on the current page reference.  This function is called during the page's
        /// oninit to load any initial breadcrumbs
        /// </summary>
        /// <param name="pageReference">The page reference.</param>
        /// <returns></returns>
        public override List<BreadCrumb> GetBreadCrumbs( PageReference pageReference )
        {
            var breadCrumbs = new List<BreadCrumb>();

            int? groupMemberId = PageParameter( pageReference, "GroupMemberId" ).AsIntegerOrNull();
            if ( groupMemberId != null )
            {
                GroupMember groupMember = new GroupMemberService( new RockContext() ).Get( groupMemberId.Value );
                if ( groupMember != null )
                {
                    var parentPageReference = PageReference.GetParentPageReferences( this.RockPage, this.PageCache, pageReference ).LastOrDefault();

                    if ( parentPageReference != null )
                    {
                        var groupIdParam = parentPageReference.QueryString["GroupId"].AsIntegerOrNull();
                        if ( !groupIdParam.HasValue || groupIdParam.Value != groupMember.GroupId)
                        {
                            // if the GroupMember's Group isn't included in the breadcrumbs, make sure to add the Group to the breadcrumbs so we know which group the group member is in
                            breadCrumbs.Add( new BreadCrumb( groupMember.Group.Name, true ) );
                        }
                    }
                    
                    breadCrumbs.Add( new BreadCrumb( groupMember.Person.FullName, pageReference ) );
                }
                else
                {
                    breadCrumbs.Add( new BreadCrumb( "New Group Member", pageReference ) );
                }
            }
            else
            {
                // don't show a breadcrumb if we don't have a pageparam to work with
            }

            return breadCrumbs;
        }

        #endregion

        #region Edit Events

        /// <summary>
        /// Handles the Click event of the btnRestoreArchivedGroupMember control.
        /// </summary>
        /// <param name="sender">The source of the event.</param>
        /// <param name="e">The <see cref="EventArgs"/> instance containing the event data.</param>
        protected void btnRestoreArchivedGroupMember_Click( object sender, EventArgs e )
        {
            var rockContext = new RockContext();
            var groupMemberService = new GroupMemberService( rockContext );
            int restoreGroupMemberId = hfRestoreGroupMemberId.Value.AsInteger();
            var groupMemberToRestore = groupMemberService.GetArchived().Where( a => a.Id == restoreGroupMemberId ).FirstOrDefault();
            if ( groupMemberToRestore != null )
            {
                groupMemberService.Restore( groupMemberToRestore );
                rockContext.SaveChanges();
                NavigateToCurrentPageReference( new Dictionary<string, string> { { "GroupMemberId", restoreGroupMemberId.ToString() } } );
            }
        }

        /// <summary>
        /// Handles the Click event of the btnDontRestoreArchiveGroupmember control.
        /// </summary>
        /// <param name="sender">The source of the event.</param>
        /// <param name="e">The <see cref="EventArgs"/> instance containing the event data.</param>
        protected void btnDontRestoreArchiveGroupmember_Click( object sender, EventArgs e )
        {
            // if they said Don't Restore, save the group member without prompting to restore
            if ( SaveGroupMember( false ) )
            {
                if ( cvGroupMember.IsValid )
                {
                    Dictionary<string, string> qryString = new Dictionary<string, string>();
                    qryString["GroupId"] = hfGroupId.Value;
                    NavigateToParentPage( qryString );
                }
            }
        }

        /// <summary>
        /// Handles the Click event of the btnSave control.
        /// </summary>
        /// <param name="sender">The source of the event.</param>
        /// <param name="e">The <see cref="EventArgs" /> instance containing the event data.</param>
        protected void btnSave_Click( object sender, EventArgs e )
        {
            if ( SaveGroupMember( true ) )
            {
                if ( cvGroupMember.IsValid )
                {
                    Dictionary<string, string> qryString = new Dictionary<string, string>();
                    qryString["GroupId"] = hfGroupId.Value;
                    NavigateToParentPage( qryString );
                }
            }
        }

        /// <summary>
        /// Handles the Click event of the btnSaveAndAdd control.
        /// </summary>
        /// <param name="sender">The source of the event.</param>
        /// <param name="e">The <see cref="EventArgs"/> instance containing the event data.</param>
        protected void btnSaveThenAdd_Click( object sender, EventArgs e )
        {
            if ( SaveGroupMember( true) )
            {
                if ( cvGroupMember.IsValid )
                {
                    ShowDetail( 0, hfGroupId.Value.AsIntegerOrNull() );
                }
            }
        }

        /// <summary>
        /// Saves the group member.
        /// </summary>
        /// <param name="checkForArchivedGroupMember">if set to <c>true</c> check to see if there already is a matching archived group member record</param>
        /// <returns></returns>
        private bool SaveGroupMember( bool checkForArchivedGroupMember )
        {
            if ( Page.IsValid )
            {
                var rockContext = new RockContext();

                // Verify valid group
                var groupService = new GroupService( rockContext );
                var group = groupService.Get( hfGroupId.ValueAsInt() );
                if ( group == null )
                {
                    nbErrorMessage.Title = "Please select a Role";
                    return false;
                }

                // Check to see if a person was selected
                int? personId = ppGroupMemberPerson.PersonId;
                int? personAliasId = ppGroupMemberPerson.PersonAliasId;
                if ( !personId.HasValue || !personAliasId.HasValue )
                {
                    nbErrorMessage.Title = "Please select a Person";
                    return false;
                }

                // check to see if the user selected a role
                var role = new GroupTypeRoleService( rockContext ).Get( ddlGroupRole.SelectedValueAsInt() ?? 0 );
                if ( role == null )
                {
                    nbErrorMessage.Title = "Please select a Role";
                    return false;
                }

                var groupMemberService = new GroupMemberService( rockContext );
                var groupMemberRequirementService = new GroupMemberRequirementService( rockContext );
                GroupMember groupMember;

                int groupMemberId = int.Parse( hfGroupMemberId.Value );
                               

                // if adding a new group member 
                if ( groupMemberId.Equals( 0 ) )
                {
                    groupMember = new GroupMember { Id = 0 };
                    groupMember.GroupId = group.Id;
                }
                else
                {
                    // load existing group member
                    groupMember = groupMemberService.Get( groupMemberId );
                }

                if ( checkForArchivedGroupMember )
                {
                    // if the person or role hasn't change, then don't want to check for archived group member
                    if ( groupMember.PersonId == personId.Value && groupMember.GroupRoleId == role.Id )
                    {
                        checkForArchivedGroupMember = false;
                    }
                }

                // check for matching archived group member with same person and role if this is a new group member or if the person and/or role has changed
                if ( checkForArchivedGroupMember )
                {
                    // check if this is a duplicate member before checking for archived so that validation logic works a little smoother
                    if ( !groupService.AllowsDuplicateMembers( group ) )
                    {
                        GroupMember duplicateGroupMember;
                        if ( groupService.ExistsAsMember( group, personId.Value, role.Id, out duplicateGroupMember ) )
                        {
                            // duplicate exists, so let normal validation catch it instead of checking for archived group member
                            checkForArchivedGroupMember = false;
                        }
                    }
                }

                if ( checkForArchivedGroupMember)
                {
                    GroupMember archivedGroupMember;
                    if ( groupService.ExistsAsArchived( group, personId.Value, role.Id, out archivedGroupMember ) )
                    {
                        // matching archived person found, so prompt
                        mdRestoreArchivedPrompt.Show();
                        var person = new PersonService( rockContext ).Get( personId.Value );
                        nbRestoreArchivedGroupMember.Text = string.Format(
                            "There is an archived record for {0} as a {1} in this group. Do you want to restore the previous settings? Notes will be retained.",
                            person,
                            role
                            );

                        hfRestoreGroupMemberId.Value = archivedGroupMember.Id.ToString();
                        return false;
                    }
                }

                groupMember.PersonId = personId.Value;
                groupMember.GroupRoleId = role.Id;
                groupMember.Note = tbNote.Text;
                groupMember.GroupMemberStatus = rblStatus.SelectedValueAsEnum<GroupMemberStatus>();

                if ( cbIsNotified.Visible )
                {
                    groupMember.IsNotified = cbIsNotified.Checked;
                }

                if ( pnlRequirements.Visible )
                {
                    foreach ( var checkboxItem in cblManualRequirements.Items.OfType<ListItem>() )
                    {
                        int groupRequirementId = checkboxItem.Value.AsInteger();
                        var groupMemberRequirement = groupMember.GroupMemberRequirements.FirstOrDefault( a => a.GroupRequirementId == groupRequirementId );
                        bool metRequirement = checkboxItem.Selected;
                        if ( metRequirement )
                        {
                            if ( groupMemberRequirement == null )
                            {
                                groupMemberRequirement = new GroupMemberRequirement();
                                groupMemberRequirement.GroupRequirementId = groupRequirementId;

                                groupMember.GroupMemberRequirements.Add( groupMemberRequirement );
                            }

                            // set the RequirementMetDateTime if it hasn't been set already
                            groupMemberRequirement.RequirementMetDateTime = groupMemberRequirement.RequirementMetDateTime ?? RockDateTime.Now;

                            groupMemberRequirement.LastRequirementCheckDateTime = RockDateTime.Now;
                        }
                        else
                        {
                            if ( groupMemberRequirement != null )
                            {
                                // doesn't meets the requirement
                                groupMemberRequirement.RequirementMetDateTime = null;
                                groupMemberRequirement.LastRequirementCheckDateTime = RockDateTime.Now;
                            }
                        }
                    }
                }

                if ( group.RequiredSignatureDocumentTemplate != null )
                {
                    var person = new PersonService( rockContext ).Get( personId.Value );

                    var documentService = new SignatureDocumentService( rockContext );
                    var binaryFileService = new BinaryFileService( rockContext );
                    SignatureDocument document = null;

                    int? signatureDocumentId = hfSignedDocumentId.Value.AsIntegerOrNull();
                    int? binaryFileId = fuSignedDocument.BinaryFileId;
                    if ( signatureDocumentId.HasValue )
                    {
                        document = documentService.Get( signatureDocumentId.Value );
                    }

                    if ( document == null && binaryFileId.HasValue )
                    {
                        document = new SignatureDocument();
                        document.SignatureDocumentTemplateId = group.RequiredSignatureDocumentTemplate.Id;
                        document.AppliesToPersonAliasId = personAliasId.Value;
                        document.AssignedToPersonAliasId = personAliasId.Value;
                        document.Name = string.Format(
                            "{0}_{1}",
                            group.Name.RemoveSpecialCharacters(),
                            person != null ? person.FullName.RemoveSpecialCharacters() : string.Empty );
                        document.Status = SignatureDocumentStatus.Signed;
                        document.LastStatusDate = RockDateTime.Now;
                        documentService.Add( document );
                    }

                    if ( document != null )
                    {
                        int? origBinaryFileId = document.BinaryFileId;
                        document.BinaryFileId = binaryFileId;

                        if ( origBinaryFileId.HasValue && origBinaryFileId.Value != document.BinaryFileId )
                        {
                            // if a new the binaryFile was uploaded, mark the old one as Temporary so that it gets cleaned up
                            var oldBinaryFile = binaryFileService.Get( origBinaryFileId.Value );
                            if ( oldBinaryFile != null && !oldBinaryFile.IsTemporary )
                            {
                                oldBinaryFile.IsTemporary = true;
                            }
                        }

                        // ensure the IsTemporary is set to false on binaryFile associated with this document
                        if ( document.BinaryFileId.HasValue )
                        {
                            var binaryFile = binaryFileService.Get( document.BinaryFileId.Value );
                            if ( binaryFile != null && binaryFile.IsTemporary )
                            {
                                binaryFile.IsTemporary = false;
                            }
                        }
                    }
                }

                groupMember.LoadAttributes();
                avcAttributes.GetEditValues( groupMember );

                if ( !Page.IsValid )
                {
                    return false;
                }

                // if the groupMember IsValid is false, and the UI controls didn't report any errors, it is probably because the custom rules of GroupMember didn't pass.
                // So, make sure a message is displayed in the validation summary
                cvGroupMember.IsValid = groupMember.IsValidGroupMember( rockContext );

                if ( !cvGroupMember.IsValid )
                {
                    cvGroupMember.ErrorMessage = groupMember.ValidationResults.Select( a => a.ErrorMessage ).ToList().AsDelimited( "<br />" );
                    return false;
                }

                // using WrapTransaction because there are three Saves
                rockContext.WrapTransaction( () =>
                {
                    if ( groupMember.Id.Equals( 0 ) )
                    {
                        groupMemberService.Add( groupMember );
                    }

                    rockContext.SaveChanges();
                    groupMember.SaveAttributeValues( rockContext );
                } );

                groupMember.CalculateRequirements( rockContext, true );
            }

            return true;
        }

        /// <summary>
        /// Handles the Click event of the btnCancel control.
        /// </summary>
        /// <param name="sender">The source of the event.</param>
        /// <param name="e">The <see cref="EventArgs" /> instance containing the event data.</param>
        protected void btnCancel_Click( object sender, EventArgs e )
        {
            if ( hfGroupMemberId.Value.Equals( "0" ) )
            {
                // Cancelling on Add.  
                Dictionary<string, string> qryString = new Dictionary<string, string>();
                qryString["GroupId"] = hfGroupId.Value;
                NavigateToParentPage( qryString );
            }
            else
            {
                // Cancelling on Edit.  Return to Details
                GroupMemberService groupMemberService = new GroupMemberService( new RockContext() );
                GroupMember groupMember = groupMemberService.Get( int.Parse( hfGroupMemberId.Value ) );

                Dictionary<string, string> qryString = new Dictionary<string, string>();
                qryString["GroupId"] = groupMember.GroupId.ToString();
                NavigateToParentPage( qryString );
            }
        }

        protected void lbResendDocumentRequest_Click( object sender, EventArgs e )
        {
            int groupMemberId = PageParameter( "GroupMemberId" ).AsInteger();
            if ( groupMemberId > 0 )
            {
                using ( var rockContext = new RockContext() )
                {
                    var groupMember = new GroupMemberService( rockContext ).Get( groupMemberId );
                    if ( groupMember != null && groupMember.Group != null )
                    {
                        var sendErrorMessages = new List<string>();

                        string documentName = string.Format( "{0}_{1}", groupMember.Group.Name.RemoveSpecialCharacters(), groupMember.Person.FullName.RemoveSpecialCharacters() );
                        if ( new SignatureDocumentTemplateService( rockContext ).SendDocument(
                            groupMember.Group.RequiredSignatureDocumentTemplate, groupMember.Person, groupMember.Person, documentName, groupMember.Person.Email, out sendErrorMessages ) )
                        {
                            rockContext.SaveChanges();
                            maSignatureRequestSent.Show( "A Signature Request Has Been Sent.", Rock.Web.UI.Controls.ModalAlertType.Information );
                            ShowRequiredDocumentStatus( rockContext, groupMember, groupMember.Group );
                        }
                        else
                        {
                            string errorMessage = string.Format( "Unable to send a signature request: <ul><li>{0}</li></ul>", sendErrorMessages.AsDelimited( "</li><li>" ) );
                            maSignatureRequestSent.Show( errorMessage, Rock.Web.UI.Controls.ModalAlertType.Alert );
                        }
                    }
                }
            }
        }

        #endregion

        #region Internal Methods

        /// <summary>
        /// Shows the detail.
        /// </summary>
        /// <param name="groupMemberId">The group member identifier.</param>
        public void ShowDetail( int groupMemberId )
        {
            ShowDetail( groupMemberId, null );
        }

        /// <summary>
        /// Shows the detail.
        /// </summary>
        /// <param name="groupMemberId">The group member identifier.</param>
        /// <param name="groupId">The group id.</param>
        public void ShowDetail( int groupMemberId, int? groupId )
        {
            // autoexpand the person picker if this is an add
            var personPickerStartupScript = @"Sys.Application.add_load(function () {

                // if the person picker is empty then open it for quick entry
                var personPicker = $('.js-authorizedperson');
                var currentPerson = personPicker.find('.picker-selectedperson').html();
                if (currentPerson != null && currentPerson.length == 0) {
                    $(personPicker).find('a.picker-label').trigger('click');
                }

            });";

            this.Page.ClientScript.RegisterStartupScript( this.GetType(), "StartupScript", personPickerStartupScript, true );

            var rockContext = new RockContext();
            GroupMember groupMember = null;

            if ( !groupMemberId.Equals( 0 ) )
            {
                groupMember = new GroupMemberService( rockContext ).Get( groupMemberId );
                pdAuditDetails.SetEntity( groupMember, ResolveRockUrl( "~" ) );
            }
            else
            {
                // only create a new one if parent was specified
                if ( groupId.HasValue )
                {
                    groupMember = new GroupMember { Id = 0 };
                    groupMember.GroupId = groupId.Value;
                    groupMember.Group = new GroupService( rockContext ).Get( groupMember.GroupId );
                    groupMember.GroupRoleId = groupMember.Group.GroupType.DefaultGroupRoleId ?? 0;
                    groupMember.GroupMemberStatus = GroupMemberStatus.Active;
                    groupMember.DateTimeAdded = RockDateTime.Now;

                    // hide the panel drawer that show created and last modified dates
                    pdAuditDetails.Visible = false;
                }
            }

            if ( groupMember == null )
            {
                if ( groupMemberId > 0 )
                {
                    nbErrorMessage.NotificationBoxType = Rock.Web.UI.Controls.NotificationBoxType.Warning;
                    nbErrorMessage.Title = "Warning";
                    nbErrorMessage.Text = "Group Member not found. Group Member may have been moved to another group or deleted.";
                }
                else
                {
                    nbErrorMessage.NotificationBoxType = Rock.Web.UI.Controls.NotificationBoxType.Danger;
                    nbErrorMessage.Title = "Invalid Request";
                    nbErrorMessage.Text = "An incorrect querystring parameter was used.  A valid GroupMemberId or GroupId parameter is required.";
                }

                pnlEditDetails.Visible = false;
                return;
            }

            pnlEditDetails.Visible = true;

            hfGroupId.Value = groupMember.GroupId.ToString();
            hfGroupMemberId.Value = groupMember.Id.ToString();

            if ( IsUserAuthorized( Authorization.ADMINISTRATE ) )
            {
                cbIsNotified.Checked = groupMember.IsNotified;
                cbIsNotified.Visible = true;
            }
            else
            {
                cbIsNotified.Visible = false;
            }

            // render UI based on Authorized and IsSystem
            bool readOnly = false;

            var group = groupMember.Group;
            if ( !string.IsNullOrWhiteSpace( group.GroupType.IconCssClass ) )
            {
                lGroupIconHtml.Text = string.Format( "<i class='{0}' ></i>", group.GroupType.IconCssClass );
            }
            else
            {
                lGroupIconHtml.Text = "<i class='fa fa-user' ></i>";
            }

            if ( groupMember.Id.Equals( 0 ) )
            {
                lReadOnlyTitle.Text = ActionTitle.Add( groupMember.Group.GroupType.GroupTerm + " " + groupMember.Group.GroupType.GroupMemberTerm ).FormatAsHtmlTitle();
                btnSaveThenAdd.Visible = true;
            }
            else
            {
                lReadOnlyTitle.Text = groupMember.Person.FullName.FormatAsHtmlTitle();
                btnSaveThenAdd.Visible = false;
            }

            if ( groupMember.DateTimeAdded.HasValue )
            {
                hlDateAdded.Text = string.Format( "Added: {0}", groupMember.DateTimeAdded.Value.ToShortDateString() );
                hlDateAdded.Visible = true;
            }
            else
            {
                hlDateAdded.Text = string.Empty;
                hlDateAdded.Visible = false;
            }

            hlArchived.Visible = groupMember.IsArchived;

            // user has to have EDIT Auth to the Block OR the group
            nbEditModeMessage.Text = string.Empty;
            if ( !IsUserAuthorized( Authorization.EDIT ) && !group.IsAuthorized( Authorization.EDIT, this.CurrentPerson ) && !group.IsAuthorized( Authorization.MANAGE_MEMBERS, this.CurrentPerson ) )
            {
                readOnly = true;
                nbEditModeMessage.Text = EditModeMessage.ReadOnlyEditActionNotAllowed( Group.FriendlyTypeName );
            }

            if ( groupMember.IsSystem )
            {
                readOnly = true;
                nbEditModeMessage.Text = EditModeMessage.ReadOnlySystem( Group.FriendlyTypeName );
            }

            btnSave.Visible = !readOnly;

            if ( readOnly || groupMember.Id == 0) 
            {
                // hide the ShowMoveDialog if this is readOnly or if this is a new group member (can't move a group member that doesn't exist yet)
                btnShowMoveDialog.Visible = false;
            }

            var currentSyncdRoles = new GroupSyncService( rockContext )
                    .Queryable()
                    .AsNoTracking()
                    .Where( s => s.GroupId == groupMember.GroupId )
                    .Select( s => s.GroupTypeRoleId )
                    .ToList();

            LoadDropDowns( currentSyncdRoles, groupMember.GroupRoleId );

            ddlGroupRole.SetValue( groupMember.GroupRoleId );
            ddlGroupRole.Enabled = ddlGroupRole.Enabled == true ? !readOnly : false;
            
            ShowRequiredDocumentStatus( rockContext, groupMember, group );

            ppGroupMemberPerson.SetValue( groupMember.Person );
            ppGroupMemberPerson.Enabled = !readOnly;

            if ( groupMember.Id != 0 )
            {
                // once a group member record is saved, don't let them change the person
                ppGroupMemberPerson.Enabled = false;
            }

            tbNote.Text = groupMember.Note;
            tbNote.ReadOnly = readOnly;

            rblStatus.SetValue( (int)groupMember.GroupMemberStatus );
            rblStatus.Enabled = !readOnly;
            rblStatus.Label = string.Format( "{0} Status", group.GroupType.GroupMemberTerm );

            var registrations = new RegistrationRegistrantService( rockContext )
                .Queryable().AsNoTracking()
                .Where( r =>
                    r.Registration != null &&
                    r.Registration.RegistrationInstance != null &&
                    r.GroupMemberId.HasValue &&
                    r.GroupMemberId.Value == groupMember.Id )
                .Select( r => new
                {
                    Id = r.Registration.Id,
                    Name = r.Registration.RegistrationInstance.Name
                } )
                .ToList();
            if ( registrations.Any() )
            {
                rcwLinkedRegistrations.Visible = true;
                rptLinkedRegistrations.DataSource = registrations;
                rptLinkedRegistrations.DataBind();
            }
            else
            {
                rcwLinkedRegistrations.Visible = false;
            }

            if ( groupMember.Group.RequiredSignatureDocumentTemplate != null )
            {
                fuSignedDocument.Label = groupMember.Group.RequiredSignatureDocumentTemplate.Name;
                if ( groupMember.Group.RequiredSignatureDocumentTemplate.BinaryFileType != null )
                {
                    fuSignedDocument.BinaryFileTypeGuid = groupMember.Group.RequiredSignatureDocumentTemplate.BinaryFileType.Guid;
                }

                var signatureDocument = new SignatureDocumentService( rockContext )
                    .Queryable().AsNoTracking()
                    .Where( d =>
                        d.SignatureDocumentTemplateId == groupMember.Group.RequiredSignatureDocumentTemplateId.Value &&
                        d.AppliesToPersonAlias != null &&
                        d.AppliesToPersonAlias.PersonId == groupMember.PersonId &&
                        d.LastStatusDate.HasValue &&
                        d.Status == SignatureDocumentStatus.Signed &&
                        d.BinaryFile != null )
                    .OrderByDescending( d => d.LastStatusDate.Value )
                    .FirstOrDefault();

                if ( signatureDocument != null )
                {
                    hfSignedDocumentId.Value = signatureDocument.Id.ToString();
                    fuSignedDocument.BinaryFileId = signatureDocument.BinaryFileId;
                }

                fuSignedDocument.Visible = true;
            }
            else
            {
                fuSignedDocument.Visible = false;
            }

            groupMember.LoadAttributes();
            avcAttributes.Visible = false;
            avcAttributesReadOnly.Visible = false;

            var editableAttributes = !readOnly ? groupMember.Attributes.Where( a => a.Value.IsAuthorized( Authorization.EDIT, this.CurrentPerson ) ).Select( a => a.Key ).ToList() : new List<string>();
            var viewableAttributes = groupMember.Attributes.Where( a => !editableAttributes.Contains( a.Key ) && a.Value.IsAuthorized( Authorization.VIEW, this.CurrentPerson ) ).Select( a => a.Key ).ToList();

            if ( editableAttributes.Any() )
            {
<<<<<<< HEAD
                avcAttributes.AddEditControls( groupMember );
                avcAttributes.ExcludedAttributes = groupMember.Attributes.Where( a => !editableAttributes.Contains( a.Key ) ).Select( a => a.Value ).ToArray();
                avcAttributes.Visible = true;
=======
                phAttributes.Visible = true;
                var excludeKeys = groupMember.Attributes.Where( a => !editableAttributes.Contains( a.Key ) ).Select( a => a.Key ).ToList();
                Rock.Attribute.Helper.AddEditControls( groupMember, phAttributes, true, string.Empty, excludeKeys );
>>>>>>> 72eb242a
            }

            if ( viewableAttributes.Any() )
            {
                phAttributesReadOnly.Visible = true;
                var excludeKeys = groupMember.Attributes.Where( a => !viewableAttributes.Contains( a.Key ) ).Select( a => a.Key ).ToList();
<<<<<<< HEAD
                avcAttributesReadOnly.AddDisplayControls( groupMember );
                avcAttributesReadOnly.Visible = true;
=======
                Rock.Attribute.Helper.AddDisplayControls( groupMember, phAttributesReadOnly, excludeKeys, false, false );
>>>>>>> 72eb242a
            }

            var groupHasRequirements = group.GetGroupRequirements( rockContext ).Any();
            pnlRequirements.Visible = groupHasRequirements;
            btnReCheckRequirements.Visible = groupHasRequirements;

            ShowGroupRequirementsStatuses();
        }

        private void ShowRequiredDocumentStatus( RockContext rockContext, GroupMember groupMember, Group group )
        {
            if ( groupMember.Person != null && group.RequiredSignatureDocumentTemplate != null )
            {
                var documents = new SignatureDocumentService( rockContext )
                    .Queryable().AsNoTracking()
                    .Where( d =>
                        d.SignatureDocumentTemplateId == group.RequiredSignatureDocumentTemplate.Id &&
                        d.AppliesToPersonAlias.PersonId == groupMember.Person.Id )
                    .ToList();
                if ( !documents.Any( d => d.Status == SignatureDocumentStatus.Signed ) )
                {
                    var lastSent = documents.Any( d => d.Status == SignatureDocumentStatus.Sent ) ?
                        documents.Where( d => d.Status == SignatureDocumentStatus.Sent ).Max( d => d.LastInviteDate ) : (DateTime?)null;
                    pnlRequiredSignatureDocument.Visible = true;

                    if ( lastSent.HasValue )
                    {
                        lbResendDocumentRequest.Text = "Resend Signature Request";
                        lRequiredSignatureDocumentMessage.Text =string.Format("A signed {0} document has not yet been received for {1}. The last request was sent {2}.", group.RequiredSignatureDocumentTemplate.Name, groupMember.Person.NickName, lastSent.Value.ToElapsedString() );
                    }
                    else
                    {
                        lbResendDocumentRequest.Text = "Send Signature Request";
                        lRequiredSignatureDocumentMessage.Text = string.Format("The required {0} document has not yet been sent to {1} for signing.", group.RequiredSignatureDocumentTemplate.Name, groupMember.Person.NickName );
                    }
                }
                else
                {
                    pnlRequiredSignatureDocument.Visible = false;
                }
            }
            else
            {
                pnlRequiredSignatureDocument.Visible = false;
            }
        }

        /// <summary>
        /// Shows the group requirements statuses.
        /// </summary>
        private void ShowGroupRequirementsStatuses()
        {
            if ( !pnlRequirements.Visible )
            {
                // group doesn't have any requirements
                return;
            }

            var rockContext = new RockContext();
            int groupMemberId = hfGroupMemberId.Value.AsInteger();
            var groupId = hfGroupId.Value.AsInteger();
            GroupMember groupMember = null;

            if ( !groupMemberId.Equals( 0 ) )
            {
                groupMember = new GroupMemberService( rockContext ).Get( groupMemberId );
            }
            else
            {
                // only create a new one if person is selected
                if ( ppGroupMemberPerson.PersonId.HasValue )
                {
                    groupMember = new GroupMember { Id = 0 };
                    groupMember.GroupId = groupId;
                    groupMember.Group = new GroupService( rockContext ).Get( groupMember.GroupId );
                    groupMember.GroupRoleId = groupMember.Group.GroupType.DefaultGroupRoleId ?? 0;
                    groupMember.GroupMemberStatus = GroupMemberStatus.Active;
                    groupMember.PersonId = ppGroupMemberPerson.PersonId.Value;
                }
            }

            cblManualRequirements.Items.Clear();
            lRequirementsLabels.Text = string.Empty;

            if ( groupMember == null )
            {
                // no person selected yet, so don't show anything
                rcwRequirements.Visible = false;
                return;
            }

            var selectedGroupRoleId = ddlGroupRole.SelectedValue.AsInteger();
            if ( groupMember != null && selectedGroupRoleId != groupMember.GroupRoleId )
            {
                groupMember.GroupRoleId = selectedGroupRoleId;
            }

            rcwRequirements.Visible = true;

            IEnumerable<GroupRequirementStatus> requirementsResults;

            if ( groupMember.IsNewOrChangedGroupMember( rockContext ) )
            {
                requirementsResults = groupMember.Group.PersonMeetsGroupRequirements( rockContext, ppGroupMemberPerson.PersonId ?? 0, ddlGroupRole.SelectedValue.AsIntegerOrNull() );
            }
            else
            {
                requirementsResults = groupMember.GetGroupRequirementsStatuses( rockContext ).ToList();
            }

            // only show the requirements that apply to the GroupRole (or all Roles)
            foreach ( var requirementResult in requirementsResults.Where( a => a.MeetsGroupRequirement != MeetsGroupRequirement.NotApplicable ) )
            {
                if ( requirementResult.GroupRequirement.GroupRequirementType.RequirementCheckType == RequirementCheckType.Manual )
                {
                    var checkboxItem = new ListItem( requirementResult.GroupRequirement.GroupRequirementType.CheckboxLabel, requirementResult.GroupRequirement.Id.ToString() );
                    if ( string.IsNullOrEmpty( checkboxItem.Text ) )
                    {
                        checkboxItem.Text = requirementResult.GroupRequirement.GroupRequirementType.Name;
                    }

                    checkboxItem.Selected = requirementResult.MeetsGroupRequirement == MeetsGroupRequirement.Meets;
                    cblManualRequirements.Items.Add( checkboxItem );
                }
                else
                {
                    string labelText;
                    string labelType;
                    string labelTooltip;
                    if ( requirementResult.MeetsGroupRequirement == MeetsGroupRequirement.Meets )
                    {
                        labelText = requirementResult.GroupRequirement.GroupRequirementType.PositiveLabel;
                        labelType = "success";
                    }
                    else if ( requirementResult.MeetsGroupRequirement == MeetsGroupRequirement.MeetsWithWarning )
                    {
                        labelText = requirementResult.GroupRequirement.GroupRequirementType.WarningLabel;
                        labelType = "warning";
                    }
                    else
                    {
                        labelText = requirementResult.GroupRequirement.GroupRequirementType.NegativeLabel;
                        labelType = "danger";
                    }

                    if ( string.IsNullOrEmpty( labelText ) )
                    {
                        labelText = requirementResult.GroupRequirement.GroupRequirementType.Name;
                    }

                    if ( requirementResult.MeetsGroupRequirement == MeetsGroupRequirement.MeetsWithWarning )
                    {
                        labelTooltip = requirementResult.RequirementWarningDateTime.HasValue
                            ? "Last Checked: " + requirementResult.RequirementWarningDateTime.Value.ToString( "g" )
                            : "Not calculated yet";
                    }
                    else
                    {
                        labelTooltip = requirementResult.LastRequirementCheckDateTime.HasValue
                            ? "Last Checked: " + requirementResult.LastRequirementCheckDateTime.Value.ToString( "g" )
                            : "Not calculated yet";
                    }

                    lRequirementsLabels.Text += string.Format(
                        @"<span class='label label-{1}' title='{2}'>{0}</span>
                        ",
                        labelText,
                        labelType,
                        labelTooltip);
                }
            }

            var requirementsWithErrors = requirementsResults.Where( a => a.MeetsGroupRequirement == MeetsGroupRequirement.Error ).ToList();
            if ( requirementsWithErrors.Any() )
            {
                nbRequirementsErrors.Visible = true;
                nbRequirementsErrors.Text = string.Format(
                    "An error occurred in one or more of the requirement calculations: <br /> {0}",
                    requirementsWithErrors.AsDelimited( "<br />" ) );
            }
            else
            {
                nbRequirementsErrors.Visible = false;
            }
        }

        /// <summary>
        /// Clears the error message title and text.
        /// </summary>
        private void ClearErrorMessage()
        {
            nbErrorMessage.Title = string.Empty;
            nbErrorMessage.Text = string.Empty;
        }

        /// <summary>
        /// Loads the drop downs.
        /// </summary>
        /// <param name="syncdRoles">The syncd roles.</param>
        private void LoadDropDowns( List<int> syncdRoles, int groupMemberRole )
        {
            int groupId = hfGroupId.ValueAsInt();
            RockContext rockContext = new RockContext();
            Group group = new GroupService( rockContext ).Get( groupId );

            if ( group != null )
            {
                IQueryable<GroupTypeRole> groupTypeRoles = new GroupTypeRoleService( rockContext )
                    .Queryable()
                    .AsNoTracking()
                    .Where( r => r.GroupTypeId == group.GroupTypeId );

                if ( syncdRoles.Any() )
                {
                    // At least one role is sync'd so we need to handle them.
                    if (syncdRoles.Contains( groupMemberRole ) && hfGroupMemberId.ValueAsInt() != 0 )
                    {
                        // This role is being sync'd so keep the full list of roles, disable the ddl, and show a tool tip explaining why it's disabled.
                        ddlGroupRole.ToolTip = "Role selection disabled because this member was added to this role automatically by Group Sync.";
                        ddlGroupRole.Enabled = false;
                    }
                    else
                    {
                        // This role is not being sync'd but the group has sync'd roles. So remove the sync'd roles and display a tool tip explaining their absense.
                        groupTypeRoles = groupTypeRoles.Where( r => !syncdRoles.Contains( r.Id ) );

                        ddlGroupRole.ToolTip = "Roles used for Group Sync cannot be used for manual additions and so are not being displayed.";
                    }
                }

                ddlGroupRole.DataSource = groupTypeRoles.OrderBy( a => a.Order ).ToList();
                ddlGroupRole.DataBind();
            }

            rblStatus.BindToEnum<GroupMemberStatus>();
        }

        /// <summary>
        /// Registrations the URL.
        /// </summary>
        /// <param name="registrationId">The registration identifier.</param>
        /// <returns></returns>
        protected string RegistrationUrl( int registrationId )
        {
            var qryParams = new Dictionary<string, string>();
            qryParams.Add( "RegistrationId", registrationId.ToString() );
            return LinkedPageUrl( "RegistrationPage", qryParams );
        }

        /// <summary>
        /// Handles the Click event of the btnReCheckRequirements control.
        /// </summary>
        /// <param name="sender">The source of the event.</param>
        /// <param name="e">The <see cref="EventArgs"/> instance containing the event data.</param>
        protected void btnReCheckRequirements_Click( object sender, EventArgs e )
        {
            CalculateRequirements();
            nbRecheckedNotification.Text = "Successfully re-checked requirements.";
            nbRecheckedNotification.Visible = true;
        }

        /// <summary>
        /// Calculates (or re-calculates) the requirements, then updates the results on the UI
        /// </summary>
        private void CalculateRequirements()
        {
            var rockContext = new RockContext();
            var groupMember = new GroupMemberService( rockContext ).Get( hfGroupMemberId.Value.AsInteger() );

            if ( groupMember != null && !groupMember.IsNewOrChangedGroupMember( rockContext ) )
            {
                groupMember.CalculateRequirements( rockContext, true );
            }

            ShowGroupRequirementsStatuses();
        }

        /// <summary>
        /// Handles the SelectedIndexChanged event of the ddlGroupRole control.
        /// </summary>
        /// <param name="sender">The source of the event.</param>
        /// <param name="e">The <see cref="EventArgs"/> instance containing the event data.</param>
        protected void ddlGroupRole_SelectedIndexChanged( object sender, EventArgs e )
        {
            CalculateRequirements();
        }

        /// <summary>
        /// Handles the SelectPerson event of the ppGroupMemberPerson control.
        /// </summary>
        /// <param name="sender">The source of the event.</param>
        /// <param name="e">The <see cref="EventArgs"/> instance containing the event data.</param>
        protected void ppGroupMemberPerson_SelectPerson( object sender, EventArgs e )
        {
            CalculateRequirements();
        }

        #endregion

        /// <summary>
        /// Handles the Click event of the btnShowMoveDialog control.
        /// </summary>
        /// <param name="sender">The source of the event.</param>
        /// <param name="e">The <see cref="EventArgs"/> instance containing the event data.</param>
        protected void btnShowMoveDialog_Click( object sender, EventArgs e )
        {
            var rockContext = new RockContext();
            var groupMember = new GroupMemberService( rockContext ).Get( hfGroupMemberId.Value.AsInteger() );
            if ( groupMember != null )
            {
                lCurrentGroup.Text = groupMember.Group.Name;
                gpMoveGroupMember.SetValue( null );
                grpMoveGroupMember.Visible = false;
                nbMoveGroupMemberWarning.Visible = false;
                mdMoveGroupMember.Visible = true;
                mdMoveGroupMember.Show();
            }
        }

        /// <summary>
        /// Handles the Click event of the btnMoveGroupMember control.
        /// </summary>
        /// <param name="sender">The source of the event.</param>
        /// <param name="e">The <see cref="EventArgs"/> instance containing the event data.</param>
        protected void btnMoveGroupMember_Click( object sender, EventArgs e )
        {
            var rockContext = new RockContext();
            var groupMemberService = new GroupMemberService( rockContext );
            var groupMember = groupMemberService.Get( hfGroupMemberId.Value.AsInteger() );
            groupMember.LoadAttributes();
            int destGroupId = gpMoveGroupMember.SelectedValue.AsInteger();
            var destGroup = new GroupService( rockContext ).Get( destGroupId );

            var destGroupMember = groupMemberService.Queryable().Where( a =>
                a.GroupId == destGroupId
                && a.PersonId == groupMember.PersonId
                && a.GroupRoleId == grpMoveGroupMember.GroupRoleId ).FirstOrDefault();

            if ( destGroupMember != null )
            {
                nbMoveGroupMemberWarning.Visible = true;
                nbMoveGroupMemberWarning.Text = string.Format( "{0} is already in {1}", groupMember.Person, destGroupMember.Group );
                return;
            }

            if ( !grpMoveGroupMember.GroupRoleId.HasValue )
            {
                nbMoveGroupMemberWarning.Visible = true;
                nbMoveGroupMemberWarning.Text = string.Format( "Please select a Group Role" );
                return;
            }

            var isArchive = false;

            // If we can't delete, then we'll have to archive the group member.
            // This is making this assumption since the only reason why CanDelete would return
            // false is because the group member is tied to an group that has history tracking enabled.
            string canDeleteWarning;
            if ( !groupMemberService.CanDelete( groupMember, out canDeleteWarning ) )
            {
                isArchive = true;
            }

            destGroupMember = new GroupMember();
            destGroupMember.GroupId = destGroupId;
            destGroupMember.GroupRoleId = grpMoveGroupMember.GroupRoleId.Value;
            destGroupMember.PersonId = groupMember.PersonId;
            destGroupMember.LoadAttributes();

            foreach ( var attribute in groupMember.Attributes )
            {
                if ( destGroupMember.Attributes.Any( a => a.Key == attribute.Key && a.Value.FieldTypeId == attribute.Value.FieldTypeId ) )
                {
                    destGroupMember.SetAttributeValue( attribute.Key, groupMember.GetAttributeValue( attribute.Key ) );
                }
            }

            // Un-link any registrant records that point to this group member.
            foreach ( var registrant in new RegistrationRegistrantService( rockContext ).Queryable()
                .Where( r => r.GroupMemberId == groupMember.Id ) )
            {
                registrant.GroupMemberId = null;
            }

            rockContext.WrapTransaction( () =>
            {
                groupMemberService.Add( destGroupMember );
                rockContext.SaveChanges();
                destGroupMember.SaveAttributeValues( rockContext );

                // move any Note records that were associated with the old groupMember to the new groupMember record
                if ( cbMoveGroupMemberMoveNotes.Checked )
                {
                    destGroupMember.Note = groupMember.Note;
                    int groupMemberEntityTypeId = EntityTypeCache.GetId<Rock.Model.GroupMember>().Value;
                    var noteService = new NoteService( rockContext );
                    var groupMemberNotes = noteService.Queryable().Where( a => a.NoteType.EntityTypeId == groupMemberEntityTypeId && a.EntityId == groupMember.Id );
                    foreach ( var note in groupMemberNotes )
                    {
                        note.EntityId = destGroupMember.Id;
                    }
                    
                    rockContext.SaveChanges();
                }

                if ( isArchive )
                {
                    groupMemberService.Archive( groupMember, this.CurrentPersonAliasId, true );
                }
                else
                {
                    groupMemberService.Delete( groupMember );
                }

                rockContext.SaveChanges();

                destGroupMember.CalculateRequirements( rockContext, true );
            } );

            var queryString = new Dictionary<string, string>();
            queryString.Add( "GroupMemberId", destGroupMember.Id.ToString() );
            this.NavigateToPage( this.RockPage.Guid, queryString );
        }

        /// <summary>
        /// Handles the SelectItem event of the gpMoveGroupMember control.
        /// </summary>
        /// <param name="sender">The source of the event.</param>
        /// <param name="e">The <see cref="EventArgs"/> instance containing the event data.</param>
        protected void gpMoveGroupMember_SelectItem( object sender, EventArgs e )
        {
            var rockContext = new RockContext();
            var destGroup = new GroupService( rockContext ).Get( gpMoveGroupMember.SelectedValue.AsInteger() );
            if ( destGroup != null )
            {
                var destTempGroupMember = new GroupMember { Group = destGroup, GroupId = destGroup.Id };
                destTempGroupMember.LoadAttributes( rockContext );
                var destGroupMemberAttributes = destTempGroupMember.Attributes;
                var groupMember = new GroupMemberService( rockContext ).Get( hfGroupMemberId.Value.AsInteger() );
                groupMember.LoadAttributes();
                var currentGroupMemberAttributes = groupMember.Attributes;

                var lostAttributes = currentGroupMemberAttributes.Where( a => !destGroupMemberAttributes.Any( d => d.Key == a.Key && d.Value.FieldTypeId == a.Value.FieldTypeId ) );
                nbMoveGroupMemberWarning.Visible = lostAttributes.Any();
                nbMoveGroupMemberWarning.Text = "The destination group does not have the same group member attributes as the source. Some loss of data may occur";

                if ( destGroup.Id == groupMember.GroupId )
                {
                    grpMoveGroupMember.Visible = false;
                    nbMoveGroupMemberWarning.Visible = true;
                    nbMoveGroupMemberWarning.Text = "The destination group is the same as the current group";
                }
                else
                {
                    grpMoveGroupMember.Visible = true;
                    grpMoveGroupMember.GroupTypeId = destGroup.GroupTypeId;
                    grpMoveGroupMember.GroupRoleId = destGroup.GroupType.DefaultGroupRoleId;
                }
            }
            else
            {
                nbMoveGroupMemberWarning.Visible = false;
                grpMoveGroupMember.Visible = false;
            }
        }



        
    }
}<|MERGE_RESOLUTION|>--- conflicted
+++ resolved
@@ -756,27 +756,16 @@
 
             if ( editableAttributes.Any() )
             {
-<<<<<<< HEAD
+				phAttributes.Visible = true;
                 avcAttributes.AddEditControls( groupMember );
                 avcAttributes.ExcludedAttributes = groupMember.Attributes.Where( a => !editableAttributes.Contains( a.Key ) ).Select( a => a.Value ).ToArray();
-                avcAttributes.Visible = true;
-=======
-                phAttributes.Visible = true;
-                var excludeKeys = groupMember.Attributes.Where( a => !editableAttributes.Contains( a.Key ) ).Select( a => a.Key ).ToList();
-                Rock.Attribute.Helper.AddEditControls( groupMember, phAttributes, true, string.Empty, excludeKeys );
->>>>>>> 72eb242a
             }
 
             if ( viewableAttributes.Any() )
             {
                 phAttributesReadOnly.Visible = true;
                 var excludeKeys = groupMember.Attributes.Where( a => !viewableAttributes.Contains( a.Key ) ).Select( a => a.Key ).ToList();
-<<<<<<< HEAD
                 avcAttributesReadOnly.AddDisplayControls( groupMember );
-                avcAttributesReadOnly.Visible = true;
-=======
-                Rock.Attribute.Helper.AddDisplayControls( groupMember, phAttributesReadOnly, excludeKeys, false, false );
->>>>>>> 72eb242a
             }
 
             var groupHasRequirements = group.GetGroupRequirements( rockContext ).Any();
