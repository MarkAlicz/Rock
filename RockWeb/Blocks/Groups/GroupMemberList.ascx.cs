﻿// <copyright>
// Copyright by the Spark Development Network
//
// Licensed under the Rock Community License (the "License");
// you may not use this file except in compliance with the License.
// You may obtain a copy of the License at
//
// http://www.rockrms.com/license
//
// Unless required by applicable law or agreed to in writing, software
// distributed under the License is distributed on an "AS IS" BASIS,
// WITHOUT WARRANTIES OR CONDITIONS OF ANY KIND, either express or implied.
// See the License for the specific language governing permissions and
// limitations under the License.
// </copyright>
//
using System;
using System.Collections.Generic;
using System.ComponentModel;
using System.Data.Entity;
using System.Linq;
using System.Web.UI;
using System.Web.UI.WebControls;
using Newtonsoft.Json;

using Rock;
using Rock.Attribute;
using Rock.Data;
using Rock.Model;
using Rock.Security;
using Rock.Web.Cache;
using Rock.Web.UI;
using Rock.Web.UI.Controls;

namespace RockWeb.Blocks.Groups
{
    [DisplayName( "Group Member List" )]
    [Category( "Groups" )]
    [Description( "Lists all the members of the given group." )]

    [GroupField( "Group", "Either pick a specific group or choose <none> to have group be determined by the groupId page parameter", false )]
    [LinkedPage( "Detail Page" )]
    [LinkedPage( "Person Profile Page", "Page used for viewing a person's profile. If set a view profile button will show for each group member.", false, "", "", 2, "PersonProfilePage" )]
    [LinkedPage( "Registration Page", "Page used for viewing the registration(s) associated with a particular group member", false, "", "", 3 )]
    [BooleanField("Show Campus Filter", "Setting to show/hide campus filter.", true, order: 4)]
    [BooleanField( "Show First/Last Attendance", "If the group allows attendance, should the first and last attendance date be displayed for each group member?", false, "", 5, "ShowAttendance" )]
    [BooleanField( "Show Date Added", "Should the date that person was added to the group be displayed for each group member?", false, "", 6 )]
    [BooleanField( "Show Note Column", "Should the note be displayed as a seperate grid column (instead of displaying a note icon under person's name)?", false, "", 7 )]
    public partial class GroupMemberList : RockBlock, ISecondaryBlock, ICustomGridColumns
    {
        #region Private Variables

        private DefinedValueCache _inactiveStatus = null;
        private Group _group = null;
        private bool _canView = false;
        private Dictionary<int, Dictionary<int, string>> _groupMembersWithRegistrations = new Dictionary<int, Dictionary<int, string>>();

        #endregion

        #region Properties

        /// <summary>
        /// Gets or sets the available attributes.
        /// </summary>
        /// <value>
        /// The available attributes.
        /// </value>
        public List<AttributeCache> AvailableAttributes { get; set; }

        /// <summary>
        /// Gets or sets the signed person ids.
        /// </summary>
        /// <value>
        /// The signed person ids.
        /// </value>
        private List<int> Signers { get; set; }

        #endregion

        #region Control Methods

        /// <summary>
        /// Restores the view-state information from a previous user control request that was saved by the <see cref="M:System.Web.UI.UserControl.SaveViewState" /> method.
        /// </summary>
        /// <param name="savedState">An <see cref="T:System.Object" /> that represents the user control state to be restored.</param>
        protected override void LoadViewState( object savedState )
        {
            base.LoadViewState( savedState );

            AvailableAttributes = ViewState["AvailableAttributes"] as List<AttributeCache>;

            AddDynamicControls();
        }

        /// <summary>
        /// Raises the <see cref="E:System.Web.UI.Control.Init" /> event.
        /// </summary>
        /// <param name="e">An <see cref="T:System.EventArgs" /> object that contains the event data.</param>
        protected override void OnInit( EventArgs e )
        {
            base.OnInit( e );

            this.BlockUpdated += GroupMemberList_BlockUpdated;

            // show hide campus filter
            cpCampusFilter.Visible = GetAttributeValue( "ShowCampusFilter" ).AsBoolean();

            string script = @"
    $('.js-person-popover').popover({
        placement: 'right', 
        trigger: 'manual',
        delay: 500,
        html: true,
        content: function() {
            var dataUrl = Rock.settings.get('baseUrl') + 'api/People/PopupHtml/' +  $(this).attr('personid') + '/false';

            var result = $.ajax({ 
                                type: 'GET', 
                                url: dataUrl, 
                                dataType: 'json', 
                                contentType: 'application/json; charset=utf-8',
                                async: false }).responseText;
            
            var resultObject = jQuery.parseJSON(result);

            return resultObject.PickerItemDetailsHtml;

        }
    }).on('mouseenter', function () {
        var _this = this;
        $(this).popover('show');
        $(this).siblings('.popover').on('mouseleave', function () {
            $(_this).popover('hide');
        });
    }).on('mouseleave', function () {
        var _this = this;
        setTimeout(function () {
            if (!$('.popover:hover').length) {
                $(_this).popover('hide')
            }
        }, 100);
    });

   // $('.js-person-popover').popover('show'); // uncomment for styling
";
            ScriptManager.RegisterStartupScript( this, this.GetType(), "person-link-popover", script, true );
            RockPage.AddScriptLink( ResolveRockUrl( "~/Scripts/jquery.lazyload.min.js" ) );

            // if this block has a specific GroupId set, use that, otherwise, determine it from the PageParameters
            Guid groupGuid = GetAttributeValue( "Group" ).AsGuid();
            int groupId = 0;

            if ( groupGuid == Guid.Empty )
            {
                groupId = PageParameter( "GroupId" ).AsInteger();
            }

            if ( !( groupId == 0 && groupGuid == Guid.Empty ) )
            {
                string key = string.Format( "Group:{0}", groupId );
                _group = RockPage.GetSharedItem( key ) as Group;
                if ( _group == null )
                {
                    _group = new GroupService( new RockContext() ).Queryable( "GroupType.Roles" )
                        .Where( g => g.Id == groupId || g.Guid == groupGuid )
                        .FirstOrDefault();
                    RockPage.SaveSharedItem( key, _group );
                }

                if ( _group != null && _group.IsAuthorized( Authorization.VIEW, CurrentPerson ) )
                {
                    _canView = true;

                    rFilter.ApplyFilterClick += rFilter_ApplyFilterClick;
                    gGroupMembers.DataKeyNames = new string[] { "Id" };
                    gGroupMembers.PersonIdField = "PersonId";
                    gGroupMembers.RowDataBound += gGroupMembers_RowDataBound;
                    gGroupMembers.GetRecipientMergeFields += gGroupMembers_GetRecipientMergeFields;
                    gGroupMembers.Actions.AddClick += gGroupMembers_AddClick;
                    gGroupMembers.GridRebind += gGroupMembers_GridRebind;
                    gGroupMembers.RowItemText = _group.GroupType.GroupTerm + " " + _group.GroupType.GroupMemberTerm;
                    gGroupMembers.ExportFilename = _group.Name;
                    gGroupMembers.ExportSource = ExcelExportSource.DataSource;
                    gGroupMembers.ShowConfirmDeleteDialog = false;

                    // make sure they have Auth to edit the block OR edit to the Group
                    bool canEditBlock = IsUserAuthorized( Authorization.EDIT ) || _group.IsAuthorized( Authorization.EDIT, this.CurrentPerson ) || _group.IsAuthorized( Authorization.MANAGE_MEMBERS, this.CurrentPerson );
                    gGroupMembers.Actions.ShowAdd = canEditBlock;
                    gGroupMembers.IsDeleteEnabled = canEditBlock;
                }

                // if group is being sync'ed remove ability to add/delete members 
                if ( _group != null && _group.SyncDataViewId.HasValue )
                {
                    gGroupMembers.IsDeleteEnabled = false;
                    gGroupMembers.Actions.ShowAdd = false;
                    hlSyncStatus.Visible = true;
                    // link to the DataView
                    int pageId = Rock.Web.Cache.PageCache.Read( Rock.SystemGuid.Page.DATA_VIEWS.AsGuid() ).Id;
                    hlSyncSource.NavigateUrl = System.Web.VirtualPathUtility.ToAbsolute( String.Format( "~/page/{0}?DataViewId={1}", pageId, _group.SyncDataViewId.Value ) );
                }
            }

            string deleteScript = @"
    $('table.js-grid-group-members a.grid-delete-button').click(function( e ){
        var $btn = $(this);
        e.preventDefault();
        Rock.dialogs.confirm('Are you sure you want to delete this group member?', function (result) {
            if (result) {
                if ( $btn.closest('tr').hasClass('js-has-registration') ) {
                    Rock.dialogs.confirm('This group member was added through a registration. Are you sure that you want to delete this group member and remove the link from the registration? ', function (result) {
                        if (result) {
                            window.location = e.target.href ? e.target.href : e.target.parentElement.href;
                        }
                    });
                } else {
                    window.location = e.target.href ? e.target.href : e.target.parentElement.href;
                }
            }
        });
    });
";
            ScriptManager.RegisterStartupScript( gGroupMembers, gGroupMembers.GetType(), "deleteInstanceScript", deleteScript, true );
        }

        /// <summary>
        /// Handles the BlockUpdated event of the GroupMemberList control.
        /// </summary>
        /// <param name="sender">The source of the event.</param>
        /// <param name="e">The <see cref="EventArgs"/> instance containing the event data.</param>
        public void GroupMemberList_BlockUpdated( object sender, EventArgs e )
        {
            BindGroupMembersGrid();
        }

        /// <summary>
        /// Raises the <see cref="E:System.Web.UI.Control.Load" /> event.
        /// </summary>
        /// <param name="e">The <see cref="T:System.EventArgs" /> object that contains the event data.</param>
        protected override void OnLoad( EventArgs e )
        {
            base.OnLoad( e );

            if ( !Page.IsPostBack )
            {
                pnlContent.Visible = _canView;
                if ( _canView )
                {
                    SetFilter();
                    BindGroupMembersGrid();
                }
            }
        }

        /// <summary>
        /// Saves any user control view-state changes that have occurred since the last page postback.
        /// </summary>
        /// <returns>
        /// Returns the user control's current view state. If there is no view state associated with the control, it returns null.
        /// </returns>
        protected override object SaveViewState()
        {
            ViewState["AvailableAttributes"] = AvailableAttributes;

            return base.SaveViewState();
        }

        #endregion

        #region GroupMembers Grid

        /// <summary>
        /// Handles the RowDataBound event of the gGroupMembers control.
        /// </summary>
        /// <param name="sender">The source of the event.</param>
        /// <param name="e">The <see cref="System.Web.UI.WebControls.GridViewRowEventArgs"/> instance containing the event data.</param>
        protected void gGroupMembers_RowDataBound( object sender, System.Web.UI.WebControls.GridViewRowEventArgs e )
        {
            if ( e.Row.RowType == DataControlRowType.DataRow )
            {
                dynamic groupMember = e.Row.DataItem;

                if ( groupMember != null )
                {
                    int groupMemberId = groupMember.Id;

                    if ( _groupMembersWithRegistrations.ContainsKey( groupMemberId ) )
                    {
                        e.Row.AddCssClass( "js-has-registration" );
                        
                        var lRegistration = e.Row.FindControl( "lRegistration" ) as Literal;
                        if ( lRegistration != null )
                        {
                            var regLinks = new List<string>();
                            
                            foreach( var reg in _groupMembersWithRegistrations[ groupMemberId ] )
                            {
                                regLinks.Add( string.Format( "<a href='{0}'>{1}</a>",
                                    LinkedPageUrl( "RegistrationPage", new Dictionary<string, string> { { "RegistrationId", reg.Key.ToString() } } ),
                                    reg.Value ) );
                            }

                            lRegistration.Text = regLinks.AsDelimited( "<br/>" );   
                        }
                    }

                    if ( groupMember != null && groupMember.IsDeceased )
                    {
                        e.Row.AddCssClass( "is-deceased" );
                    }

                    if ( _inactiveStatus != null && groupMember.RecordStatusValueId == _inactiveStatus.Id )
                    {
                        e.Row.AddCssClass( "is-inactive-person" );
                    }

                    if ( _inactiveStatus != null && groupMember.GroupMemberStatus == GroupMemberStatus.Inactive )
                    {
                        e.Row.AddCssClass( "is-inactive" );
                    }
                }
            }
        }

        /// <summary>
        /// Handles the GetRecipientMergeFields event of the gGroupMembers control.
        /// </summary>
        /// <param name="sender">The source of the event.</param>
        /// <param name="e">The <see cref="GetRecipientMergeFieldsEventArgs"/> instance containing the event data.</param>
        void gGroupMembers_GetRecipientMergeFields( object sender, GetRecipientMergeFieldsEventArgs e )
        {
            dynamic groupMember = e.DataItem;
            if ( groupMember != null )
            {
                e.MergeValues.Add( "GroupRole", groupMember.GroupRole );
                e.MergeValues.Add( "GroupMemberStatus", ( (GroupMemberStatus)groupMember.GroupMemberStatus ).ConvertToString() );
            }
        }

        /// <summary>
        /// Handles the ApplyFilterClick event of the rFilter control.
        /// </summary>
        /// <param name="sender">The source of the event.</param>
        /// <param name="e">The <see cref="EventArgs" /> instance containing the event data.</param>
        protected void rFilter_ApplyFilterClick( object sender, EventArgs e )
        {
            rFilter.SaveUserPreference( MakeKeyUniqueToGroup( "First Name" ), "First Name", tbFirstName.Text );
            rFilter.SaveUserPreference( MakeKeyUniqueToGroup( "Last Name" ), "Last Name", tbLastName.Text );
            rFilter.SaveUserPreference( MakeKeyUniqueToGroup( "Role" ), "Role", cblRole.SelectedValues.AsDelimited( ";" ) );
            rFilter.SaveUserPreference( MakeKeyUniqueToGroup( "Status" ), "Status", cblGroupMemberStatus.SelectedValues.AsDelimited( ";" ) );
            rFilter.SaveUserPreference( MakeKeyUniqueToGroup( "Campus" ), "Campus", cpCampusFilter.SelectedCampusId.ToString() );
            rFilter.SaveUserPreference( MakeKeyUniqueToGroup( "Gender" ), "Gender", cblGenderFilter.SelectedValues.AsDelimited( ";" ) );
            rFilter.SaveUserPreference( MakeKeyUniqueToGroup( "Registration" ), "Registration", ddlRegistration.SelectedValue );
            rFilter.SaveUserPreference( MakeKeyUniqueToGroup( "Signed Document" ), "Signed Document", ddlSignedDocument.SelectedValue );

            if ( AvailableAttributes != null )
            {
                foreach ( var attribute in AvailableAttributes )
                {
                    var filterControl = phAttributeFilters.FindControl( "filter_" + attribute.Id.ToString() );
                    if ( filterControl != null )
                    {
                        try
                        {
                            var values = attribute.FieldType.Field.GetFilterValues( filterControl, attribute.QualifierValues, Rock.Reporting.FilterMode.SimpleFilter );
                            rFilter.SaveUserPreference( MakeKeyUniqueToGroup( attribute.Key ), attribute.Name, attribute.FieldType.Field.GetFilterValues( filterControl, attribute.QualifierValues, Rock.Reporting.FilterMode.SimpleFilter ).ToJson() );
                        }
                        catch
                        {
                            // intentionally ignore
                        }
                    }
                }
            }

            BindGroupMembersGrid();
        }

        /// <summary>
        /// Rs the filter_ display filter value.
        /// </summary>
        /// <param name="sender">The sender.</param>
        /// <param name="e">The e.</param>
        protected void rFilter_DisplayFilterValue( object sender, GridFilter.DisplayFilterValueArgs e )
        {
            if ( AvailableAttributes != null )
            {
                var attribute = AvailableAttributes.FirstOrDefault( a => MakeKeyUniqueToGroup( a.Key ) == e.Key );
                if ( attribute != null )
                {
                    try
                    {
                        var values = JsonConvert.DeserializeObject<List<string>>( e.Value );
                        e.Value = attribute.FieldType.Field.FormatFilterValues( attribute.QualifierValues, values );
                        return;
                    }
                    catch
                    {
                        // intentionally ignore
                    }
                }
            }

            if ( e.Key == MakeKeyUniqueToGroup( "First Name" ) )
            {
                return;
            }
            else if ( e.Key == MakeKeyUniqueToGroup( "Last Name" ) )
            {
                return;
            }
            else if ( e.Key == MakeKeyUniqueToGroup( "Role" ) )
            {
                e.Value = ResolveValues( e.Value, cblRole );
            }
            else if ( e.Key == MakeKeyUniqueToGroup( "Status" ) )
            {
                e.Value = ResolveValues( e.Value, cblGroupMemberStatus );
            }
            else if ( e.Key == MakeKeyUniqueToGroup( "Gender" ) )
            {
                e.Value = ResolveValues( e.Value, cblGenderFilter );
            }

            else if ( e.Key == MakeKeyUniqueToGroup( "Campus" ) )
            {
                var campusId = e.Value.AsIntegerOrNull();
                if ( campusId.HasValue )
                {
                    var campusCache = CampusCache.Read( campusId.Value );
                    if ( campusCache != null )
                    {
                        e.Value = campusCache.Name;
                    }
                    else
                    {
                        e.Value = string.Empty;
                    }
                }
                else
                {
                    e.Value = string.Empty;
                }
            }

            else if ( e.Key == MakeKeyUniqueToGroup( "Registration" ) )
            {
                var instanceId = e.Value.AsIntegerOrNull();
                if ( instanceId.HasValue )
                {
                    using ( var rockContext = new RockContext() )
                    {
                        var instance = new RegistrationInstanceService( rockContext ).Get( instanceId.Value );
                        if ( instance != null )
                        {
                            e.Value = instance.ToString();
                        }
                        else
                        {
                            e.Value = string.Empty;
                        }
                    }
                }
                else
                {
                    e.Value = string.Empty;
                }
            }
            
            else if ( e.Key == MakeKeyUniqueToGroup( "Signed Document") )
            {
                return;
            }
            else
            {
                e.Value = string.Empty;
            }
        }

        /// <summary>
        /// Handles the ClearFilterClick event of the rFilter control.
        /// </summary>
        /// <param name="sender">The source of the event.</param>
        /// <param name="e">The <see cref="EventArgs"/> instance containing the event data.</param>
        protected void rFilter_ClearFilterClick( object sender, EventArgs e )
        {
            rFilter.DeleteUserPreferences();
            SetFilter();
        }

        /// <summary>
        /// Handles the Click event of the DeleteGroupMember control.
        /// </summary>
        /// <param name="sender">The source of the event.</param>
        /// <param name="e">The <see cref="Rock.Web.UI.Controls.RowEventArgs" /> instance containing the event data.</param>
        protected void DeleteGroupMember_Click( object sender, Rock.Web.UI.Controls.RowEventArgs e )
        {
            RockContext rockContext = new RockContext();
            GroupMemberService groupMemberService = new GroupMemberService( rockContext );
            RegistrationRegistrantService registrantService = new RegistrationRegistrantService( rockContext );
            GroupMember groupMember = groupMemberService.Get( e.RowKeyId );
            if ( groupMember != null )
            {
                string errorMessage;
                if ( !groupMemberService.CanDelete( groupMember, out errorMessage ) )
                {
                    mdGridWarning.Show( errorMessage, ModalAlertType.Information );
                    return;
                }

                int groupId = groupMember.GroupId;

                foreach ( var registrant in registrantService.Queryable().Where( r => r.GroupMemberId == groupMember.Id ) )
                {
                    registrant.GroupMemberId = null;
                }

                groupMemberService.Delete( groupMember );

                rockContext.SaveChanges();

                Group group = new GroupService( rockContext ).Get( groupId );
                if ( group.IsSecurityRole || group.GroupType.Guid.Equals( Rock.SystemGuid.GroupType.GROUPTYPE_SECURITY_ROLE.AsGuid() ) )
                {
                    // person removed from SecurityRole, Flush
                    Rock.Security.Role.Flush( group.Id );
                }
            }

            BindGroupMembersGrid();
        }

        /// <summary>
        /// Handles the AddClick event of the gGroupMembers control.
        /// </summary>
        /// <param name="sender">The source of the event.</param>
        /// <param name="e">The <see cref="EventArgs" /> instance containing the event data.</param>
        /// <exception cref="System.NotImplementedException"></exception>
        protected void gGroupMembers_AddClick( object sender, EventArgs e )
        {
            NavigateToLinkedPage( "DetailPage", "GroupMemberId", 0, "GroupId", _group.Id );
        }

        /// <summary>
        /// Handles the Edit event of the gGroupMembers control.
        /// </summary>
        /// <param name="sender">The source of the event.</param>
        /// <param name="e">The <see cref="RowEventArgs" /> instance containing the event data.</param>
        protected void gGroupMembers_Edit( object sender, RowEventArgs e )
        {
            NavigateToLinkedPage( "DetailPage", "GroupMemberId", e.RowKeyId );
        }

        /// <summary>
        /// Handles the GridRebind event of the gGroupMembers control.
        /// </summary>
        /// <param name="sender">The source of the event.</param>
        /// <param name="e">The <see cref="GridRebindEventArgs" /> instance containing the event data.</param>
        /// <exception cref="System.NotImplementedException"></exception>
        protected void gGroupMembers_GridRebind( object sender, GridRebindEventArgs e )
        {
            BindGroupMembersGrid( e.IsExporting );
        }

        #endregion

        #region Internal Methods

        /// <summary>
        /// Binds the filter.
        /// </summary>
        private void SetFilter()
        {
            if ( _group != null )
            {
                cblRole.DataSource = _group.GroupType.Roles.OrderBy( a => a.Order ).ToList();
                cblRole.DataBind();

                using ( var rockContext = new RockContext() )
                {
                    ddlRegistration.DataSource = new RegistrationInstanceService( rockContext )
                        .Queryable().AsNoTracking()
                        .Where( i => i.Linkages.Any( l => l.GroupId == _group.Id ) )
                        .OrderByDescending( i => i.StartDateTime )
                        .Select( i => new { i.Id, i.Name } )
                        .ToList();
                    ddlRegistration.DataBind();
                    ddlRegistration.Items.Insert(0, new ListItem() );
                }
            }

            cblGroupMemberStatus.BindToEnum<GroupMemberStatus>();
            cpCampusFilter.Campuses = CampusCache.All();

            BindAttributes();
            AddDynamicControls();

            tbFirstName.Text = rFilter.GetUserPreference( MakeKeyUniqueToGroup( "First Name" ) );
            tbLastName.Text = rFilter.GetUserPreference( MakeKeyUniqueToGroup( "Last Name" ) );
            cpCampusFilter.SelectedCampusId = rFilter.GetUserPreference( MakeKeyUniqueToGroup( "Campus" ) ).AsIntegerOrNull();
            
            string genderValue = rFilter.GetUserPreference( MakeKeyUniqueToGroup( "Gender" ) );
            if ( !string.IsNullOrWhiteSpace( genderValue ) )
            {
                cblGenderFilter.SetValues( genderValue.Split( ';' ).ToList() );
            }

            string roleValue = rFilter.GetUserPreference( MakeKeyUniqueToGroup( "Role" ) );
            if ( !string.IsNullOrWhiteSpace( roleValue ) )
            {
                cblRole.SetValues( roleValue.Split( ';' ).ToList() );
            }

            string statusValue = rFilter.GetUserPreference( MakeKeyUniqueToGroup( "Status" ) );
            if ( !string.IsNullOrWhiteSpace( statusValue ) )
            {
                cblGroupMemberStatus.SetValues( statusValue.Split( ';' ).ToList() );
            }

            ddlRegistration.SetValue( rFilter.GetUserPreference( MakeKeyUniqueToGroup( "Registration" ) ) );
            ddlRegistration.Visible = ddlRegistration.Items.Count > 1;

            ddlSignedDocument.SetValue( rFilter.GetUserPreference( MakeKeyUniqueToGroup( "Signed Document" ) ) );
            ddlSignedDocument.Visible = _group.RequiredSignatureDocumentTemplateId.HasValue;

        }

        /// <summary>
        /// Binds the attributes.
        /// </summary>
        private void BindAttributes()
        {
            // Parse the attribute filters 
            AvailableAttributes = new List<AttributeCache>();
            if ( _group != null )
            {
                var rockContext = new RockContext();
                int entityTypeId = new GroupMember().TypeId;
                string groupQualifier = _group.Id.ToString();
                string groupTypeQualifier = _group.GroupTypeId.ToString();
                foreach ( var attributeModel in new AttributeService( rockContext ).Queryable()
                    .Where( a =>
                        a.EntityTypeId == entityTypeId &&
                        a.IsGridColumn &&
                        ( ( a.EntityTypeQualifierColumn.Equals( "GroupId", StringComparison.OrdinalIgnoreCase ) && a.EntityTypeQualifierValue.Equals( groupQualifier ) ) ||
                         ( a.EntityTypeQualifierColumn.Equals( "GroupTypeId", StringComparison.OrdinalIgnoreCase ) && a.EntityTypeQualifierValue.Equals( groupTypeQualifier ) ) ) )
                    .OrderByDescending( a => a.EntityTypeQualifierColumn )
                    .ThenBy( a => a.Order )
                    .ThenBy( a => a.Name ) )
                {
                    AvailableAttributes.Add( AttributeCache.Read( attributeModel ) );
                }

                var inheritedAttribute = ( new GroupMember() { GroupId=_group.Id } ).GetInheritedAttributes( rockContext );
                if ( inheritedAttribute.Count > 0 )
                {
                    AvailableAttributes.AddRange( inheritedAttribute );
                }
            }
        }

        /// <summary>
        /// Adds the attribute columns.
        /// </summary>
        private void AddDynamicControls()
        {
            // Clear the filter controls
            phAttributeFilters.Controls.Clear();

            // Remove attribute columns
            foreach ( var column in gGroupMembers.Columns.OfType<AttributeField>().ToList() )
            {
                gGroupMembers.Columns.Remove( column );
            }

            if ( AvailableAttributes != null )
            {
                foreach ( var attribute in AvailableAttributes )
                {
                    var control = attribute.FieldType.Field.FilterControl( attribute.QualifierValues, "filter_" + attribute.Id.ToString(), false, Rock.Reporting.FilterMode.SimpleFilter );
                    if ( control != null )
                    {
                        if ( control is IRockControl )
                        {
                            var rockControl = (IRockControl)control;
                            rockControl.Label = attribute.Name;
                            rockControl.Help = attribute.Description;
                            phAttributeFilters.Controls.Add( control );
                        }
                        else
                        {
                            var wrapper = new RockControlWrapper();
                            wrapper.ID = control.ID + "_wrapper";
                            wrapper.Label = attribute.Name;
                            wrapper.Controls.Add( control );
                            phAttributeFilters.Controls.Add( wrapper );
                        }

                        string savedValue = rFilter.GetUserPreference( MakeKeyUniqueToGroup( attribute.Key ) );
                        if ( !string.IsNullOrWhiteSpace( savedValue ) )
                        {
                            try
                            {
                                var values = JsonConvert.DeserializeObject<List<string>>( savedValue );
                                attribute.FieldType.Field.SetFilterValues( control, attribute.QualifierValues, values );
                            }
                            catch
                            {
                                // intentionally ignore
                            }
                        }
                    }

                    bool columnExists = gGroupMembers.Columns.OfType<AttributeField>().FirstOrDefault( a => a.AttributeId == attribute.Id ) != null;
                    if ( !columnExists )
                    {
                        AttributeField boundField = new AttributeField();
                        boundField.DataField = attribute.Key;
                        boundField.AttributeId = attribute.Id;
                        boundField.HeaderText = attribute.Name;

                        var attributeCache = Rock.Web.Cache.AttributeCache.Read( attribute.Id );
                        if ( attributeCache != null )
                        {
                            boundField.ItemStyle.HorizontalAlign = attributeCache.FieldType.Field.AlignValue;
                        }

                        gGroupMembers.Columns.Add( boundField );
                    }
                }
            }

            // Add Place Elsewhere column if the group or group type has any Place Elsewhere member triggers
            if ( _group != null && _group.GroupType != null )
            {
                if ( _group.GetGroupMemberWorkflowTriggers().Where( a => a.TriggerType == GroupMemberWorkflowTriggerType.MemberPlacedElsewhere ).Any() )
                {
                    AddPlaceElsewhereColumn();
                }
            }

            // Add Link to Profile Page Column
            if ( !string.IsNullOrEmpty( GetAttributeValue( "PersonProfilePage" ) ) )
            {
                AddPersonProfileLinkColumn();
            }

            // Add delete column
            var deleteField = new DeleteField();
            gGroupMembers.Columns.Add( deleteField );
            deleteField.Click += DeleteGroupMember_Click;
        }

        /// <summary>
        /// Adds the column with a link to profile page.
        /// </summary>
        private void AddPersonProfileLinkColumn()
        {
            HyperLinkField hlPersonProfileLink = new HyperLinkField();
            hlPersonProfileLink.ItemStyle.HorizontalAlign = HorizontalAlign.Center;
            hlPersonProfileLink.HeaderStyle.CssClass = "grid-columncommand";
            hlPersonProfileLink.ItemStyle.CssClass = "grid-columncommand";
            hlPersonProfileLink.DataNavigateUrlFields = new string[1] { "PersonId" };
            hlPersonProfileLink.DataNavigateUrlFormatString = LinkedPageUrl( "PersonProfilePage", new Dictionary<string, string> { { "PersonId", "###" } } ).Replace( "###", "{0}" );
            hlPersonProfileLink.DataTextFormatString = "<div class='btn btn-default btn-sm'><i class='fa fa-user'></i></div>";
            hlPersonProfileLink.DataTextField = "PersonId";
            gGroupMembers.Columns.Add( hlPersonProfileLink );
        }

        /// <summary>
        /// Adds the Place Elsewhere column
        /// </summary>
        private void AddPlaceElsewhereColumn()
        {
            LinkButtonField btnPlaceElsewhere = new LinkButtonField();
            btnPlaceElsewhere.ItemStyle.HorizontalAlign = HorizontalAlign.Center;
            btnPlaceElsewhere.HeaderStyle.CssClass = "grid-columncommand";
            btnPlaceElsewhere.ItemStyle.CssClass = "grid-columncommand";
            btnPlaceElsewhere.Text = "<i class='fa fa-share'></i>";
            btnPlaceElsewhere.CssClass = "btn btn-default btn-sm";
            btnPlaceElsewhere.ToolTip = "Place Elsewhere";
            btnPlaceElsewhere.Click += btnPlaceElsewhere_Click;

            gGroupMembers.Columns.Add( btnPlaceElsewhere );
        }

        /// <summary>
        /// Handles the Click event of the btnPlaceElsewhere control.
        /// </summary>
        /// <param name="sender">The source of the event.</param>
        /// <param name="e">The <see cref="RowEventArgs" /> instance containing the event data.</param>
        protected void btnPlaceElsewhere_Click( object sender, RowEventArgs e )
        {
            var rockContext = new RockContext();

            var groupMemberPerson = new GroupMemberService( rockContext ).GetPerson( e.RowKeyId );
            if ( groupMemberPerson != null )
            {
                hfPlaceElsewhereGroupMemberId.Value = e.RowKeyId.ToString();
                lPlaceElsewhereGroupMemberName.Text = groupMemberPerson.ToString();
                BindPlaceElsewhereTriggerButtons( true );

                mdPlaceElsewhere.Visible = true;
                mdPlaceElsewhere.Show();
            }
        }

        /// <summary>
        /// Binds the place elsewhere trigger buttons.
        /// </summary>
        /// <param name="setDefault">if set to <c>true</c> [set default].</param>
        private void BindPlaceElsewhereTriggerButtons( bool setDefault )
        {
            var sortedTriggerList = _group.GetGroupMemberWorkflowTriggers().Where( a => a.TriggerType == GroupMemberWorkflowTriggerType.MemberPlacedElsewhere ).ToList();

            if ( setDefault )
            {
                var defaultTrigger = sortedTriggerList.FirstOrDefault();
                hfPlaceElsewhereTriggerId.Value = defaultTrigger != null ? defaultTrigger.Id.ToString() : null;
            }

            // if only one trigger, just show the name of it (don't show the button list)
            if ( sortedTriggerList.Count == 1 )
            {
                rcwSelectMemberTrigger.Visible = false;

                lWorkflowTriggerName.Visible = true;
                lWorkflowTriggerName.Text = sortedTriggerList[0].Name;
            }
            else
            {
                lWorkflowTriggerName.Visible = false;

                rcwSelectMemberTrigger.Visible = true;
                rptSelectMemberTrigger.DataSource = sortedTriggerList.OrderBy( a => a.WorkflowName );
                rptSelectMemberTrigger.DataBind();
            }

            var selectedTrigger = sortedTriggerList.Where( a => a.Id == hfPlaceElsewhereTriggerId.Value.AsInteger() ).FirstOrDefault();
            if ( selectedTrigger != null )
            {
                var qualifierParts = ( selectedTrigger.TypeQualifier ?? string.Empty ).Split( new char[] { '|' } );
                bool showNote = qualifierParts.Length > 5 ? qualifierParts[5].AsBoolean() : false;
                bool requireNote = qualifierParts.Length > 6 ? qualifierParts[6].AsBoolean() : false;
                tbPlaceElsewhereNote.Visible = showNote || requireNote;
                tbPlaceElsewhereNote.Required = requireNote;
                lWorkflowName.Text = selectedTrigger.WorkflowType.ToString();
            }
        }

        /// <summary>
        /// Handles the Click event of the btnMemberTrigger control.
        /// </summary>
        /// <param name="sender">The source of the event.</param>
        /// <param name="e">The <see cref="EventArgs"/> instance containing the event data.</param>
        protected void btnMemberTrigger_Click( object sender, EventArgs e )
        {
            var btnMemberTrigger = sender as LinkButton;
            if ( btnMemberTrigger != null )
            {
                hfPlaceElsewhereTriggerId.Value = btnMemberTrigger.CommandArgument;
                BindPlaceElsewhereTriggerButtons( false );
            }
        }

        /// <summary>
        /// Handles the ItemDataBound event of the rptSelectMemberTrigger control.
        /// </summary>
        /// <param name="sender">The source of the event.</param>
        /// <param name="e">The <see cref="RepeaterItemEventArgs"/> instance containing the event data.</param>
        protected void rptSelectMemberTrigger_ItemDataBound( object sender, RepeaterItemEventArgs e )
        {
            var btnMemberTrigger = e.Item.FindControl( "btnMemberTrigger" ) as LinkButton;
            var trigger = e.Item.DataItem as GroupMemberWorkflowTrigger;
            if ( trigger != null && trigger.Id == hfPlaceElsewhereTriggerId.Value.AsInteger() )
            {
                btnMemberTrigger.AddCssClass( "active" );
            }
            else
            {
                btnMemberTrigger.RemoveCssClass( "active" );
            }
        }

        /// <summary>
        /// Handles the SaveClick event of the mdPlaceElsewhere control.
        /// </summary>
        /// <param name="sender">The source of the event.</param>
        /// <param name="e">The <see cref="EventArgs"/> instance containing the event data.</param>
        protected void mdPlaceElsewhere_SaveClick( object sender, EventArgs e )
        {
            using ( var rockContext = new RockContext() )
            {
                var groupService = new GroupService( rockContext );
                var groupMemberService = new GroupMemberService( rockContext );
                var groupMember = groupMemberService.Get( hfPlaceElsewhereGroupMemberId.Value.AsInteger() );
                if ( groupMember != null )
                {
                    string errorMessage;
                    if ( !groupMemberService.CanDelete( groupMember, out errorMessage ) )
                    {
                        nbPlaceElsewhereWarning.Text = errorMessage;
                        return;
                    }

                    var trigger = _group.GetGroupMemberWorkflowTriggers().FirstOrDefault( a => a.Id == hfPlaceElsewhereTriggerId.Value.AsInteger() );
                    if ( trigger != null )
                    {
                        // create a transaction for the selected trigger
                        var transaction = new Rock.Transactions.GroupMemberPlacedElsewhereTransaction( groupMember, tbPlaceElsewhereNote.Text, trigger );

                        // Un-link any registrant records that point to this group member.
                        foreach ( var registrant in new RegistrationRegistrantService( rockContext ).Queryable()
                            .Where( r => r.GroupMemberId == groupMember.Id ) )
                        {
                            registrant.GroupMemberId = null;
                        }

                        // delete the group member from the current group
                        groupMemberService.Delete( groupMember );

                        rockContext.SaveChanges();

                        // queue up the transaction
                        Rock.Transactions.RockQueue.TransactionQueue.Enqueue( transaction );
                    }
                }

                mdPlaceElsewhere.Hide();
                mdPlaceElsewhere.Visible = false;
                BindGroupMembersGrid();
            }
        }

        /// <summary>
        /// Binds the group members grid.
        /// </summary>
        protected void BindGroupMembersGrid( bool isExporting = false )
        {
            if ( _group != null )
            {
                pnlGroupMembers.Visible = true;

                lHeading.Text = string.Format( "{0} {1}", _group.GroupType.GroupTerm, _group.GroupType.GroupMemberTerm.Pluralize() );

                if ( _group.GroupType.Roles.Any() )
                {
                    nbRoleWarning.Visible = false;
                    rFilter.Visible = true;
                    gGroupMembers.Visible = true;

                    var rockContext = new RockContext();

                    if ( _group != null &&
                        _group.RequiredSignatureDocumentTemplateId.HasValue )
                    {
                        Signers = new SignatureDocumentService( rockContext )
                            .Queryable().AsNoTracking()
                            .Where( d =>
                                d.SignatureDocumentTemplateId == _group.RequiredSignatureDocumentTemplateId.Value &&
                                d.Status == SignatureDocumentStatus.Signed &&
                                d.BinaryFileId.HasValue &&
                                d.AppliesToPersonAlias != null )
                            .OrderByDescending( d => d.LastStatusDate )
                            .Select( d => d.AppliesToPersonAlias.PersonId )
                            .ToList();
                    }

                    GroupMemberService groupMemberService = new GroupMemberService( rockContext );
                    var qry = groupMemberService.Queryable( "Person,GroupRole", true ).AsNoTracking()
                        .Where( m => m.GroupId == _group.Id );

                    // Filter by First Name
                    string firstName = tbFirstName.Text;
                    if ( !string.IsNullOrWhiteSpace( firstName ) )
                    {
                        qry = qry.Where( m =>
                            m.Person.FirstName.StartsWith( firstName ) ||
                            m.Person.NickName.StartsWith( firstName ) );
                    }

                    // Filter by Last Name
                    string lastName = tbLastName.Text;
                    if ( !string.IsNullOrWhiteSpace( lastName ) )
                    {
                        qry = qry.Where( m => m.Person.LastName.StartsWith( lastName ) );
                    }

                    // Filter by role
                    var validGroupTypeRoles = _group.GroupType.Roles.Select( r => r.Id ).ToList();
                    var roles = new List<int>();
                    foreach ( var roleId in cblRole.SelectedValues.AsIntegerList() )
                    {
                        if ( validGroupTypeRoles.Contains( roleId ) )
                        {
                            roles.Add( roleId );
                        }
                    }

                    if ( roles.Any() )
                    {
                        qry = qry.Where( m => roles.Contains( m.GroupRoleId ) );
                    }

                    // Filter by Group Member Status
                    var statuses = new List<GroupMemberStatus>();
                    foreach ( string status in cblGroupMemberStatus.SelectedValues )
                    {
                        if ( !string.IsNullOrWhiteSpace( status ) )
                        {
                            statuses.Add( status.ConvertToEnum<GroupMemberStatus>() );
                        }
                    }

                    if ( statuses.Any() )
                    {
                        qry = qry.Where( m => statuses.Contains( m.GroupMemberStatus ) );
                    }

                    var genders = new List<Gender>();
                    foreach ( var item in cblGenderFilter.SelectedValues )
                    {
                        var gender = item.ConvertToEnum<Gender>();
                        genders.Add( gender );
                    }

                    if ( genders.Any() )
                    {
                        qry = qry.Where( m => genders.Contains( m.Person.Gender ) );
                    }

                    // Filter by Campus
                    if ( cpCampusFilter.SelectedCampusId.HasValue )
                    {
                        Guid familyGuid = new Guid( Rock.SystemGuid.GroupType.GROUPTYPE_FAMILY );
                        int campusId = cpCampusFilter.SelectedCampusId.Value;
                        var qryFamilyMembersForCampus = new GroupMemberService( rockContext ).Queryable().Where( a => a.Group.GroupType.Guid == familyGuid && a.Group.CampusId == campusId );
                        qry = qry.Where( a => qryFamilyMembersForCampus.Any( f => f.PersonId == a.PersonId ) );
                    }

                    // Filter by Registration
                    var instanceId = ddlRegistration.SelectedValueAsInt();
                    if ( instanceId.HasValue )
                    {
                        var registrants = new RegistrationRegistrantService( rockContext )
                            .Queryable().AsNoTracking()
                            .Where( r =>
                                r.Registration != null &&
                                r.Registration.RegistrationInstanceId == instanceId.Value &&
                                r.PersonAlias != null )
                            .Select( r => r.PersonAlias.PersonId );

                        qry = qry.Where( m => registrants.Contains( m.PersonId ) );
                    }

                    // Filter by signed documents
                    if ( Signers != null )
                    {
                        if ( ddlSignedDocument.SelectedValue.AsBooleanOrNull() == true )
                        {
                            qry = qry.Where( m => Signers.Contains( m.PersonId ) );
                        }
                        else if ( ddlSignedDocument.SelectedValue.AsBooleanOrNull() == false )
                        {
                            qry = qry.Where( m => !Signers.Contains( m.PersonId ) );
                        }
                    }

                    // Filter query by any configured attribute filters
                    if ( AvailableAttributes != null && AvailableAttributes.Any() )
                    {
                        var attributeValueService = new AttributeValueService( rockContext );
                        var parameterExpression = attributeValueService.ParameterExpression;

                        foreach ( var attribute in AvailableAttributes )
                        {
                            var filterControl = phAttributeFilters.FindControl( "filter_" + attribute.Id.ToString() );
                            if ( filterControl != null )
                            {
                                var filterValues = attribute.FieldType.Field.GetFilterValues( filterControl, attribute.QualifierValues, Rock.Reporting.FilterMode.SimpleFilter );
                                var expression = attribute.FieldType.Field.AttributeFilterExpression( attribute.QualifierValues, filterValues, parameterExpression );
                                if ( expression != null )
                                {
                                    var attributeValues = attributeValueService
                                        .Queryable()
                                        .Where( v => v.Attribute.Id == attribute.Id );

                                    attributeValues = attributeValues.Where( parameterExpression, expression, null );

                                    qry = qry.Where( w => attributeValues.Select( v => v.EntityId ).Contains( w.Id ) );
                                }
                            }
                        }
                    }

                    _inactiveStatus = DefinedValueCache.Read( Rock.SystemGuid.DefinedValue.PERSON_RECORD_STATUS_INACTIVE );

                    SortProperty sortProperty = gGroupMembers.SortProperty;

                    bool hasGroupRequirements = new GroupRequirementService( rockContext ).Queryable().Where( a => ( a.GroupId.HasValue && a.GroupId == _group.Id ) || ( a.GroupTypeId.HasValue && a.GroupTypeId == _group.GroupTypeId ) ).Any();

                    // If there are group requirements that that member doesn't meet, show an icon in the grid
                    bool includeWarnings = false;
                    var groupMemberIdsThatLackGroupRequirements = new GroupService( rockContext ).GroupMembersNotMeetingRequirements( _group, includeWarnings ).Select( a => a.Key.Id );

                    List<GroupMember> groupMembersList = null;
                    if ( sortProperty != null && sortProperty.Property != "FirstAttended" && sortProperty.Property != "LastAttended" )
                    { 
                        groupMembersList = qry.Sort( sortProperty ).ToList();
                    }
                    else
                    {
                        groupMembersList = qry.OrderBy( a => a.GroupRole.Order ).ThenBy( a => a.Person.LastName ).ThenBy( a => a.Person.FirstName ).ToList();
                    }

                    // If there is a required signed document that member has not signed, show an icon in the grid
                    var personIdsThatHaventSigned = new List<int>();
                    if ( Signers != null )
                    {
                        var memberPersonIds = groupMembersList.Select( m => m.PersonId ).ToList();
                        personIdsThatHaventSigned = memberPersonIds.Where( i => !Signers.Contains( i ) ).ToList();
                    }

                    // Since we're not binding to actual group member list, but are using AttributeField columns,
                    // we need to save the group members into the grid's object list
                    gGroupMembers.ObjectList = new Dictionary<string, object>();
                    groupMembersList.ForEach( m => gGroupMembers.ObjectList.Add( m.Id.ToString(), m ) );
                    gGroupMembers.EntityTypeId = EntityTypeCache.Read( Rock.SystemGuid.EntityType.GROUP_MEMBER.AsGuid() ).Id;

                    var homePhoneType = DefinedValueCache.Read( Rock.SystemGuid.DefinedValue.PERSON_PHONE_TYPE_HOME );
                    var cellPhoneType = DefinedValueCache.Read( Rock.SystemGuid.DefinedValue.PERSON_PHONE_TYPE_MOBILE );

                    // If exporting to Excel, the selectAll option will be true, and home location should be calculated
                    var homeLocations = new Dictionary<int, Location>();
                    if ( isExporting )
                    {
                        foreach ( var m in groupMembersList )
                        {
                            homeLocations.Add( m.Id, m.Person.GetHomeLocation( rockContext ) );
                        }
                    }

                    var groupMemberIds = groupMembersList.Select( m => m.Id ).ToList();

                    // Get all the group members with any associated registrations
                    _groupMembersWithRegistrations = new RegistrationRegistrantService( rockContext )
                        .Queryable().AsNoTracking()
                        .Where( r =>
                            r.Registration != null &&
                            r.Registration.RegistrationInstance != null &&
                            r.GroupMemberId.HasValue &&
                            groupMemberIds.Contains( r.GroupMemberId.Value ) )
                        .ToList()
                        .GroupBy( r => r.GroupMemberId.Value )
                        .Select( g => new
                        {
                            GroupMemberId = g.Key,
                            Registrations = g.ToList()
                                .Select( r => new
                                {
                                    Id = r.Registration.Id,
                                    Name = r.Registration.RegistrationInstance.Name
                                } ).Distinct()
                                .ToDictionary( r => r.Id, r => r.Name )
                        } )
                        .ToDictionary( r => r.GroupMemberId, r => r.Registrations );

                    var registrationField = gGroupMembers.ColumnsOfType<RockTemplateFieldUnselected>().FirstOrDefault();
                    if ( registrationField != null )
                    {
                        registrationField.Visible = _groupMembersWithRegistrations.Any();
                    }

                    var connectionStatusField = gGroupMembers.ColumnsOfType<DefinedValueField>().FirstOrDefault( a => a.DataField == "ConnectionStatusValueId" );
                    if ( connectionStatusField != null )
                    {
                        connectionStatusField.Visible = _group.GroupType.ShowConnectionStatus;
                    }

                    var martialStatusField = gGroupMembers.ColumnsOfType<DefinedValueField>().FirstOrDefault( a => a.DataField == "MaritalStatusValueId" );
                    if ( martialStatusField != null )
                    {
                        martialStatusField.Visible = _group.GroupType.ShowMaritalStatus;
                    }

                    string photoFormat = "<div class=\"photo-icon photo-round photo-round-xs pull-left margin-r-sm js-person-popover\" personid=\"{0}\" data-original=\"{1}&w=50\" style=\"background-image: url( '{2}' ); background-size: cover; background-repeat: no-repeat;\"></div>";

                    var attendanceFirstLast = new Dictionary<int, DateRange>();
                    bool showAttendance = GetAttributeValue( "ShowAttendance" ).AsBoolean() && _group.GroupType.TakesAttendance;
                    gGroupMembers.ColumnsOfType<DateField>().First( a => a.DataField == "FirstAttended" ).Visible = showAttendance;
                    gGroupMembers.ColumnsOfType<DateField>().First( a => a.DataField == "LastAttended" ).Visible = showAttendance;
                    if ( showAttendance )
                    {
                        foreach ( var attendance in new AttendanceService( rockContext )
                            .Queryable().AsNoTracking()
                            .Where( a =>
                                a.GroupId.HasValue && a.GroupId.Value == _group.Id &&
                                a.DidAttend.HasValue && a.DidAttend.Value )
                            .GroupBy( a => a.PersonAlias.PersonId )
                            .Select( g => new
                            {
                                PersonId = g.Key,
                                FirstAttended = g.Min( a => a.StartDateTime ),
                                LastAttended = g.Max( a => a.StartDateTime )
                            } )
                            .ToList() )
                        {
                            attendanceFirstLast.Add( attendance.PersonId, new DateRange( attendance.FirstAttended, attendance.LastAttended ) );
                        }
                    }

                    bool showDateAdded = GetAttributeValue( "ShowDateAdded" ).AsBoolean();
                    gGroupMembers.ColumnsOfType<DateField>().First( a => a.DataField == "DateTimeAdded" ).Visible = showDateAdded;

                    bool showNoteColumn = GetAttributeValue( "ShowNoteColumn" ).AsBoolean();
                    gGroupMembers.ColumnsOfType<RockBoundField>().First( a => a.DataField == "Note" ).Visible = showNoteColumn;

                    var dataSource = groupMembersList.Select( m => new GroupMemberDataRow
                    {
                        Id = m.Id,
                        Guid = m.Guid,
                        PersonId = m.PersonId,
                        NickName = m.Person.NickName,
                        LastName = m.Person.LastName,
                        Name =
                        ( isExporting ? m.Person.LastName + ", " + m.Person.NickName : string.Format( photoFormat, m.PersonId, m.Person.PhotoUrl, ResolveUrl( "~/Assets/Images/person-no-photo-male.svg" ) )
                                    + m.Person.NickName + " " + m.Person.LastName
                            + ( !string.IsNullOrWhiteSpace( m.Person.TopSignalColor ) ? " " + m.Person.GetSignalMarkup() : string.Empty )
                            + ( ( hasGroupRequirements && groupMemberIdsThatLackGroupRequirements.Contains( m.Id ) ) 
                                ? " <i class='fa fa-exclamation-triangle text-warning'></i>"
                                : string.Empty )
                            + ( ( !showNoteColumn && !string.IsNullOrEmpty( m.Note ) )
                                ? " <span class='js-group-member-note' data-toggle='tooltip' data-placement='top' title='" + m.Note.EncodeHtml() + "'><i class='fa fa-file-text-o text-info'></i></span>"
                                : string.Empty )
                            + ( ( personIdsThatHaventSigned.Contains( m.PersonId ) )
                                ? " <i class='fa fa-pencil-square-o text-danger'></i>"
<<<<<<< HEAD
                                : string.Empty) + "</div>"),
                        m.Person.BirthDate,
                        m.Person.Age,
                        m.Person.ConnectionStatusValueId,
                        m.DateTimeAdded,
                        m.Note,
=======
                                : string.Empty)),
                        BirthDate = m.Person.BirthDate,
                        Age = m.Person.Age,
                        ConnectionStatusValueId = m.Person.ConnectionStatusValueId,
                        DateTimeAdded = m.DateTimeAdded,
                        Note = m.Note,
>>>>>>> ef204bb0
                        FirstAttended = attendanceFirstLast.Where( a => a.Key == m.PersonId ).Select( a => a.Value.Start ).FirstOrDefault(),
                        LastAttended = attendanceFirstLast.Where( a => a.Key == m.PersonId ).Select( a => a.Value.End ).FirstOrDefault(),
                        Email = m.Person.Email,
                        Gender = isExporting ? m.Person.Gender.ToString() : string.Empty,
                        HomePhone = isExporting && homePhoneType != null ?
                            m.Person.PhoneNumbers
                                .Where( p => p.NumberTypeValueId.HasValue && p.NumberTypeValueId.Value == homePhoneType.Id )
                                .Select( p => p.NumberFormatted )
                                .FirstOrDefault() : string.Empty,
                        CellPhone = isExporting && cellPhoneType != null ?
                            m.Person.PhoneNumbers
                                .Where( p => p.NumberTypeValueId.HasValue && p.NumberTypeValueId.Value == cellPhoneType.Id )
                                .Select( p => p.NumberFormatted )
                                .FirstOrDefault() : string.Empty,
                        HomeAddress = homeLocations.ContainsKey( m.Id ) && homeLocations[m.Id] != null ?
                            homeLocations[m.Id].FormattedAddress : string.Empty,
                        Latitude = homeLocations.ContainsKey( m.Id ) && homeLocations[m.Id] != null ?
                            homeLocations[m.Id].Latitude : (double?)null,
                        Longitude = homeLocations.ContainsKey( m.Id ) && homeLocations[m.Id] != null ?
                            homeLocations[m.Id].Longitude : (double?)null,
                        GroupRole = m.GroupRole.Name,
                        GroupMemberStatus = m.GroupMemberStatus,
                        RecordStatusValueId = m.Person.RecordStatusValueId,
                        IsDeceased = m.Person.IsDeceased,
                        MaritalStatusValueId = m.Person.MaritalStatusValueId,
                    } ).ToList();

                    if ( sortProperty != null )
                    {
                        if ( sortProperty.Property == "FirstAttended" )
                        {
                            if ( sortProperty.Direction == SortDirection.Descending )
                            {
                                dataSource = dataSource.OrderByDescending( a => a.FirstAttended ?? DateTime.MinValue ).ToList();
                            }
                            else
                            {
                                dataSource = dataSource.OrderBy( a => a.FirstAttended ?? DateTime.MinValue ).ToList();
                            }
                        }

                        if ( sortProperty.Property == "LastAttended" )
                        {
                            if ( sortProperty.Direction == SortDirection.Descending )
                            {
                                dataSource = dataSource.OrderByDescending( a => a.LastAttended ?? DateTime.MinValue ).ToList();
                            }
                            else
                            {
                                dataSource = dataSource.OrderBy( a => a.LastAttended ?? DateTime.MinValue ).ToList();
                            }
                        }
                    }

                    gGroupMembers.DataSource = dataSource;
                    gGroupMembers.DataBind();
                }
                else
                {
                    nbRoleWarning.Text = string.Format(
                        "{0} cannot be added to this {1} because the '{2}' group type does not have any roles defined.",
                        _group.GroupType.GroupMemberTerm.Pluralize(),
                        _group.GroupType.GroupTerm,
                        _group.GroupType.Name );

                    nbRoleWarning.Visible = true;
                    rFilter.Visible = false;
                    gGroupMembers.Visible = false;
                }
            }
            else
            {
                pnlGroupMembers.Visible = false;
            }
        }

        /// <summary>
        /// Resolves the values.
        /// </summary>
        /// <param name="values">The values.</param>
        /// <param name="listControl">The list control.</param>
        /// <returns></returns>
        private string ResolveValues( string values, System.Web.UI.WebControls.CheckBoxList checkBoxList )
        {
            var resolvedValues = new List<string>();

            foreach ( string value in values.Split( ';' ) )
            {
                var item = checkBoxList.Items.FindByValue( value );
                if ( item != null )
                {
                    resolvedValues.Add( item.Text );
                }
            }

            return resolvedValues.AsDelimited( ", " );
        }

        /// <summary>
        /// Makes the key unique to group.
        /// </summary>
        /// <param name="key">The key.</param>
        /// <returns></returns>
        private string MakeKeyUniqueToGroup( string key )
        {
            if ( _group != null )
            {
                return string.Format( "{0}-{1}", _group.Id, key );
            }

            return key;
        }

        #endregion

        #region ISecondaryBlock

        /// <summary>
        /// Sets the visible.
        /// </summary>
        /// <param name="visible">if set to <c>true</c> [visible].</param>
        public void SetVisible( bool visible )
        {
            pnlContent.Visible = visible;
        }

        #endregion

       
    }

    /// <summary>
    /// 
    /// </summary>
    /// <seealso cref="DotLiquid.Drop" />
    public class GroupMemberDataRow : DotLiquid.Drop
    {
        public int Id { get; set; }
        public Guid Guid { get; set; }
        public int PersonId { get; set; }
        public string NickName { get; set; }
        public string LastName { get; set; }
        public string Name { get; set; }
        public DateTime? BirthDate { get; set; }
        public int? Age { get; set; }
        public int? ConnectionStatusValueId { get; set; }
        public DateTime? DateTimeAdded { get; set; }
        public string Note { get; set; }
        public DateTime? FirstAttended { get; set; }
        public DateTime? LastAttended { get; set; }
        public string Email { get; set; }
        public string Gender { get; set; }
        public string HomePhone { get; set; }
        public string CellPhone { get; set; }
        public string HomeAddress { get; set; }
        public double? Latitude { get; set; }
        public double? Longitude { get; set; }
        public string GroupRole { get; set; }
        public GroupMemberStatus GroupMemberStatus { get; set; }
        public int? RecordStatusValueId { get; set; }
        public bool IsDeceased { get; set; }
        public int? MaritalStatusValueId { get; set; }
    }
}<|MERGE_RESOLUTION|>--- conflicted
+++ resolved
@@ -1234,21 +1234,12 @@
                                 : string.Empty )
                             + ( ( personIdsThatHaventSigned.Contains( m.PersonId ) )
                                 ? " <i class='fa fa-pencil-square-o text-danger'></i>"
-<<<<<<< HEAD
-                                : string.Empty) + "</div>"),
-                        m.Person.BirthDate,
-                        m.Person.Age,
-                        m.Person.ConnectionStatusValueId,
-                        m.DateTimeAdded,
-                        m.Note,
-=======
                                 : string.Empty)),
                         BirthDate = m.Person.BirthDate,
                         Age = m.Person.Age,
                         ConnectionStatusValueId = m.Person.ConnectionStatusValueId,
                         DateTimeAdded = m.DateTimeAdded,
                         Note = m.Note,
->>>>>>> ef204bb0
                         FirstAttended = attendanceFirstLast.Where( a => a.Key == m.PersonId ).Select( a => a.Value.Start ).FirstOrDefault(),
                         LastAttended = attendanceFirstLast.Where( a => a.Key == m.PersonId ).Select( a => a.Value.End ).FirstOrDefault(),
                         Email = m.Person.Email,
