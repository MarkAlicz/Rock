--- conflicted
+++ resolved
@@ -51,7 +51,6 @@
     [BooleanField( "Show Suffix", "Show person suffix.", true, order: 4 )]
     [BooleanField( "Enable Common Last Name", "Autofills the last name field when adding a new group member with the last name of the first group member.", true, order: 5 )]
     [DefinedValueField( Rock.SystemGuid.DefinedType.PERSON_CONNECTION_STATUS, "Default Connection Status",
-<<<<<<< HEAD
         "The connection status that should be set by default", false, false, Rock.SystemGuid.DefinedValue.PERSON_CONNECTION_STATUS_VISITOR, "", 6 )]
     [BooleanField( "Gender", "Require a gender for each person", "Don't require", "Should Gender be required for each person added?", false, "", 7 )]
     [BooleanField( "Birth Date", "Require a birthdate for each person", "Don't require", "Should a Birthdate be required for each person added?", false, "", 8 )]
@@ -69,20 +68,7 @@
     [BooleanField( "Phone Number", "Require a phone number", "Don't require", "Should a phone number be required for at least one person?", false, "", 18 )]
     [CustomDropdownListField( "SMS", "Should SMS be enabled for cell phone numbers by default?", "True^SMS is enabled by default,False^SMS is not enabled by default,None^SMS option is hidden", false, "", "", 19 )]
     [AttributeCategoryField( "Attribute Categories", "The Person Attribute Categories to display attributes from", true, "Rock.Model.Person", false, "", "", 20 )]
-=======
-        "The connection status that should be set by default", false, false, Rock.SystemGuid.DefinedValue.PERSON_CONNECTION_STATUS_VISITOR, "", 3 )]
-    [BooleanField( "Gender", "Require a gender for each person", "Don't require", "Should Gender be required for each person added?", false, "", 4 )]
-    [DefinedValueField( Rock.SystemGuid.DefinedType.PERSON_MARITAL_STATUS, "Adult Marital Status", "When Family group type, the default marital status for adults in the family.", false, false, "", "", 5 )]
-    [DefinedValueField( Rock.SystemGuid.DefinedType.PERSON_MARITAL_STATUS, "Child Marital Status", "When Famiy group type, the marital status to use for children in the family.", false, false, 
-        Rock.SystemGuid.DefinedValue.PERSON_MARITAL_STATUS_SINGLE, "", 6 )]
-    [BooleanField( "Marital Status Confirmation", "When Family group type, should user be asked to confirm saving an adult without a marital status?", true, "", 7 )]
-    [BooleanField( "Grade", "Require a grade for each child", "Don't require", "When Family group type, should Grade be required for each child added?", false, "", 8 )]
-    [BooleanField("SMS", "SMS is enabled by default", "SMS is not enabled by default", "Should SMS be enabled for cell phone numbers by default?", false, "", 9)]
-    [AttributeCategoryField( "Attribute Categories", "The Person Attribute Categories to display attributes from", true, "Rock.Model.Person", false, "", "", 10 )]
-    [BooleanField( "Show Inactive Campuses", "Determines if inactive campuses should be shown.", true, order: 9 )]
-    [BooleanField("Enable Common Last Name", "Autofills the last name field when adding a new group member with the last name of the first group member.", true, order: 11)]
-    [BooleanField( "Show Nick Name", "Show an edit box for Nick Name.", false, order: 12 )]
->>>>>>> e3184078
+    [BooleanField( "Show Nick Name", "Show an edit box for Nick Name.", false, order: 21 )]
     public partial class AddGroup : Rock.Web.UI.RockBlock
     {
         #region Fields
@@ -498,43 +484,38 @@
 
                                 Guid? parentGroupGuid = GetAttributeValue( "ParentGroup" ).AsGuidOrNull();
 
-<<<<<<< HEAD
-=======
-                            try
-                            {
->>>>>>> e3184078
-                                rockContext.WrapTransaction( () =>
-                                {
-                                    Group group = null;
-                                    if ( _isFamilyGroupType )
-                                    {
-                                        group = GroupService.SaveNewFamily( rockContext, GroupMembers, cpCampus.SelectedValueAsInt(), true );
-                                    }
-                                    else
-                                    {
-                                        group = GroupService.SaveNewGroup( rockContext, _groupType.Id, parentGroupGuid, tbGroupName.Text, GroupMembers, null, true );
-                                    }
-
-                                    if ( group != null )
-                                    {
-                                        string locationKey = GetLocationKey();
-                                        if ( !string.IsNullOrEmpty( locationKey ) && _verifiedLocations.ContainsKey( locationKey ) )
-                                        {
-                                            GroupService.AddNewGroupAddress( rockContext, group, _locationType.Guid.ToString(), _verifiedLocations[locationKey] );
-                                        }
-                                    }
-                                } );
-
-                                Response.Redirect( string.Format( "~/Person/{0}", GroupMembers[0].Person.Id ), false );
-                            }
-<<<<<<< HEAD
-=======
-                            catch (GroupMemberValidationException vex)
-                            {
-                                cvGroupMember.IsValid = false;
-                                cvGroupMember.ErrorMessage = vex.Message;
-                            }
->>>>>>> e3184078
+	                            try
+	                            {
+	                                rockContext.WrapTransaction( () =>
+	                                {
+	                                    Group group = null;
+	                                    if ( _isFamilyGroupType )
+	                                    {
+	                                        group = GroupService.SaveNewFamily( rockContext, GroupMembers, cpCampus.SelectedValueAsInt(), true );
+	                                    }
+	                                    else
+	                                    {
+	                                        group = GroupService.SaveNewGroup( rockContext, _groupType.Id, parentGroupGuid, tbGroupName.Text, GroupMembers, null, true );
+	                                    }
+	
+	                                    if ( group != null )
+	                                    {
+	                                        string locationKey = GetLocationKey();
+	                                        if ( !string.IsNullOrEmpty( locationKey ) && _verifiedLocations.ContainsKey( locationKey ) )
+	                                        {
+	                                            GroupService.AddNewGroupAddress( rockContext, group, _locationType.Guid.ToString(), _verifiedLocations[locationKey] );
+	                                        }
+	                                    }
+	                                } );
+	
+	                                Response.Redirect( string.Format( "~/Person/{0}", GroupMembers[0].Person.Id ), false );
+	                            }
+	                            catch (GroupMemberValidationException vex)
+	                            {
+	                                cvGroupMember.IsValid = false;
+	                                cvGroupMember.ErrorMessage = vex.Message;
+	                            }
+	                        }
                         }
                     }
                 }
@@ -670,11 +651,8 @@
                     {
                         groupMemberRow.TitleValueId = groupMember.Person.TitleValueId;
                         groupMemberRow.FirstName = groupMember.Person.FirstName;
-<<<<<<< HEAD
                         groupMemberRow.MiddleName = groupMember.Person.MiddleName;
-=======
                         groupMemberRow.NickName = groupMember.Person.NickName;
->>>>>>> e3184078
                         groupMemberRow.LastName = groupMember.Person.LastName;
                         groupMemberRow.SuffixValueId = groupMember.Person.SuffixValueId;
                         groupMemberRow.Gender = groupMember.Person.Gender;
@@ -940,24 +918,17 @@
                 }
 
                 groupMember.Person.TitleValueId = row.TitleValueId;
-<<<<<<< HEAD
                 groupMember.Person.FirstName = row.FirstName.Humanize( LetterCasing.Title );
-                groupMember.Person.NickName = groupMember.Person.FirstName;
+                if ( this.GetAttributeValue( "ShowNickName" ).AsBoolean() && !string.IsNullOrEmpty( row.NickName ) )
+                {
+                    groupMember.Person.NickName = row.NickName;
+                }
+                else
+                {
+                    groupMember.Person.NickName = groupMember.Person.FirstName;
+                }
                 groupMember.Person.MiddleName = row.MiddleName.Humanize( LetterCasing.Title );
                 groupMember.Person.LastName = row.LastName.Humanize( LetterCasing.Title );
-=======
-                groupMember.Person.FirstName = row.FirstName;
-                if ( this.GetAttributeValue( "ShowNickName" ).AsBoolean() && !string.IsNullOrEmpty( row.NickName ) )
-                {
-                    groupMember.Person.NickName = row.NickName;
-                }
-                else
-                {
-                    groupMember.Person.NickName = groupMember.Person.FirstName;
-                }
-
-                groupMember.Person.LastName = row.LastName;
->>>>>>> e3184078
                 groupMember.Person.SuffixValueId = row.SuffixValueId;
                 groupMember.Person.Gender = row.Gender;
 
