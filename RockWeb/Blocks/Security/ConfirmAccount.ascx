﻿<%@ Control Language="C#" AutoEventWireup="true" CodeFile="ConfirmAccount.ascx.cs" Inherits="RockWeb.Blocks.Security.ConfirmAccount" %>
<asp:UpdatePanel runat="server">
<ContentTemplate>

    <asp:Panel ID="pnlCode" runat="server" Visible="false">

        <asp:Panel ID="pnlInvalid" runat="server" CssClass="alert-message error">
            <asp:Literal ID="lInvalid" runat="server" ></asp:Literal> 
        </asp:Panel>

        <fieldset>
            <legend>Enter Code</legend>
            <Rock:LabeledTextBox ID="tbConfirmationCode" runat="server" LabelText="Code" Required="true" ></Rock:LabeledTextBox>
        </fieldset>

        <div class="actions">
            <asp:Button ID="btnCodeConfirm" runat="server" Text="Confirm Account" CssClass="btn btn-primary" OnClick="btnCodeConfirm_Click" />
<<<<<<< HEAD
            <asp:Button ID="btnCodeReset" runat="server" Text="Change Password" CssClass="btn" OnClick="btnCodeReset_Click" />
            <asp:Button ID="btnCodeDelete" runat="server" Text="Delete Account" CssClass="btn" OnClick="btnCodeDelete_Click" />
=======
            <asp:Button ID="btnCodeReset" runat="server" Text="Change Password" CssClass="btn btn-secondary" OnClick="btnCodeReset_Click" />
            <asp:Button ID="btnCodeDelete" runat="server" Text="Delete Account" CssClass="btn btn-secondary" OnClick="btnCodeDelete_Click" />
>>>>>>> 80ade674
        </div>

    </asp:Panel>
    
    <asp:Panel ID="pnlConfirmed" runat="server" Visible="false" CssClass="alert-message success">
        <asp:Literal ID="lConfirmed" runat="server"></asp:Literal>
    </asp:Panel>

    <asp:Panel ID="pnlResetPassword" runat="server" Visible="false">
    
        <asp:Literal ID="lResetPassword" runat="server"></asp:Literal>

        <fieldset>
            <legend>Enter New Password</legend>
            <Rock:LabeledTextBox ID="tbPassword" runat="server" LabelText="New Password" Required="true" TextMode="Password" ></Rock:LabeledTextBox>
            <Rock:LabeledTextBox ID="tbPasswordConfirm" runat="server" LabelText="Confirm Password" Required="true" TextMode="Password" ></Rock:LabeledTextBox>
            <asp:CompareValidator ID="cvPassword" runat="server" ControlToCompare="tbPassword" ControlToValidate="tbPasswordConfirm" ErrorMessage="New Password and Confirm Password do not match" Display="Dynamic" CssClass="validation-error"></asp:CompareValidator>
        </fieldset>

        <div class="actions">
            <asp:Button ID="btnResetPassword" runat="server" Text="Change Password" CssClass="btn btn-primary" OnClick="btnResetPassword_Click" />
        </div>

    </asp:Panel>

    <asp:Panel ID="pnlResetSuccess" runat="server" Visible="false" CssClass="alert-message success">
        <asp:Literal ID="lResetSuccess" runat="server"></asp:Literal>
    </asp:Panel>

    <asp:Panel ID="pnlDelete" runat="server" Visible="false">

        <asp:Literal ID="lDelete" runat="server"></asp:Literal>

        <div class="actions">
            <asp:Button ID="btnDelete" runat="server" Text="Yes, Delete the Account" CssClass="btn btn-primary" OnClick="btnDelete_Click" />
        </div>

    </asp:Panel>

    <asp:Panel ID="pnlDeleted" runat="server" Visible="false">
        <asp:Literal ID="lDeleted" runat="server"></asp:Literal>
    </asp:Panel>

</ContentTemplate>
</asp:UpdatePanel><|MERGE_RESOLUTION|>--- conflicted
+++ resolved
@@ -15,13 +15,8 @@
 
         <div class="actions">
             <asp:Button ID="btnCodeConfirm" runat="server" Text="Confirm Account" CssClass="btn btn-primary" OnClick="btnCodeConfirm_Click" />
-<<<<<<< HEAD
-            <asp:Button ID="btnCodeReset" runat="server" Text="Change Password" CssClass="btn" OnClick="btnCodeReset_Click" />
-            <asp:Button ID="btnCodeDelete" runat="server" Text="Delete Account" CssClass="btn" OnClick="btnCodeDelete_Click" />
-=======
             <asp:Button ID="btnCodeReset" runat="server" Text="Change Password" CssClass="btn btn-secondary" OnClick="btnCodeReset_Click" />
             <asp:Button ID="btnCodeDelete" runat="server" Text="Delete Account" CssClass="btn btn-secondary" OnClick="btnCodeDelete_Click" />
->>>>>>> 80ade674
         </div>
 
     </asp:Panel>
