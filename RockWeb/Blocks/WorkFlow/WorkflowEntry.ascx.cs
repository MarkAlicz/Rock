--- conflicted
+++ resolved
@@ -769,7 +769,8 @@
 
             foreach ( var button in buttons )
             {
-<<<<<<< HEAD
+            foreach ( var action in form.Actions.Split( new char[] { '|' }, StringSplitOptions.RemoveEmptyEntries ) )
+            {
                 var actionParts = action.Split( new char[] { '^' } );
                 if ( actionParts.Length == 0 )
                 {
@@ -1063,43 +1064,6 @@
                         }
                     }
                 }
-=======
-                // Get the button html
-                string buttonHtml = string.Empty;
-
-                var definedValue = DefinedValueCache.Get( button.ButtonTypeGuid.AsGuid() );
-                if ( definedValue != null )
-                {
-                    buttonHtml = definedValue.GetAttributeValue( "ButtonHTML" );
-                }
-
-                if ( string.IsNullOrWhiteSpace( buttonHtml ) )
-                {
-                    buttonHtml = "<a href=\"{{ ButtonLink }}\" onclick=\"{{ ButtonClick }}\" class='btn btn-primary' data-loading-text='<i class=\"fa fa-refresh fa-spin\"></i> {{ ButtonText }}'>{{ ButtonText }}</a>";
-                }
-
-                var buttonMergeFields = new Dictionary<string, object>();
-                buttonMergeFields.Add( "ButtonText", button.ActionName.EncodeHtml() );
-
-                string clickScript;
-
-                if ( button.CausesValidation )
-                {
-                    clickScript = string.Format( "if ( Page_ClientValidate('{0}') ) {{ $(this).button('loading'); return true; }} else {{ return false; }}", BlockValidationGroup );
-                }
-                else
-                {
-                    clickScript = "$(this).button('loading'); return true;";
-                }
-
-                buttonMergeFields.Add( "ButtonClick", clickScript );
-                buttonMergeFields.Add( "ButtonLink", Page.ClientScript.GetPostBackClientHyperlink( this, button.ActionName ) );
-
-                buttonHtml = buttonHtml.ResolveMergeFields( buttonMergeFields );
-
-                phActions.Controls.Add( new LiteralControl( buttonHtml ) );
-                phActions.Controls.Add( new LiteralControl( " " ) );
->>>>>>> 7603100d
             }
         }
 
@@ -1194,7 +1158,6 @@
             int personEntryPersonId = personEntryPerson.Id;
             int? personEntryPersonSpouseId = null;
 
-<<<<<<< HEAD
             var personService = new PersonService( personEntryRockContext );
             var primaryFamily = personService.GetSelect( personEntryPersonId, s => s.PrimaryFamily );
 
@@ -1263,30 +1226,6 @@
                         {
                             familyLocation.LocationId = newOrExistingLocation.Id;
                         }
-=======
-                // If the selected action requires valid form data, trigger page validation and discontinue processing if there are any errors.
-                var buttons = WorkflowActionFormUserAction.FromUriEncodedString( _actionType.WorkflowForm.Actions );
-
-                var button = buttons.FirstOrDefault( x => x.ActionName == formAction );
-
-                if ( button != null )
-                {
-                    if ( button.CausesValidation )
-                    {
-                        Page.Validate();
-
-                        if ( !Page.IsValid )
-                        {
-                            return;
-                        }
-                    }
-
-                    activityTypeGuid = button.ActivateActivityTypeGuid.AsGuid();
-
-                    if ( !string.IsNullOrWhiteSpace( button.ResponseText ) )
-                    {
-                        responseText = button.ResponseText.ResolveMergeFields( mergeFields );
->>>>>>> 7603100d
                     }
                 }
             }
