﻿<%@ Control Language="C#" AutoEventWireup="true" CodeFile="Security.ascx.cs" Inherits="RockWeb.Blocks.Administration.Security" %>
<script type="text/javascript">

    function showAddRole(show) {
        if (show) {
            $('#add-actions').hide('fast');
            $('#add-role').show('fast');
        }
        else {
            $('#add-role').hide('fast');
            $('#add-actions').show('fast');
        }
    }

    function showAddUser(show) {
        if (show) {
            $('#add-actions').hide('fast');
            $('#add-user').show('fast');
        }
        else {
            $('#add-user').hide('fast');
            $('#add-actions').show('fast');
        }
    }

    Sys.Application.add_load(function () {
        $('ul[id$=cblRoleActionList]').hide();
        $('a.show-action-list').click(function () {
            $('ul[id$=cblRoleActionList]').toggle('fast');
            return false;
        });
    });

</script>
<asp:UpdatePanel ID="upPanel" runat="server">
    <ContentTemplate>

<<<<<<< HEAD
        <div id="divActions" runat="server" class="nav navbar nav-pagelist">
            <ul class="nav nav-pills">
                <asp:Repeater ID="rptActions" runat="server">
                    <ItemTemplate>
                        <li class='<%# GetTabClass( Eval( "Key" ) ) %>'>
                            <asp:LinkButton ID="lbAction" runat="server" Text='<%# SplitCase( Eval( "Key" ) ) %>' OnClick="lbAction_Click"></asp:LinkButton>
                        </li>
                    </ItemTemplate>
                </asp:Repeater>
                <li class="pull-right pill-help"><a data-toggle="collapse" href="#security-details" class=""><i class="fa fa-question-circle"></i></a></li>
            </ul>
=======
        <div class="well well-pillwrap">
            <div id="divActions" runat="server" class="nav nav-pills">
                <ul class="nav nav-pills">
                    <asp:Repeater ID="rptActions" runat="server">
                        <ItemTemplate>
                            <li class='<%# GetTabClass( Eval( "Key" ) ) %>'>
                                <asp:LinkButton ID="lbAction" runat="server" Text='<%# Eval( "Key" ) %>' OnClick="lbAction_Click"></asp:LinkButton>
                            </li>
                        </ItemTemplate>
                    </asp:Repeater>
                    <li class="pull-right pill-help"><a data-toggle="collapse" href="#security-details" class=""><i class="fa fa-question-circle"></i></a></li>
                </ul>
            </div>
>>>>>>> 26ee9451
        </div>

        <div id="divContent" runat="server" class="tab-content">

            <asp:PlaceHolder ID="phList" runat="server">
                <div id="security-details" class="security-action-description alert alert-info collapse">
                    <asp:Literal ID="lActionDescription" runat="server" /></div>
                <div class="security-rights">
                    <h4>Item Permissions</h4>

                    <div class="grid">
                        <Rock:Grid ID="rGrid" runat="server" AllowPaging="false" RowItemText="role/user" EnableResponsiveTable="false">
                            <Columns>
                                <Rock:ReorderField />
                                <Rock:RockBoundField DataField="DisplayName" HeaderText="Role / User" HeaderStyle-HorizontalAlign="Left" ItemStyle-HorizontalAlign="Left" HtmlEncode="false" />
                                <Rock:RockTemplateField>
                                    <HeaderTemplate>Allow or Deny</HeaderTemplate>
                                    <HeaderStyle HorizontalAlign="Left" />
                                    <ItemStyle Wrap="false" HorizontalAlign="Left" />
                                    <ItemTemplate>
                                        <!-- 
                                        Note: when using a RadioButtonList in a Grid, make sure to set Grid.EnableResponseTable 
                                        to False since radiobuttons don't work in responsive grids 
                                        -->
                                        <asp:RadioButtonList ID="rblAllowDeny" runat="server" RepeatDirection="Horizontal" CssClass="inputs-list"
                                            OnSelectedIndexChanged="rblAllowDeny_SelectedIndexChanged" AutoPostBack="true">
                                            <asp:ListItem Value="A" Text="Allow"></asp:ListItem>
                                            <asp:ListItem Value="D" Text="Deny"></asp:ListItem>
                                        </asp:RadioButtonList>
                                    </ItemTemplate>
                                </Rock:RockTemplateField>
                                <Rock:DeleteField OnClick="rGrid_Delete" />
                            </Columns>
                        </Rock:Grid>
                    </div>
                </div>

                <asp:Panel ID="pnlActions" runat="server" CssClass="actions">
                    <asp:LinkButton ID="lbShowRole" runat="server" Text="Add Role" CssClass="btn btn-primary" OnClick="lbShowRole_Click"></asp:LinkButton>
                    <asp:LinkButton ID="lbShowUser" runat="server" Text="Add User" CssClass="btn btn-primary" OnClick="lbShowUser_Click"></asp:LinkButton>
                </asp:Panel>

                <div class="security-inherited">
                    <h4>Inherited Permissions</h4>

                    <div class="grid">
                        <Rock:Grid ID="rGridParentRules" runat="server" AllowPaging="false" RowItemText="Inherited Security Rule">
                            <Columns>
                                <Rock:RockBoundField DataField="DisplayName" HeaderText="Role / User" HeaderStyle-HorizontalAlign="Left" ItemStyle-HorizontalAlign="Left" HtmlEncode="false" />
                                <Rock:RockTemplateField>
                                    <HeaderTemplate>Allow or Deny</HeaderTemplate>
                                    <HeaderStyle HorizontalAlign="Left" />
                                    <ItemStyle Wrap="false" HorizontalAlign="Left" />
                                    <ItemTemplate>
                                        <%# Eval("AllowOrDeny").ToString() == "A" ? "Allow" : "Deny" %>
                                    </ItemTemplate>
                                </Rock:RockTemplateField>
                                <Rock:RockBoundField DataField="EntityTitle" HeaderText="From" HeaderStyle-HorizontalAlign="Left" ItemStyle-HorizontalAlign="Left" HtmlEncode="false" />
                            </Columns>
                        </Rock:Grid>
                    </div>
                </div>

            </asp:PlaceHolder>

            <asp:Panel ID="pnlAddRole" runat="server" Visible="false" CssClass="add-role">

                <fieldset>
                    <legend>Select Role to Add</legend>
                    <Rock:RockDropDownList ID="ddlRoles" runat="server" Label="Role" AutoPostBack="true" OnSelectedIndexChanged="ddlRoles_SelectedIndexChanged" />
                    <dl>
                        <dt></dt>
                        <dd>
                            <asp:CheckBoxList ID="cblRoleActionList" runat="server" RepeatDirection="Horizontal" CssClass="inputs-list"></asp:CheckBoxList>
                        </dd>
                    </dl>
                </fieldset>

                <div class="actions margin-t-md">
                    <asp:LinkButton ID="lbAddRole" runat="server" Text="Add" CssClass="btn btn-primary" OnClick="lbAddRole_Click"></asp:LinkButton>
                    <asp:LinkButton ID="lbCancelAddRole" runat="server" Text="Cancel" CssClass="btn btn-link" OnClick="lbCancelAdd_Click"></asp:LinkButton>
                </div>

            </asp:Panel>

            <asp:Panel ID="pnlAddUser" runat="server" Visible="false" CssClass="add-user">

                <fieldset>
                    <legend>Select User to Add</legend>
                    <Rock:PersonPicker ID="ppUser" runat="server" Label="User" />
                </fieldset>

                <div class="actions">
                    <asp:LinkButton ID="lbAddUser" runat="server" Text="Add" CssClass="btn btn-primary" OnClientClick="showAddUser(false);" OnClick="lbAddUser_Click"></asp:LinkButton>
                    <asp:LinkButton ID="lbCancelAddUser" runat="server" Text="Cancel" CssClass="btn btn-link" OnClick="lbCancelAdd_Click"></asp:LinkButton>
                </div>

            </asp:Panel>

        </div>

        <Rock:NotificationBox ID="nbMessage" runat="server" Title="Error" NotificationBoxType="Danger" Visible="false" />

    </ContentTemplate>
</asp:UpdatePanel>
<|MERGE_RESOLUTION|>--- conflicted
+++ resolved
@@ -35,19 +35,6 @@
 <asp:UpdatePanel ID="upPanel" runat="server">
     <ContentTemplate>
 
-<<<<<<< HEAD
-        <div id="divActions" runat="server" class="nav navbar nav-pagelist">
-            <ul class="nav nav-pills">
-                <asp:Repeater ID="rptActions" runat="server">
-                    <ItemTemplate>
-                        <li class='<%# GetTabClass( Eval( "Key" ) ) %>'>
-                            <asp:LinkButton ID="lbAction" runat="server" Text='<%# SplitCase( Eval( "Key" ) ) %>' OnClick="lbAction_Click"></asp:LinkButton>
-                        </li>
-                    </ItemTemplate>
-                </asp:Repeater>
-                <li class="pull-right pill-help"><a data-toggle="collapse" href="#security-details" class=""><i class="fa fa-question-circle"></i></a></li>
-            </ul>
-=======
         <div class="well well-pillwrap">
             <div id="divActions" runat="server" class="nav nav-pills">
                 <ul class="nav nav-pills">
@@ -61,7 +48,6 @@
                     <li class="pull-right pill-help"><a data-toggle="collapse" href="#security-details" class=""><i class="fa fa-question-circle"></i></a></li>
                 </ul>
             </div>
->>>>>>> 26ee9451
         </div>
 
         <div id="divContent" runat="server" class="tab-content">
