﻿// <copyright>
// Copyright by the Spark Development Network
//
// Licensed under the Rock Community License (the "License");
// you may not use this file except in compliance with the License.
// You may obtain a copy of the License at
//
// http://www.rockrms.com/license
//
// Unless required by applicable law or agreed to in writing, software
// distributed under the License is distributed on an "AS IS" BASIS,
// WITHOUT WARRANTIES OR CONDITIONS OF ANY KIND, either express or implied.
// See the License for the specific language governing permissions and
// limitations under the License.
// </copyright>
//
using System;
using System.Collections.Generic;
using System.ComponentModel;
using System.Data.Entity;
using System.Linq;
using System.Text;
using System.Web.UI;
using System.Web.UI.WebControls;
using Rock;
using Rock.Attribute;
using Rock.Communication;
using Rock.Data;
using Rock.Financial;
using Rock.Lava;
using Rock.Model;
using Rock.Cache;
using Rock.Web.UI;
using Rock.Web.UI.Controls;

namespace RockWeb.Blocks.Finance
{
    #region Block Attributes

    /// <summary>
    /// Add a new one-time or scheduled transaction
    /// </summary>
    [DisplayName( "Transaction Entry" )]
    [Category( "Finance" )]
    [Description( "Creates a new financial transaction or scheduled transaction." )]
    [FinancialGatewayField( "Credit Card Gateway", "The payment gateway to use for Credit Card transactions", false, "", "", 0, "CCGateway" )]
    [FinancialGatewayField( "ACH Gateway", "The payment gateway to use for ACH (bank account) transactions", false, "", "", 1, "ACHGateway" )]
    [TextField( "Batch Name Prefix", "The batch prefix name to use when creating a new batch", false, "Online Giving", "", 2 )]
    [DefinedValueField( Rock.SystemGuid.DefinedType.FINANCIAL_SOURCE_TYPE, "Source", "The Financial Source Type to use when creating transactions", false, false,
        Rock.SystemGuid.DefinedValue.FINANCIAL_SOURCE_TYPE_WEBSITE, "", 3 )]
    [BooleanField( "Impersonation", "Allow (only use on an internal page used by staff)", "Don't Allow",
        "Should the current user be able to view and edit other people's transactions?  IMPORTANT: This should only be enabled on an internal page that is secured to trusted users", false, "", 4 )]
    [CodeEditorField( "Account Header Template", "The Lava Template to use as the amount input label for each account", CodeEditorMode.Lava, CodeEditorTheme.Rock, 50, true, "{{ Account.PublicName }}", order: 3 )]
    [AccountsField( "Accounts", "The accounts to display.  By default all active accounts with a Public Name will be displayed", false, "", "", 7 )]
    [BooleanField( "Additional Accounts", "Display option for selecting additional accounts", "Don't display option",
        "Should users be allowed to select additional accounts?  If so, any active account with a Public Name value will be available", true, "", 8 )]
    [BooleanField( "Scheduled Transactions", "Allow", "Don't Allow",
        "If the selected gateway(s) allow scheduled transactions, should that option be provided to user", true, "", 9, "AllowScheduled" )]
    [BooleanField( "Prompt for Phone", "Should the user be prompted for their phone number?", false, "", 10, "DisplayPhone" )]
    [BooleanField( "Prompt for Email", "Should the user be prompted for their email address?", true, "", 11, "DisplayEmail" )]
    [GroupLocationTypeField( Rock.SystemGuid.GroupType.GROUPTYPE_FAMILY, "Address Type", "The location type to use for the person's address", false,
        Rock.SystemGuid.DefinedValue.GROUP_LOCATION_TYPE_HOME, "", 12 )]
    [SystemEmailField( "Confirm Account", "Confirm Account Email Template", false, Rock.SystemGuid.SystemEmail.SECURITY_CONFIRM_ACCOUNT, "Email Templates", 13, "ConfirmAccountTemplate" )]
    [CustomDropdownListField( "Layout Style", "How the sections of this page should be displayed", "Vertical,Fluid", false, "Vertical", "", 5 )]

    // Text Options

    [TextField( "Panel Title", "The text to display in panel heading", false, "Gifts", "Text Options", 14 )]
    [TextField( "Contribution Info Title", "The text to display as heading of section for selecting account and amount.", false, "Contribution Information", "Text Options", 15 )]
    [TextField( "Add Account Text", "The button text to display for adding an additional account", false, "Add Another Account", "Text Options", 16 )]
    [TextField( "Personal Info Title", "The text to display as heading of section for entering personal information.", false, "Personal Information", "Text Options", 17 )]
    [TextField( "Payment Info Title", "The text to display as heading of section for entering credit card or bank account information.", false, "Payment Information", "Text Options", 18 )]
    [TextField( "Confirmation Title", "The text to display as heading of section for confirming information entered.", false, "Confirm Information", "Text Options", 19 )]
    [CodeEditorField( "Confirmation Header", "The text (HTML) to display at the top of the confirmation section.  <span class='tip tip-lava'></span> <span class='tip tip-html'></span>",
        CodeEditorMode.Html, CodeEditorTheme.Rock, 200, true, @"
<p>
    Please confirm the information below. Once you have confirmed that the information is
    accurate click the 'Finish' button to complete your transaction.
</p>
", "Text Options", 20 )]
    [CodeEditorField( "Confirmation Footer", "The text (HTML) to display at the bottom of the confirmation section. <span class='tip tip-lava'></span> <span class='tip tip-html'></span>",
        CodeEditorMode.Html, CodeEditorTheme.Rock, 200, true, @"
<div class='alert alert-info'>
    By clicking the 'finish' button below I agree to allow {{ OrganizationName }}
    to transfer the amount above from my account. I acknowledge that I may
    update the transaction information at any time by returning to this website. Please
    call the Finance Office if you have any additional questions.
</div>
", "Text Options", 21 )]
    [TextField( "Success Title", "The text to display as heading of section for displaying details of gift.", false, "Gift Information", "Text Options", 22 )]
    [CodeEditorField( "Success Header", "The text (HTML) to display at the top of the success section. <span class='tip tip-lava'></span> <span class='tip tip-html'></span>",
        CodeEditorMode.Html, CodeEditorTheme.Rock, 200, true, @"
<p>
    Thank you for your generous contribution.  Your support is helping {{ 'Global' | Attribute:'OrganizationName' }} actively
    achieve our mission.  We are so grateful for your commitment.
</p>
", "Text Options", 23 )]
    [CodeEditorField( "Success Footer", "The text (HTML) to display at the bottom of the success section. <span class='tip tip-lava'></span> <span class='tip tip-html'></span>",
        CodeEditorMode.Html, CodeEditorTheme.Rock, 200, false, @"
", "Text Options", 24 )]
    [TextField( "Save Account Title", "The text to display as heading of section for saving payment information.", false, "Make Giving Even Easier", "Text Options", 25 )]
    [DefinedValueField( "2E6540EA-63F0-40FE-BE50-F2A84735E600", "Connection Status", "The connection status to use for new individuals (default: 'Web Prospect'.)", true, false, "368DD475-242C-49C4-A42C-7278BE690CC2", "", 26 )]
    [DefinedValueField( "8522BADD-2871-45A5-81DD-C76DA07E2E7E", "Record Status", "The record status to use for new individuals (default: 'Pending'.)", true, false, "283999EC-7346-42E3-B807-BCE9B2BABB49", "", 27 )]
    [SystemEmailField( "Receipt Email", "The system email to use to send the receipt.", false, "", "Email Templates", 28 )]
    [CodeEditorField( "Payment Comment", @"The comment to include with the payment transaction when sending to Gateway. <span class='tip tip-lava'></span>. Merge fields include: <pre>CurrentPerson: {},
PageParameters {},
TransactionDateTime: '8/29/2016',
CurrencyType: {
  'AttributeIds': [],
  'IsSystem': true,
  'DefinedTypeId': 10,
  'Order': 2,
  'Value': 'Credit Card',
  'Description': 'Credit Card',
  'TypeId': 31,
  'TypeName': 'Rock.Model.DefinedValue',
  'AttributeValues': {},
  'Id': 156,
  'Guid': '928a2e04-c77b-4282-888f-ec549cee026a',
  'ForeignId': null,
  'ForeignGuid': null,
  'ForeignKey': null
}
TransactionAccountDetails: [
  {
    'Id': 1,
    'Order': 0,
    'Name': 'General Fund',
    'CampusId': null,
    'Amount': 50.00,
    'PublicName': 'General Fund',
    'AmountFormatted': '$50.00'
  },
  {
    'Id': 2,
    'Order': 1,
    'Name': 'Building Fund',
    'CampusId': null,
    'Amount': 10.00,
    'PublicName': 'Building Fund',
    'AmountFormatted': '$10.00'
  }
]</pre>", CodeEditorMode.Lava, CodeEditorTheme.Rock, 100, false, "Online Contribution", "", 28 )]
    [BooleanField( "Enable Comment Entry", "Allows the guest to enter the value that's put into the comment field (will be appended to the 'Payment Comment' setting)", false, "", 29 )]
    [TextField( "Comment Entry Label", "The label to use on the comment edit field (e.g. Trip Name to give to a specific trip).", false, "Comment", "", 30 )]
    [BooleanField( "Enable Business Giving", "Should the option to give as as a business be displayed", true, "", 31 )]
    [BooleanField( "Enable Anonymous Giving", "Should the option to give anonymously be displayed. Giving anonymously will display the transaction as 'Anonymous' in places where it is shown publicly, for example, on a list of fundraising contributors.", false, "", 32 )]
    [TextField( "Anonymous Giving Tooltip", "The tooltip for the 'Give Anonymously' checkbox.", false, "", order: 33 )]

    #endregion

    #region Advanced Block Attributes

    [BooleanField( "Allow Account Options In URL", "Set to true to allow account options to be set via URL. To simply set allowed accounts, the allowed accounts can be specified as a comma-delimited list of AccountIds or AccountGlCodes. Example: ?AccountIds=1,2,3 or ?AccountGlCodes=40100,40110. The default amount for each account and whether it is editable can also be specified. Example:?AccountIds=1^50.00^false,2^25.50^false,3^35.00^true or ?AccountGlCodes=40100^50.00^false,40110^42.25^true", false, "Advanced", key: "AllowAccountsInURL", order: 1 )]
    [BooleanField( "Only Public Accounts In URL", "Set to true if using the 'Allow Account Options In Url' option to prevent non-public accounts to be specified.", true, "Advanced", 2 )]
    [CodeEditorField( "Invalid Account Message", "Display this text (HTML) as an error alert if an invalid 'account' or 'glaccount' is passed through the URL.",
        CodeEditorMode.Html, CodeEditorTheme.Rock, 200, false, "", "Advanced", 3 )]
    [CustomDropdownListField( "Account Campus Context", "Should any context be applied to the Account List", "-1^No Account Campus Context Filter Applied,0^Only Accounts with Current Campus Context,1^Accounts with No Campus and Current Campus Context", false, "-1", "Advanced", 4 )]
    [AttributeField( Rock.SystemGuid.EntityType.FINANCIAL_TRANSACTION, "Allowed Transaction Attributes From URL", "Specify any Transaction Attributes that can be populated from the URL.  The URL should be formatted like: ?Attribute_AttributeKey1=hello&Attribute_AttributeKey2=world", false, true, "", "Advanced", 5 )]
    [DefinedValueField( Rock.SystemGuid.DefinedType.FINANCIAL_TRANSACTION_TYPE, "Transaction Type", "", true, false, Rock.SystemGuid.DefinedValue.TRANSACTION_TYPE_CONTRIBUTION, "Advanced", order: 6 )]
    [EntityTypeField( "Transaction Entity Type", "The Entity Type for the Transaction Detail Record (usually left blank)", false, "Advanced", order: 7 )]
    [TextField( "Entity Id Param", "The Page Parameter that will be used to set the EntityId value for the Transaction Detail Record (requires Transaction Entry Type to be configured)", false, "", "Advanced", order: 8 )]
    [CodeEditorField( "Transaction Header", "The Lava template which will be displayed prior to the Amount entry", CodeEditorMode.Lava, CodeEditorTheme.Rock, 200, false, "", "Advanced", order: 9 )]
    [BooleanField( "Enable Initial Back button", "Show a Back button on the initial page that will navigate to wherever the user was prior to the transaction entry", false, "Advanced", order: 10 )]

    #endregion

    public partial class TransactionEntry : Rock.Web.UI.RockBlock
    {
        #region Fields

        private Person _targetPerson = null;
        private FinancialGateway _ccGateway;
        private GatewayComponent _ccGatewayComponent = null;
        private FinancialGateway _achGateway;
        private GatewayComponent _achGatewayComponent = null;
        private bool _using3StepGateway = false;
        private bool _gatewaysIncompatible = false;
        private string _ccSavedAccountFreqSupported = "both";
        private string _achSavedAccountFreqSupported = "both";
        protected bool FluidLayout = false;
        private List<ParameterAccount> _parameterAccounts = new List<ParameterAccount>();
        private bool _allowAccountsInUrl = false;
        private bool _onlyPublicAccountsInUrl = true;
        private int _accountCampusContextFilter = -1;
        private int _currentCampusContextId = -1;

        /// <summary>
        /// The scheduled transaction to be transferred.  This will get set if the
        /// page parameter "transfer" and the "ScheduledTransactionId" are passed in.
        /// </summary>
        private FinancialScheduledTransaction _scheduledTransactionToBeTransferred = null;

        #endregion

        #region Properties

        /// <summary>
        /// Gets or sets the group location identifier.
        /// </summary>
        /// <value>
        /// The group location identifier.
        /// </value>
        protected int? GroupLocationId
        {
            get { return ViewState["GroupLocationId"] as int?; }
            set { ViewState["GroupLocationId"] = value; }
        }

        /// <summary>
        /// Gets or sets the accounts that are available for user to add to the list.
        /// </summary>
        protected List<AccountItem> AvailableAccounts
        {
            get
            {
                var accounts = ViewState["AvailableAccounts"] as List<AccountItem>;
                if ( accounts == null )
                {
                    accounts = new List<AccountItem>();
                }

                return accounts;
            }

            set
            {
                ViewState["AvailableAccounts"] = value;
            }
        }

        /// <summary>
        /// Gets or sets the accounts that are currently displayed to the user
        /// </summary>
        protected List<AccountItem> SelectedAccounts
        {
            get
            {
                var accounts = ViewState["SelectedAccounts"] as List<AccountItem>;
                if ( accounts == null )
                {
                    accounts = new List<AccountItem>();
                }

                return accounts;
            }

            set
            {
                ViewState["SelectedAccounts"] = value;
            }
        }

        /// <summary>
        /// Gets or sets the payment transaction code.
        /// </summary>
        protected string TransactionCode
        {
            get { return ViewState["TransactionCode"] as string ?? string.Empty; }
            set { ViewState["TransactionCode"] = value; }
        }

        /// <summary>
        /// Gets or sets the currency type value identifier.
        /// </summary>
        protected int? CreditCardTypeValueId
        {
            get { return ViewState["CreditCardTypeValueId"] as int?; }
            set { ViewState["CreditCardTypeValueId"] = value; }
        }

        /// <summary>
        /// Gets or sets the payment schedule id.
        /// </summary>
        protected int? ScheduleId
        {
            get { return ViewState["ScheduleId"] as int?; }
            set { ViewState["ScheduleId"] = value; }
        }

        // The URL for the Step-2 Iframe Url
        protected string Step2IFrameUrl { get; set; }

        protected bool DisplayPhone
        {
            get {return ViewState["DisplayPhone"].ToString().AsBoolean(); }
            set { ViewState["DisplayPhone"] = value; }
        }
        #endregion

        #region Base Control Methods

        /// <summary>
        /// Raises the <see cref="E:System.Web.UI.Control.Init" /> event.
        /// </summary>
        /// <param name="e">An <see cref="T:System.EventArgs" /> object that contains the event data.</param>
        protected override void OnInit( EventArgs e )
        {
            base.OnInit( e );

            _allowAccountsInUrl = GetAttributeValue( "AllowAccountsInURL" ).AsBoolean( false );
            _onlyPublicAccountsInUrl = GetAttributeValue( "OnlyPublicAccountsInURL" ).AsBoolean( true );

            // Add handler for page navigation
            RockPage page = Page as RockPage;
            if ( page != null )
            {
                page.PageNavigate += page_PageNavigate;
            }

            using ( var rockContext = new RockContext() )
            {
                SetTargetPerson( rockContext );
                SetGatewayOptions( rockContext );
                BindSavedAccounts( rockContext, true );
            }

            // Determine account campus context mode
            _accountCampusContextFilter = GetAttributeValue( "AccountCampusContext" ).AsType<int>();
            if ( _accountCampusContextFilter > -1 )
            {
                var campusEntity = RockPage.GetCurrentContext( CacheEntityType.Get( typeof( Campus ) ) );
                if ( campusEntity != null )
                {
                    _currentCampusContextId = campusEntity.Id;
                }
            }

            // Determine account campus context mode
            _accountCampusContextFilter = GetAttributeValue( "AccountCampusContext" ).AsType<int>();
            if ( _accountCampusContextFilter > -1 )
            {
                var campusEntity = RockPage.GetCurrentContext( CacheEntityType.Get( typeof( Campus ) ) );
                if ( campusEntity != null )
                {
                    _currentCampusContextId = campusEntity.Id;
                }
            }

            RegisterScript();
        }

        /// <summary>
        /// Raises the <see cref="E:System.Web.UI.Control.Load" /> event.
        /// </summary>
        /// <param name="e">The <see cref="T:System.EventArgs" /> object that contains the event data.</param>
        protected override void OnLoad( EventArgs e )
        {
            base.OnLoad( e );

            // Hide the messages on every postback
            nbMessage.Visible = false;
            nbSelectionMessage.Visible = false;
            nbConfirmationMessage.Visible = false;
            nbConfirmationMessage.Visible = false;
            hfStep2AutoSubmit.Value = "false";

            pnlDupWarning.Visible = false;
            nbSaveAccount.Visible = false;

            if ( _allowAccountsInUrl )
            {
                string accountParameterType = string.Empty;
                using ( var rockContext = new RockContext() )
                {
                    if ( !string.IsNullOrWhiteSpace( PageParameter( "AccountIds" ) ) )
                    {
                        var accountIds = Server.UrlDecode( PageParameter( "AccountIds" ) );
                        var financialAccountService = new FinancialAccountService( rockContext );

                        accountParameterType = "invalid";

                        foreach ( string account in accountIds.Split( ',' ) )
                        {
                            var parameterAccount = new ParameterAccount();
                            var accountValues = account.Split( '^' );
                            var accountId = accountValues[0].AsInteger();

                            parameterAccount.Account = financialAccountService.Queryable()
                                .Where( a =>
                                    a.Id == accountId &&
                                    a.IsActive &&
                                    ( _onlyPublicAccountsInUrl ? ( a.IsPublic ?? false ) : true ) &&
                                    ( a.StartDate == null || a.StartDate <= RockDateTime.Today ) &&
                                    ( a.EndDate == null || a.EndDate >= RockDateTime.Today ) )
                                    .FirstOrDefault();

                            if ( parameterAccount.Account != null )
                            {
                                parameterAccount.Amount = accountValues.Length >= 2 ? accountValues[1].AsDecimal() : 0;
                                parameterAccount.Enabled = accountValues.Length >= 3 ? accountValues[2].AsBoolean( true ) : true;

                                _parameterAccounts.Add( parameterAccount );
                            }
                        }

                        if ( _parameterAccounts.Count > 0 )
                        {
                            accountParameterType = "valid";
                        }
                    }

                    if ( !string.IsNullOrWhiteSpace( PageParameter( "AccountGlCodes" ) ) )
                    {
                        var accountCodes = Server.UrlDecode( PageParameter( "AccountGlCodes" ) );
                        var financialAccountService = new FinancialAccountService( rockContext );

                        Dictionary<string, decimal> glAccountParameter = new Dictionary<string, decimal>();
                        accountParameterType = "invalid";

                        foreach ( string account in accountCodes.Split( ',' ) )
                        {
                            var parameterAccount = new ParameterAccount();
                            var accountValues = account.Split( '^' );
                            var accountGlCode = accountValues[0];

                            parameterAccount.Account = financialAccountService.Queryable()
                                .Where( a =>
                                    a.GlCode == accountGlCode &&
                                    a.IsActive &&
                                    ( _onlyPublicAccountsInUrl ? ( a.IsPublic ?? false ) : true ) &&
                                    ( a.StartDate == null || a.StartDate <= RockDateTime.Today ) &&
                                    ( a.EndDate == null || a.EndDate >= RockDateTime.Today ) )
                                    .FirstOrDefault();

                            if ( parameterAccount.Account != null )
                            {
                                parameterAccount.Amount = accountValues.Length >= 2 ? accountValues[1].AsDecimal() : 0;
                                parameterAccount.Enabled = accountValues.Length >= 3 ? accountValues[2].AsBoolean( true ) : true;

                                _parameterAccounts.Add( parameterAccount );
                            }
                        }

                        if ( _parameterAccounts.Count > 0 )
                        {
                            accountParameterType = "valid";
                        }
                    }
                }

                if ( accountParameterType == "invalid" && !string.IsNullOrEmpty( GetAttributeValue( "InvalidAccountMessage" ) ) )
                {
                    SetPage( 0 );
                    ShowMessage( NotificationBoxType.Danger, "Invalid Account Provided", GetAttributeValue( "InvalidAccountMessage" ) );
                    return;
                }
            }

            if ( _ccGateway == null && _achGateway == null )
            {
                SetPage( 0 );
                ShowMessage( NotificationBoxType.Danger, "Configuration Error", "Please check the configuration of this block and make sure a valid Credit Card and/or ACH Financial Gateway has been selected." );
                return;
            }

            if ( _gatewaysIncompatible )
            {
                SetPage( 0 );
                ShowMessage( NotificationBoxType.Danger, "Configuration Error", "The Credit Card and ACH Gateways are incompatible. If using a three-step gateway, both the Credit Card and ACH Gateways need to be the same." );
                return;
            }

            var testGatewayGuid = Rock.SystemGuid.EntityType.FINANCIAL_GATEWAY_TEST_GATEWAY.AsGuid();
            if ( ( _ccGatewayComponent != null && _ccGatewayComponent.TypeGuid == testGatewayGuid ) ||
                ( _achGatewayComponent != null && _achGatewayComponent.TypeGuid == testGatewayGuid ) )
            {
                ShowMessage( NotificationBoxType.Warning, "Testing", "You are using the Test Financial Gateway. No actual amounts will be charged to your card or bank account." );
            }

            // Check if this is a transfer and that the person is the authorized person on the transaction
            if ( !string.IsNullOrWhiteSpace( PageParameter( "transfer" ) ) && !string.IsNullOrWhiteSpace( PageParameter( "ScheduledTransactionId" ) ) )
            {
                InitializeTransfer( PageParameter( "ScheduledTransactionId" ).AsIntegerOrNull() );
            }

            if ( !Page.IsPostBack )
            {
                hfTransactionGuid.Value = Guid.NewGuid().ToString();
                if ( this.Request.UrlReferrer != null )
                {
                    lHistoryBackButton.HRef = this.Request.UrlReferrer.ToString();
                }
                else
                {
                    lHistoryBackButton.HRef = "#";
                }

                SetControlOptions();

                if ( _scheduledTransactionToBeTransferred != null )
                {
                    // Was this NOT a personal gift? If so, we need to set the correct business in the Give As section.
                    if ( _scheduledTransactionToBeTransferred.AuthorizedPersonAlias.Person.GivingId != _targetPerson.GivingId )
                    {
                        tglGiveAsOption.Checked = false;
                        SetGiveAsOptions();
                        ShowBusiness();
                    }
                }

                SetPage( 1 );

                // If an invalid PersonToken was specified, hide everything except for the error message
                if ( nbInvalidPersonWarning.Visible )
                {
                    pnlSelection.Visible = false;
                }

                // Get the list of accounts that can be used
                GetAccounts();
                BindAccounts();
            }
            else
            {
                // Save amounts from controls to the viewstate list
                foreach ( RepeaterItem item in rptAccountList.Items )
                {
                    var accountAmount = item.FindControl( "txtAccountAmount" ) as RockTextBox;
                    if ( accountAmount != null )
                    {
                        if ( SelectedAccounts.Count > item.ItemIndex )
                        {
                            decimal amount = decimal.MinValue;
                            if ( decimal.TryParse( accountAmount.Text, out amount ) )
                            {
                                SelectedAccounts[item.ItemIndex].Amount = amount;
                            }
                        }
                    }
                }
            }

            // Update the total amount
<<<<<<< HEAD
            lblTotalAmount.Text = GlobalAttributesCache.Value( "CurrencySymbol" ) + SelectedAccounts.Sum( f => f.Amount ).ToString( "F2" );
=======
            lblTotalAmount.Text = CacheGlobalAttributes.Value("CurrencySymbol") + SelectedAccounts.Sum( f => f.Amount ).ToString( "F2" );
>>>>>>> ca32ad1e

            // Set the frequency date label based on if 'One Time' is selected or not
            if ( btnFrequency.Items.Count > 0 )
            {
                dtpStartDate.Label = btnFrequency.Items[0].Selected ? "When" : "First Gift";
                if ( _scheduledTransactionToBeTransferred != null && _scheduledTransactionToBeTransferred.NextPaymentDate.HasValue )
                {
                    dtpStartDate.Label = "Next Gift";
                }
            }

            // Show or Hide the Credit card entry panel based on if a saved account exists and it's selected or not.
            divNewPayment.Style[HtmlTextWriterStyle.Display] = ( rblSavedAccount.Items.Count == 0 || rblSavedAccount.Items[rblSavedAccount.Items.Count - 1].Selected ) ? "block" : "none";

            if ( hfPaymentTab.Value == "ACH" )
            {
                liCreditCard.RemoveCssClass( "active" );
                liACH.AddCssClass( "active" );
                divCCPaymentInfo.RemoveCssClass( "active" );
                divACHPaymentInfo.AddCssClass( "active" );
            }
            else
            {
                liCreditCard.AddCssClass( "active" );
                liACH.RemoveCssClass( "active" );
                divCCPaymentInfo.AddCssClass( "active" );
                divACHPaymentInfo.RemoveCssClass( "active" );
            }

            // Show billing address based on if billing address checkbox is checked
            divBillingAddress.Style[HtmlTextWriterStyle.Display] = cbBillingAddress.Checked ? "block" : "none";

            // Show save account info based on if checkbox is checked
            divSaveAccount.Style[HtmlTextWriterStyle.Display] = cbSaveAccount.Checked ? "block" : "none";

            ResolveHeaderFooterTemplates();
        }

        #endregion

        #region Events

        /// <summary>
        /// Handles the PageNavigate event of the page control.
        /// </summary>
        /// <param name="sender">The source of the event.</param>
        /// <param name="e">The <see cref="HistoryEventArgs"/> instance containing the event data.</param>
        protected void page_PageNavigate( object sender, HistoryEventArgs e )
        {
            int pageId = e.State["GivingDetail"].AsInteger();
            if ( pageId > 0 )
            {
                SetPage( pageId );
            }
        }

        /// <summary>
        /// Handles the SelectionChanged event of the btnAddAccount control.
        /// </summary>
        /// <param name="sender">The source of the event.</param>
        /// <param name="e">The <see cref="EventArgs"/> instance containing the event data.</param>
        protected void btnAddAccount_SelectionChanged( object sender, EventArgs e )
        {
            var selected = AvailableAccounts.Where( a => a.Id == ( btnAddAccount.SelectedValueAsId() ?? 0 ) ).ToList();
            AvailableAccounts = AvailableAccounts.Except( selected ).ToList();
            SelectedAccounts.AddRange( selected );

            BindAccounts();
        }

        protected void btnFrequency_SelectionChanged( object sender, EventArgs e )
        {
            int oneTimeFrequencyId = CacheDefinedValue.Get( Rock.SystemGuid.DefinedValue.TRANSACTION_FREQUENCY_ONE_TIME ).Id;
            bool oneTime = ( btnFrequency.SelectedValueAsInt() ?? 0 ) == oneTimeFrequencyId;

            dtpStartDate.Label = oneTime ? "When" : "First Gift";

            if ( !oneTime && ( !dtpStartDate.SelectedDate.HasValue || dtpStartDate.SelectedDate.Value.Date <= RockDateTime.Today ) )
            {
                dtpStartDate.SelectedDate = RockDateTime.Today.AddDays( 1 );
            }

            if ( oneTime && dtpStartDate.SelectedDate.HasValue && dtpStartDate.SelectedDate.Value.Date != RockDateTime.Today )
            {
                // A future "one-time" transaction is not really a one-time transaction. It's processed as a scheduled transaction
                oneTime = false;
            }

            using ( var rockContext = new RockContext() )
            {
                BindSavedAccounts( rockContext, oneTime );
            }

            SetPage( 1 );
        }

        /// <summary>
        /// Handles the CheckedChanged event of the tglGiveAsOption control.
        /// </summary>
        /// <param name="sender">The source of the event.</param>
        /// <param name="e">The <see cref="EventArgs"/> instance containing the event data.</param>
        protected void tglGiveAsOption_CheckedChanged( object sender, EventArgs e )
        {
            SetGiveAsOptions();
            if ( tglGiveAsOption.Checked )
            {
                ShowPersonal( GetPerson( false ) );
            }
            else
            {
                ShowBusiness();
            }
        }

        /// <summary>
        /// Handles the SelectedIndexChanged event of the cblBusinessOption control.
        /// </summary>
        /// <param name="sender">The source of the event.</param>
        /// <param name="e">The <see cref="EventArgs"/> instance containing the event data.</param>
        protected void cblBusinessOption_SelectedIndexChanged( object sender, EventArgs e )
        {
            ShowBusiness();
        }

        /// <summary>
        /// Handles the Click event of the btnPaymentInfoNext control.
        /// </summary>
        /// <param name="sender">The source of the event.</param>
        /// <param name="e">The <see cref="EventArgs"/> instance containing the event data.</param>
        protected void btnPaymentInfoNext_Click( object sender, EventArgs e )
        {
            string errorMessage = string.Empty;
            if ( ProcessPaymentInfo( out errorMessage ) )
            {
                if ( _using3StepGateway )
                {
                    if ( ProcessStep1( out errorMessage ) )
                    {
                        this.AddHistory( "GivingDetail", "1", null );
                        if ( rblSavedAccount.Items.Count > 0 && ( rblSavedAccount.SelectedValueAsId() ?? 0 ) > 0 )
                        {
                            hfStep2AutoSubmit.Value = "true";
                        }

                        if ( hfStep2Url.Value.IsNotNullOrWhitespace() )
                        {
                            SetPage( 2 );
                        }
                        else
                        {
                            SetPage( 3 );
                        }
                    }
                    else
                    {
                        ShowMessage( NotificationBoxType.Danger, "Before we finish...", errorMessage );
                    }
                }
                else
                {
                    this.AddHistory( "GivingDetail", "1", null );
                    SetPage( 3 );
                }
            }
            else
            {
                ShowMessage( NotificationBoxType.Danger, "Before we finish...", errorMessage );
            }
        }

        /// <summary>
        /// Handles the Click event of the btnStep2Payment control.
        /// </summary>
        /// <param name="sender">The source of the event.</param>
        /// <param name="e">The <see cref="EventArgs"/> instance containing the event data.</param>
        protected void btnStep2PaymentPrev_Click( object sender, EventArgs e )
        {
            this.AddHistory( "GivingDetail", "2", null );
            SetPage( 1 );
        }

        /// <summary>
        /// Handles the Click event of the lbStep2Return control.
        /// </summary>
        /// <param name="sender">The source of the event.</param>
        /// <param name="e">The <see cref="EventArgs"/> instance containing the event data.</param>
        protected void lbStep2Return_Click( object sender, EventArgs e )
        {
            PaymentInfo paymentInfo = GetPaymentInfo();
            tdPaymentMethodConfirm.Description = paymentInfo.CurrencyTypeValue.Description;
            tdAccountNumberConfirm.Description = paymentInfo.MaskedNumber;
            tdAccountNumberConfirm.Visible = !string.IsNullOrWhiteSpace( paymentInfo.MaskedNumber );

            SetPage( 3 );
        }

        /// <summary>
        /// Handles the Click event of the btnConfirmationPrev control.
        /// </summary>
        /// <param name="sender">The source of the event.</param>
        /// <param name="e">The <see cref="EventArgs"/> instance containing the event data.</param>
        protected void btnConfirmationPrev_Click( object sender, EventArgs e )
        {
            SetPage( 1 );
        }

        /// <summary>
        /// Handles the Click event of the btnConfirmationNext control.
        /// </summary>
        /// <param name="sender">The source of the event.</param>
        /// <param name="e">The <see cref="EventArgs"/> instance containing the event data.</param>
        protected void btnConfirmationNext_Click( object sender, EventArgs e )
        {
            string errorMessage = string.Empty;
            if ( _using3StepGateway )
            {
                string resultQueryString = hfStep2ReturnQueryString.Value;
                if ( ProcessStep3( resultQueryString, out errorMessage ) )
                {
                    this.AddHistory( "GivingDetail", "3", null );
                    SetPage( 4 );
                }
                else
                {
                    ShowMessage( NotificationBoxType.Danger, "Payment Error", errorMessage );
                }
            }
            else
            {
                if ( ProcessConfirmation( out errorMessage ) )
                {
                    this.AddHistory( "GivingDetail", "2", null );
                    SetPage( 4 );
                }
                else
                {
                    ShowMessage( NotificationBoxType.Danger, "Payment Error", errorMessage );
                }
            }
        }

        /// <summary>
        /// Handles the Click event of the btnConfirm control.
        /// </summary>
        /// <param name="sender">The source of the event.</param>
        /// <param name="e">The <see cref="EventArgs"/> instance containing the event data.</param>
        protected void btnConfirm_Click( object sender, EventArgs e )
        {
            // They are hitting Confirm on the "Possible Duplicate" warning, so reset the TransactionCode and Transaction.Guid which would have preventing them from doing a duplicate
            TransactionCode = string.Empty;
            hfTransactionGuid.Value = Guid.NewGuid().ToString();

            string errorMessage = string.Empty;
            if ( ProcessConfirmation( out errorMessage ) )
            {
                SetPage( 4 );
            }
            else
            {
                ShowMessage( NotificationBoxType.Danger, "Payment Error", errorMessage );
            }
        }

        /// <summary>
        /// Handles the Click event of the lbSaveAccount control.
        /// </summary>
        /// <param name="sender">The source of the event.</param>
        /// <param name="e">The <see cref="EventArgs"/> instance containing the event data.</param>
        protected void lbSaveAccount_Click( object sender, EventArgs e )
        {
            if ( TransactionCode.IsNullOrWhiteSpace() && !ScheduleId.HasValue )
            {
                nbSaveAccount.Text = "Sorry, the account information cannot be saved as there's not a valid transaction code to reference";
                nbSaveAccount.Visible = true;
                return;
            }

            using ( var rockContext = new RockContext() )
            {
                if ( phCreateLogin.Visible )
                {
                    if ( string.IsNullOrWhiteSpace( txtUserName.Text ) || string.IsNullOrWhiteSpace( txtPassword.Text ) )
                    {
                        nbSaveAccount.Title = "Missing Informaton";
                        nbSaveAccount.Text = "A username and password are required when saving an account";
                        nbSaveAccount.NotificationBoxType = NotificationBoxType.Danger;
                        nbSaveAccount.Visible = true;
                        return;
                    }

                    if ( new UserLoginService( rockContext ).GetByUserName( txtUserName.Text ) != null )
                    {
                        nbSaveAccount.Title = "Invalid Username";
                        nbSaveAccount.Text = "The selected Username is already being used.  Please select a different Username";
                        nbSaveAccount.NotificationBoxType = NotificationBoxType.Danger;
                        nbSaveAccount.Visible = true;
                        return;
                    }

                    if ( !UserLoginService.IsPasswordValid( txtPassword.Text ) )
                    {
                        nbSaveAccount.Title = string.Empty;
                        nbSaveAccount.Text = UserLoginService.FriendlyPasswordRules();
                        nbSaveAccount.NotificationBoxType = NotificationBoxType.Danger;
                        nbSaveAccount.Visible = true;
                        return;
                    }

                    if ( txtPasswordConfirm.Text != txtPassword.Text )
                    {
                        nbSaveAccount.Title = "Invalid Password";
                        nbSaveAccount.Text = "The password and password confirmation do not match";
                        nbSaveAccount.NotificationBoxType = NotificationBoxType.Danger;
                        nbSaveAccount.Visible = true;
                        return;
                    }
                }

                if ( !string.IsNullOrWhiteSpace( txtSaveAccount.Text ) )
                {
                    bool isACHTxn = hfPaymentTab.Value == "ACH";
                    var financialGateway = isACHTxn ? _achGateway : _ccGateway;
                    var gateway = isACHTxn ? _achGatewayComponent : _ccGatewayComponent;

                    if ( gateway != null )
                    {
                        var ccCurrencyType = CacheDefinedValue.Get( new Guid( Rock.SystemGuid.DefinedValue.CURRENCY_TYPE_CREDIT_CARD ) );
                        var achCurrencyType = CacheDefinedValue.Get( new Guid( Rock.SystemGuid.DefinedValue.CURRENCY_TYPE_ACH ) );

                        string errorMessage = string.Empty;

                        var person = GetPerson( false );
                        string referenceNumber = string.Empty;
                        FinancialPaymentDetail paymentDetail = null;
                        int? currencyTypeValueId = isACHTxn ? achCurrencyType.Id : ccCurrencyType.Id;

                        if ( !ScheduleId.HasValue )
                        {
                            var transaction = new FinancialTransactionService( rockContext ).GetByTransactionCode( ( financialGateway != null ? financialGateway.Id : (int?)null ), TransactionCode );
                            if ( transaction != null && transaction.AuthorizedPersonAlias != null )
                            {
                                if ( transaction.FinancialGateway != null )
                                {
                                    transaction.FinancialGateway.LoadAttributes( rockContext );
                                }
                                referenceNumber = gateway.GetReferenceNumber( transaction, out errorMessage );
                                paymentDetail = transaction.FinancialPaymentDetail;
                            }
                        }
                        else
                        {
                            var scheduledTransaction = new FinancialScheduledTransactionService( rockContext ).Get( ScheduleId.Value );
                            if ( scheduledTransaction != null )
                            {
                                if ( scheduledTransaction.FinancialGateway != null )
                                {
                                    scheduledTransaction.FinancialGateway.LoadAttributes( rockContext );
                                }
                                referenceNumber = gateway.GetReferenceNumber( scheduledTransaction, out errorMessage );
                                paymentDetail = scheduledTransaction.FinancialPaymentDetail;
                            }
                        }

                        if ( person != null && paymentDetail != null )
                        {
                            if ( phCreateLogin.Visible )
                            {
                                var user = UserLoginService.Create(
                                    rockContext,
                                    person,
                                    Rock.Model.AuthenticationServiceType.Internal,
                                    CacheEntityType.Get( Rock.SystemGuid.EntityType.AUTHENTICATION_DATABASE.AsGuid() ).Id,
                                    txtUserName.Text,
                                    txtPassword.Text,
                                    false );

                                var mergeFields = Rock.Lava.LavaHelper.GetCommonMergeFields( this.RockPage, this.CurrentPerson );
                                mergeFields.Add( "ConfirmAccountUrl", RootPath + "ConfirmAccount" );
                                mergeFields.Add( "Person", person );
                                mergeFields.Add( "User", user );

                                var emailMessage = new RockEmailMessage( GetAttributeValue( "ConfirmAccountTemplate" ).AsGuid() );
                                emailMessage.AddRecipient( new RecipientData( person.Email, mergeFields ) );
                                emailMessage.AppRoot = ResolveRockUrl( "~/" );
                                emailMessage.ThemeRoot = ResolveRockUrl( "~~/" );
                                emailMessage.CreateCommunicationRecord = false;
                                emailMessage.Send();
                            }

                            if ( errorMessage.Any() )
                            {
                                nbSaveAccount.Title = "Invalid Transaction";
                                nbSaveAccount.Text = "Sorry, the account information cannot be saved. " + errorMessage;
                                nbSaveAccount.NotificationBoxType = NotificationBoxType.Danger;
                                nbSaveAccount.Visible = true;
                            }
                            else
                            {
                                var savedAccount = new FinancialPersonSavedAccount();
                                savedAccount.PersonAliasId = person.PrimaryAliasId;
                                savedAccount.ReferenceNumber = referenceNumber;
                                savedAccount.Name = txtSaveAccount.Text;
                                savedAccount.TransactionCode = TransactionCode;
                                savedAccount.FinancialGatewayId = financialGateway.Id;
                                savedAccount.FinancialPaymentDetail = new FinancialPaymentDetail();
                                savedAccount.FinancialPaymentDetail.AccountNumberMasked = paymentDetail.AccountNumberMasked;
                                savedAccount.FinancialPaymentDetail.CurrencyTypeValueId = paymentDetail.CurrencyTypeValueId;
                                savedAccount.FinancialPaymentDetail.CreditCardTypeValueId = paymentDetail.CreditCardTypeValueId;
                                savedAccount.FinancialPaymentDetail.NameOnCardEncrypted = paymentDetail.NameOnCardEncrypted;
                                savedAccount.FinancialPaymentDetail.ExpirationMonthEncrypted = paymentDetail.ExpirationMonthEncrypted;
                                savedAccount.FinancialPaymentDetail.ExpirationYearEncrypted = paymentDetail.ExpirationYearEncrypted;
                                savedAccount.FinancialPaymentDetail.BillingLocationId = paymentDetail.BillingLocationId;

                                var savedAccountService = new FinancialPersonSavedAccountService( rockContext );
                                savedAccountService.Add( savedAccount );
                                rockContext.SaveChanges();

                                cbSaveAccount.Visible = false;
                                txtSaveAccount.Visible = false;
                                phCreateLogin.Visible = false;
                                divSaveActions.Visible = false;

                                nbSaveAccount.Title = "Success";
                                nbSaveAccount.Text = "The account has been saved for future use";
                                nbSaveAccount.NotificationBoxType = NotificationBoxType.Success;
                                nbSaveAccount.Visible = true;
                            }
                        }
                        else
                        {
                            nbSaveAccount.Title = "Invalid Transaction";
                            nbSaveAccount.Text = "Sorry, the account information cannot be saved as there's not a valid transaction code to reference.";
                            nbSaveAccount.NotificationBoxType = NotificationBoxType.Danger;
                            nbSaveAccount.Visible = true;
                        }
                    }
                    else
                    {
                        nbSaveAccount.Title = "Invalid Gateway";
                        nbSaveAccount.Text = "Sorry, the financial gateway information for this type of transaction is not valid.";
                        nbSaveAccount.NotificationBoxType = NotificationBoxType.Danger;
                        nbSaveAccount.Visible = true;
                    }
                }
                else
                {
                    nbSaveAccount.Title = "Missing Account Name";
                    nbSaveAccount.Text = "Please enter a name to use for this account.";
                    nbSaveAccount.NotificationBoxType = NotificationBoxType.Danger;
                    nbSaveAccount.Visible = true;
                }
            }
        }

        #endregion

        #region Initialization Methods

        /// <summary>
        /// Gets the transaction entity.
        /// </summary>
        /// <returns></returns>
        private IEntity GetTransactionEntity()
        {
            IEntity transactionEntity = null;
            Guid? transactionEntityTypeGuid = GetAttributeValue( "TransactionEntityType" ).AsGuidOrNull();
            if ( transactionEntityTypeGuid.HasValue )
            {
                var transactionEntityType = CacheEntityType.Get( transactionEntityTypeGuid.Value );
                if ( transactionEntityType != null )
                {
                    var entityId = this.PageParameter( this.GetAttributeValue( "EntityIdParam" ) ).AsIntegerOrNull();
                    if ( entityId.HasValue )
                    {
                        var dbContext = Reflection.GetDbContextForEntityType( transactionEntityType.GetEntityType() );
                        IService serviceInstance = Reflection.GetServiceForEntityType( transactionEntityType.GetEntityType(), dbContext );
                        if ( serviceInstance != null )
                        {
                            System.Reflection.MethodInfo getMethod = serviceInstance.GetType().GetMethod( "Get", new Type[] { typeof( int ) } );
                            transactionEntity = getMethod.Invoke( serviceInstance, new object[] { entityId.Value } ) as Rock.Data.IEntity;
                        }
                    }
                }
            }

            return transactionEntity;
        }

        private void SetTargetPerson( RockContext rockContext )
        {
            // If impersonation is allowed, and a valid person key was used, set the target to that person
            if ( GetAttributeValue( "Impersonation" ).AsBooleanOrNull() ?? false )
            {
                string personKey = PageParameter( "Person" );
                if ( !string.IsNullOrWhiteSpace( personKey ) )
                {
                    var incrementKeyUsage = !this.IsPostBack;
                    _targetPerson = new PersonService( rockContext ).GetByImpersonationToken( personKey, incrementKeyUsage, this.CachePage.Id );

                    if ( _targetPerson == null )
                    {
                        nbInvalidPersonWarning.Text = "Invalid or Expired Person Token specified";
                        nbInvalidPersonWarning.NotificationBoxType = NotificationBoxType.Danger;
                        nbInvalidPersonWarning.Visible = true;
                        return;
                    }
                }
            }

            if ( _targetPerson == null )
            {
                _targetPerson = CurrentPerson;
            }
        }

        private void SetGatewayOptions( RockContext rockContext )
        {
            _ccGateway = GetGateway( rockContext, "CCGateway" );
            _ccGatewayComponent = GetGatewayComponent( rockContext, _ccGateway );
            bool ccEnabled = _ccGatewayComponent != null;

            _achGateway = GetGateway( rockContext, "ACHGateway" );
            _achGatewayComponent = GetGatewayComponent( rockContext, _achGateway );
            bool achEnabled = _achGatewayComponent != null;

            if ( _using3StepGateway && _ccGateway != null && _achGateway != null && _ccGateway.Id != _achGateway.Id )
            {
                _gatewaysIncompatible = true;
            }

            _ccSavedAccountFreqSupported = GetSavedAcccountFreqSupported( _ccGatewayComponent );
            _achSavedAccountFreqSupported = GetSavedAcccountFreqSupported( _achGatewayComponent );

            bool allowScheduled = GetAttributeValue( "AllowScheduled" ).AsBoolean();
            if ( allowScheduled && ( ccEnabled || achEnabled ) )
            {
                var supportedFrequencies = ccEnabled ? _ccGatewayComponent.SupportedPaymentSchedules : _achGatewayComponent.SupportedPaymentSchedules;

                // If CC and ACH gateways are both enabled, but different, only allow frequencies supported by both payment gateways (if different)
                if ( ccEnabled && achEnabled && _ccGatewayComponent.TypeId != _achGatewayComponent.TypeId )
                {
                    supportedFrequencies = _ccGatewayComponent.SupportedPaymentSchedules
                        .Where( c =>
                            _achGatewayComponent.SupportedPaymentSchedules
                                .Select( a => a.Id )
                                .Contains( c.Id ) )
                        .ToList();
                }

                if ( supportedFrequencies.Any() )
                {
                    btnFrequency.DataSource = supportedFrequencies;
                    btnFrequency.DataBind();

                    // If gateway didn't specifically support one-time, add it anyway for immediate gifts
                    var oneTimeFrequency = CacheDefinedValue.Get( Rock.SystemGuid.DefinedValue.TRANSACTION_FREQUENCY_ONE_TIME );
                    if ( !supportedFrequencies.Where( f => f.Id == oneTimeFrequency.Id ).Any() )
                    {
                        btnFrequency.Items.Insert( 0, new ListItem( oneTimeFrequency.Value, oneTimeFrequency.Id.ToString() ) );
                    }

                    btnFrequency.SelectedValue = oneTimeFrequency.Id.ToString();
                    dtpStartDate.SelectedDate = RockDateTime.Today;

                    if ( !string.IsNullOrWhiteSpace( PageParameter( "Frequency" ) ) )
                    {
                        var frequencyValues = PageParameter( "Frequency" ).Split( new char[] { '^' } );
                        if ( btnFrequency.Items.FindByValue( frequencyValues[0] ) != null )
                        {
                            btnFrequency.SelectedValue = frequencyValues[0];
                            if ( frequencyValues.Length >= 2 && frequencyValues[1].AsBoolean( true ) == false )
                            {
                                btnFrequency.Visible = false;
                                txtFrequency.Visible = true;
                                txtFrequency.Text = btnFrequency.SelectedItem.Text;
                            }
                        }
                    }
                }
            }
        }

        private string GetSavedAcccountFreqSupported( GatewayComponent component )
        {
            if ( component != null )
            {
                if ( component.SupportsSavedAccount( true ) )
                {
                    if ( component.SupportsSavedAccount( false ) )
                    {
                        return "both";
                    }
                    else
                    {
                        return "repeating";
                    }
                }
                else
                {
                    if ( component.SupportsSavedAccount( false ) )
                    {
                        return "onetime";
                    }
                }
            }

            return "none";
        }

        private FinancialGateway GetGateway( RockContext rockContext, string attributeName )
        {
            var financialGatewayService = new FinancialGatewayService( rockContext );
            Guid? gatewayGuid = GetAttributeValue( attributeName ).AsGuidOrNull();
            if ( gatewayGuid.HasValue )
            {
                return financialGatewayService.Get( gatewayGuid.Value );
            }
            return null;
        }

        private GatewayComponent GetGatewayComponent( RockContext rockContext, FinancialGateway gateway )
        {
            if ( gateway != null )
            {
                gateway.LoadAttributes( rockContext );
                var gatewayComponent = gateway.GetGatewayComponent();
                if ( gatewayComponent != null )
                {
                    var threeStepGateway = gatewayComponent as ThreeStepGatewayComponent;
                    if ( threeStepGateway != null )
                    {
                        _using3StepGateway = true;
                        Step2IFrameUrl = ResolveRockUrl( threeStepGateway.Step2FormUrl );
                    }
                }

                return gatewayComponent;
            }
            return null;
        }

        /// <summary>
        /// Binds the saved accounts.
        /// </summary>
        private void BindSavedAccounts( RockContext rockContext, bool oneTime )
        {
            rblSavedAccount.Items.Clear();

            if ( _targetPerson != null )
            {
                // Get the saved accounts for the currently logged in user
                var savedAccounts = new FinancialPersonSavedAccountService( rockContext )
                    .GetByPersonId( _targetPerson.Id )
                    .ToList();

                // Find the saved accounts that are valid for the selected CC gateway
                var ccSavedAccountIds = new List<int>();
                var ccCurrencyType = CacheDefinedValue.Get( new Guid( Rock.SystemGuid.DefinedValue.CURRENCY_TYPE_CREDIT_CARD ) );
                if ( _ccGateway != null &&
                    _ccGatewayComponent != null &&
                    _ccGatewayComponent.SupportsSavedAccount( !oneTime ) &&
                    _ccGatewayComponent.SupportsSavedAccount( ccCurrencyType ) )
                {
                    ccSavedAccountIds = savedAccounts
                        .Where( a =>
                            a.FinancialGatewayId == _ccGateway.Id &&
                            a.FinancialPaymentDetail != null &&
                            a.FinancialPaymentDetail.CurrencyTypeValueId == ccCurrencyType.Id )
                        .Select( a => a.Id )
                        .ToList();
                }

                // Find the saved accounts that are valid for the selected ACH gateway
                var achSavedAccountIds = new List<int>();
                var achCurrencyType = CacheDefinedValue.Get( new Guid( Rock.SystemGuid.DefinedValue.CURRENCY_TYPE_ACH ) );
                if ( _achGateway != null &&
                    _achGatewayComponent != null &&
                    _achGatewayComponent.SupportsSavedAccount( !oneTime ) &&
                    _achGatewayComponent.SupportsSavedAccount( achCurrencyType ) )
                {
                    achSavedAccountIds = savedAccounts
                        .Where( a =>
                            a.FinancialGatewayId == _achGateway.Id &&
                            a.FinancialPaymentDetail != null &&
                            a.FinancialPaymentDetail.CurrencyTypeValueId == achCurrencyType.Id )
                        .Select( a => a.Id )
                        .ToList();
                }

                // Bind the accounts
                rblSavedAccount.DataSource = savedAccounts
                    .Where( a =>
                        ccSavedAccountIds.Contains( a.Id ) ||
                        achSavedAccountIds.Contains( a.Id ) )
                    .OrderBy( a => a.Name )
                    .Select( a => new
                    {
                        Id = a.Id,
                        Name = "Use " + a.Name + " (" + a.FinancialPaymentDetail.AccountNumberMasked + ")"
                    } ).ToList();
                rblSavedAccount.DataBind();
                if ( rblSavedAccount.Items.Count > 0 )
                {
                    rblSavedAccount.Items.Add( new ListItem( "Use a different payment method", "0" ) );
                    if ( rblSavedAccount.SelectedValue == "" )
                    {
                        rblSavedAccount.Items[0].Selected = true;
                    }
                }
            }
        }

        /// <summary>
        /// Resolves the lava merge fields for the various header and footer templates.
        /// </summary>
        private void ResolveHeaderFooterTemplates()
        {
            // Resolve the text field merge fields
            var mergeFields = LavaHelper.GetCommonMergeFields( this.RockPage );

            using ( var rockContext = new RockContext() )
            {
                IEntity transactionEntity = GetTransactionEntity();
                if ( transactionEntity != null )
                {
                    mergeFields.Add( "TransactionEntity", transactionEntity );
                    var transactionEntityTypeId = transactionEntity.TypeId;

                    // include any Transactions that are associated with the TransactionEntity for Lava
                    var transactionEntityTransactions = new FinancialTransactionService( rockContext ).Queryable()
                        .Include( a => a.TransactionDetails )
                        .Where( a => a.TransactionDetails.Any( d => d.EntityTypeId.HasValue && d.EntityTypeId == transactionEntityTypeId && d.EntityId == transactionEntity.Id ) )
                        .ToList();

<<<<<<< HEAD
                    var transactionEntityTransactionsTotal = transactionEntityTransactions.SelectMany( d => d.TransactionDetails ).Sum( d => (decimal?)d.Amount );
=======
                    var transactionEntityTransactionsTotal = transactionEntityTransactions.SelectMany( d => d.TransactionDetails )
                        .Where( d => d.EntityTypeId.HasValue && d.EntityTypeId == transactionEntityTypeId && d.EntityId == transactionEntity.Id )
                        .Sum( d => ( decimal? ) d.Amount );

>>>>>>> ca32ad1e
                    mergeFields.Add( "TransactionEntityTransactions", transactionEntityTransactions );
                    mergeFields.Add( "TransactionEntityTransactionsTotal", transactionEntityTransactionsTotal );
                }

                mergeFields.Add( "AmountLimit", this.PageParameter( "AmountLimit" ).AsDecimalOrNull() );

                if ( hfTransactionGuid.Value.AsGuidOrNull().HasValue )
                {
                    var financialTransaction = new FinancialTransactionService( rockContext ).Get( hfTransactionGuid.Value.AsGuid() );
                    mergeFields.Add( "FinancialTransaction", financialTransaction );
                }

                lTransactionHeader.Text = GetAttributeValue( "TransactionHeader" ).ResolveMergeFields( mergeFields );
                lConfirmationHeader.Text = GetAttributeValue( "ConfirmationHeader" ).ResolveMergeFields( mergeFields );
                lConfirmationFooter.Text = GetAttributeValue( "ConfirmationFooter" ).ResolveMergeFields( mergeFields );
                lSuccessHeader.Text = GetAttributeValue( "SuccessHeader" ).ResolveMergeFields( mergeFields );
                lSuccessFooter.Text = GetAttributeValue( "SuccessFooter" ).ResolveMergeFields( mergeFields );
            }
        }

        /// <summary>
        /// Sets the control options.
        /// </summary>
        private void SetControlOptions()
        {
            FluidLayout = GetAttributeValue( "LayoutStyle" ) == "Fluid";

            // Set page/panel titles
            lPanelTitle1.Text = GetAttributeValue( "PanelTitle" );
            lPanelTitle2.Text = GetAttributeValue( "PanelTitle" );
            lContributionInfoTitle.Text = GetAttributeValue( "ContributionInfoTitle" );
            lPersonalInfoTitle.Text = GetAttributeValue( "PersonalInfoTitle" );
            lPaymentInfoTitle.Text = GetAttributeValue( "PaymentInfoTitle" );
            lConfirmationTitle.Text = GetAttributeValue( "ConfirmationTitle" );
            lSuccessTitle.Text = GetAttributeValue( "SuccessTitle" );
            lSaveAcccountTitle.Text = GetAttributeValue( "SaveAccountTitle" );

            btnAddAccount.Title = GetAttributeValue( "AddAccountText" );

            divRepeatingPayments.Visible = btnFrequency.Items.Count > 0;

            bool displayEmail = GetAttributeValue( "DisplayEmail" ).AsBoolean();
            txtEmail.Visible = displayEmail;
            tdEmailConfirm.Visible = displayEmail;
            tdEmailReceipt.Visible = displayEmail;

            DisplayPhone = GetAttributeValue( "DisplayPhone" ).AsBoolean();
            pnbPhone.Visible = DisplayPhone;
            pnbBusinessContactPhone.Visible = DisplayPhone;
            tdPhoneConfirm.Visible = DisplayPhone;
            tdPhoneReceipt.Visible = DisplayPhone;

            var person = GetPerson( false );
            ShowPersonal( person );

            // Set personal display
            txtCurrentName.Visible = person != null;
            txtFirstName.Visible = person == null;
            txtLastName.Visible = person == null;

            cbGiveAnonymously.Visible = GetAttributeValue( "EnableAnonymousGiving" ).AsBoolean();
            cbGiveAnonymously.ToolTip = GetAttributeValue( "AnonymousGivingTooltip" );

            if ( GetAttributeValue( "EnableBusinessGiving" ).AsBoolean() )
            {
                tglGiveAsOption.Checked = true;
                SetGiveAsOptions();
            }
            else
            {
                phGiveAsOption.Visible = false;
            }

            // Evaluate if comment entry box should be displayed
            txtCommentEntry.Label = GetAttributeValue( "CommentEntryLabel" );
            txtCommentEntry.Visible = GetAttributeValue( "EnableCommentEntry" ).AsBoolean();

            // Se the payment method tabs
            bool ccEnabled = _ccGatewayComponent != null;
            bool achEnabled = _achGatewayComponent != null;
            divCCPaymentInfo.Visible = ccEnabled;
            divACHPaymentInfo.Visible = achEnabled;
            if ( ccEnabled || achEnabled )
            {
                hfPaymentTab.Value = ccEnabled ? "CreditCard" : "ACH";
                if ( ccEnabled && achEnabled )
                {
                    phPills.Visible = true;
                }
            }

            // Determine if and how Name on Card should be displayed
            txtCardFirstName.Visible = _ccGatewayComponent != null && _ccGatewayComponent.PromptForNameOnCard( _ccGateway ) && _ccGatewayComponent.SplitNameOnCard;
            txtCardLastName.Visible = _ccGatewayComponent != null && _ccGatewayComponent.PromptForNameOnCard( _ccGateway ) && _ccGatewayComponent.SplitNameOnCard;
            txtCardName.Visible = _ccGatewayComponent != null && _ccGatewayComponent.PromptForNameOnCard( _ccGateway ) && !_ccGatewayComponent.SplitNameOnCard;

            // Set cc expiration min/max
            mypExpiration.MinimumYear = RockDateTime.Now.Year;
            mypExpiration.MaximumYear = mypExpiration.MinimumYear + 15;

            // Determine if account name should be displayed for bank account
            txtAccountName.Visible = _achGatewayComponent != null && _achGatewayComponent.PromptForBankAccountName( _achGateway );

            // Determine if billing address should be displayed
            cbBillingAddress.Visible = _ccGatewayComponent != null && _ccGatewayComponent.PromptForBillingAddress( _ccGateway );
            divBillingAddress.Visible = _ccGatewayComponent != null && _ccGatewayComponent.PromptForBillingAddress( _ccGateway );
        }

        #endregion

        #region Methods for the Payment Info Page (panel)

        /// <summary>
        /// Gets the accounts.
        /// </summary>
        private void GetAccounts()
        {
            var rockContext = new RockContext();
            var selectedGuids = GetAttributeValues( "Accounts" ).Select( Guid.Parse ).ToList();
            bool showAll = !selectedGuids.Any();

            bool additionalAccounts = GetAttributeValue( "AdditionalAccounts" ).AsBoolean( true );

            SelectedAccounts = new List<AccountItem>();
            AvailableAccounts = new List<AccountItem>();

            // Limit selections to accounts passed through URL
            if ( _allowAccountsInUrl && _parameterAccounts.Count > 0 )
            {
                foreach ( var acct in _parameterAccounts )
                {
                    var accountItem = new AccountItem( acct.Account.Id, acct.Account.Order, acct.Account.Name, acct.Account.CampusId, acct.Account.PublicName, acct.Amount, acct.Enabled );
                    SelectedAccounts.Add( accountItem );
                }
            }
            else
            {
                // Enumerate through all active accounts that are public
                foreach ( var account in new FinancialAccountService( rockContext ).Queryable()
                .Where( f =>
                    f.IsActive &&
                    f.IsPublic.HasValue &&
                    f.IsPublic.Value &&
                    ( f.StartDate == null || f.StartDate <= RockDateTime.Today ) &&
                    ( f.EndDate == null || f.EndDate >= RockDateTime.Today ) )
                .OrderBy( f => f.Order ) )
                {
                    var accountItem = new AccountItem( account.Id, account.Order, account.Name, account.CampusId, account.PublicName );

                    if ( showAll )
                    {
                        SelectedAccounts.Add( accountItem );
                    }
                    else
                    {
                        if ( selectedGuids.Contains( account.Guid ) )
                        {
                            SelectedAccounts.Add( accountItem );
                        }
                        else
                        {
                            if ( additionalAccounts )
                            {
                                AvailableAccounts.Add( accountItem );
                            }
                        }
                    }
                }
            }

            // Set account item *amounts* using the existing transaction
            if ( _scheduledTransactionToBeTransferred != null )
            {
                foreach ( var item in _scheduledTransactionToBeTransferred.ScheduledTransactionDetails )
                {
                    // Find a matching account
                    var account = SelectedAccounts.Where( a => a.Id == item.AccountId ).FirstOrDefault();

                    // if not in the selected list, try the available list
                    if ( account == null )
                    {
                        account = AvailableAccounts.Where( a => a.Id == item.AccountId ).FirstOrDefault();
                        if ( account != null )
                        {
                            AvailableAccounts = AvailableAccounts.Except( new List<AccountItem>() { account } ).ToList();
                            SelectedAccounts.AddRange( new List<AccountItem>() { account } );
                        }
                    }

                    // if still not found, just use the first account
                    if ( account == null )
                    {
                        account = SelectedAccounts.First();
                    }

                    account.Amount += item.Amount;
                }
            }
        }

        /// <summary>
        /// Binds the accounts.
        /// </summary>
        private void BindAccounts()
        {
            if ( _currentCampusContextId > -1 )
            {
                SelectedAccounts.RemoveAll( a => ( _accountCampusContextFilter == 0 && a.CampusId != _currentCampusContextId ) || ( _accountCampusContextFilter == 1 && ( a.CampusId != null && a.CampusId != _currentCampusContextId ) ) );
            }

            rptAccountList.DataSource = SelectedAccounts.ToList();
            rptAccountList.DataBind();

            lblTotalAmount.Visible = SelectedAccounts.Count > 1;
            lblTotalAmountLabel.Visible = lblTotalAmount.Visible;

            if ( _currentCampusContextId > -1 )
            {
                AvailableAccounts.RemoveAll( a => ( _accountCampusContextFilter == 0 && a.CampusId != _currentCampusContextId ) || ( _accountCampusContextFilter == 1 && ( a.CampusId != null && a.CampusId != _currentCampusContextId ) ) );
            }

            btnAddAccount.Visible = AvailableAccounts.Any();
            btnAddAccount.DataSource = AvailableAccounts;
            btnAddAccount.DataBind();
        }

        /// <summary>
        /// Sets the give as options.
        /// </summary>
        private void SetGiveAsOptions()
        {
            bool givingAsBusiness = GetAttributeValue( "EnableBusinessGiving" ).AsBoolean() && !tglGiveAsOption.Checked;
            bool userLoggedIn = CurrentPerson != null;

            acAddress.Label = givingAsBusiness ? "Business Address" : "Address";
            pnbPhone.Label = givingAsBusiness ? "Business Phone" : "Phone";
            txtEmail.Label = givingAsBusiness ? "Business Email" : "Email";

            phGiveAsPerson.Visible = !givingAsBusiness;
            phGiveAsBusiness.Visible = givingAsBusiness;
            phBusinessContact.Visible = givingAsBusiness && !userLoggedIn;
            int contactPersonId = userLoggedIn ? CurrentPerson.Id : 0;

            if ( givingAsBusiness )
            {
                if ( hfBusinessesLoaded.Value != contactPersonId.ToString() )
                {
                    cblBusiness.Items.Clear();
                    using ( var rockContext = new RockContext() )
                    {
                        var personService = new PersonService( rockContext );
                        var businesses = personService.GetBusinesses( contactPersonId ).ToList();
                        if ( businesses.Any() )
                        {
                            foreach ( var business in businesses )
                            {
                                cblBusiness.Items.Add( new ListItem( business.LastName, business.Id.ToString() ) );
                            }

                            cblBusiness.Items.Add( new ListItem( "New Business", "" ) );

                            cblBusiness.Visible = true;

                            if ( _scheduledTransactionToBeTransferred != null )
                            {
                                var matchBusiness = businesses.Where( b => b.Id == _scheduledTransactionToBeTransferred.AuthorizedPersonAlias.PersonId ).FirstOrDefault();
                                if ( matchBusiness != null )
                                {
                                    cblBusiness.SetValue( matchBusiness.Id.ToString() );
                                }
                            }
                            else
                            {
                                cblBusiness.SelectedIndex = 0;
                            }
                        }
                        else
                        {
                            cblBusiness.Visible = false;
                        }
                    }

                    hfBusinessesLoaded.Value = contactPersonId.ToString();
                }

                lPersonalInfoTitle.Text = "Business Information";
            }
            else
            {
                lPersonalInfoTitle.Text = GetAttributeValue( "PersonalInfoTitle" );
            }
        }

        private void ShowPersonal( Person person )
        {
            if ( person != null )
            {
                txtCurrentName.Text = person.FullName;
                txtEmail.Text = person.Email;

                var rockContext = new RockContext();
                var personService = new PersonService( rockContext );

                if ( DisplayPhone )
                {
                    var phoneNumber = personService.GetPhoneNumber( person, CacheDefinedValue.Get( new Guid( Rock.SystemGuid.DefinedValue.PERSON_PHONE_TYPE_HOME ) ) );

                    // If person did not have a home phone number, read the cell phone number (which would then
                    // get saved as a home number also if they don't change it, which is ok ).
                    if ( phoneNumber == null || string.IsNullOrWhiteSpace( phoneNumber.Number ) || phoneNumber.IsUnlisted )
                    {
                        phoneNumber = personService.GetPhoneNumber( person, CacheDefinedValue.Get( new Guid( Rock.SystemGuid.DefinedValue.PERSON_PHONE_TYPE_MOBILE ) ) );
                    }

                    if ( phoneNumber != null )
                    {
                        if ( !phoneNumber.IsUnlisted )
                        {

                            pnbPhone.CountryCode = phoneNumber.CountryCode;
                            pnbPhone.Number = phoneNumber.ToString();
                        }
                        else
                        {
                            DisplayPhone = false;
                        }
                    }
                    else
                    {
                        pnbPhone.CountryCode = PhoneNumber.DefaultCountryCode();
                        pnbPhone.Number = string.Empty;
                    }
                }
                Guid addressTypeGuid = Guid.Empty;
                if ( !Guid.TryParse( GetAttributeValue( "AddressType" ), out addressTypeGuid ) )
                {
                    addressTypeGuid = new Guid( Rock.SystemGuid.DefinedValue.GROUP_LOCATION_TYPE_HOME );
                }

                var groupLocation = personService.GetFirstLocation( person.Id, CacheDefinedValue.Get( addressTypeGuid ).Id );
                if ( groupLocation != null )
                {
                    GroupLocationId = groupLocation.Id;
                    acAddress.SetValues( groupLocation.Location );
                }
                else
                {
                    acAddress.SetValues( null );
                }
            }
            else
            {
                txtLastName.Text = string.Empty;
                txtFirstName.Text = string.Empty;
                txtEmail.Text = string.Empty;
                pnbPhone.CountryCode = PhoneNumber.DefaultCountryCode();
                pnbPhone.Number = string.Empty;
                acAddress.SetValues( null );
            }
        }

        private void ShowBusiness()
        {
            int? businessId = cblBusiness.SelectedValueAsInt();
            if ( businessId.HasValue )
            {
                using ( var rockContext = new RockContext() )
                {
                    var personService = new PersonService( rockContext );
                    var business = personService.Get( businessId.Value );
                    ShowBusiness( personService, business );
                }
            }
            else
            {
                ShowBusiness( null, null );
            }
        }

        private void ShowBusiness( PersonService personService, Person business )
        {
            if ( personService != null && business != null )
            {
                txtBusinessName.Text = business.LastName;
                txtEmail.Text = business.Email;

                Guid addressTypeGuid = Rock.SystemGuid.DefinedValue.GROUP_LOCATION_TYPE_WORK.AsGuid();
                var groupLocation = personService.GetFirstLocation( business.Id, CacheDefinedValue.Get( addressTypeGuid ).Id );
                if ( groupLocation != null )
                {
                    GroupLocationId = groupLocation.Id;
                    acAddress.SetValues( groupLocation.Location );
                }
                else
                {
                    GroupLocationId = null;
                    acAddress.SetValues( null );
                }
            }
            else
            {
                txtBusinessName.Text = string.Empty;
                txtEmail.Text = string.Empty;
                GroupLocationId = null;
                acAddress.SetValues( null );
            }

            txtBusinessContactFirstName.Text = string.Empty;
            txtBusinessContactLastName.Text = string.Empty;
            pnbBusinessContactPhone.Text = string.Empty;
            txtBusinessContactEmail.Text = string.Empty;
        }

        /// <summary>
        /// Gets the person.
        /// </summary>
        /// <param name="create">if set to <c>true</c> [create].</param>
        /// <returns></returns>
        private Person GetPerson( bool create )
        {
            Person person = null;
            var rockContext = new RockContext();
            var personService = new PersonService( rockContext );

            Group familyGroup = null;

            int personId = ViewState["PersonId"] as int? ?? 0;
            if ( personId == 0 && _targetPerson != null )
            {
                personId = _targetPerson.Id;
            }

            if ( personId != 0 )
            {
                person = personService.Get( personId );
            }

            bool givingAsBusiness = GetAttributeValue( "EnableBusinessGiving" ).AsBoolean() && !tglGiveAsOption.Checked;
            if ( create && !givingAsBusiness )
            {
                if ( person == null )
                {
                    // Check to see if there's only one person with same email, first name, and last name
                    if ( !string.IsNullOrWhiteSpace( txtEmail.Text ) &&
                        !string.IsNullOrWhiteSpace( txtFirstName.Text ) &&
                        !string.IsNullOrWhiteSpace( txtLastName.Text ) )
                    {
                        // Same logic as CreatePledge.ascx.cs
                        person = personService.FindPerson( txtFirstName.Text, txtLastName.Text, txtEmail.Text, true );
                    }

                    if ( person == null )
                    {
                        CacheDefinedValue dvcConnectionStatus = CacheDefinedValue.Get( GetAttributeValue( "ConnectionStatus" ).AsGuid() );
                        CacheDefinedValue dvcRecordStatus = CacheDefinedValue.Get( GetAttributeValue( "RecordStatus" ).AsGuid() );

                        // Create Person
                        person = new Person();
                        person.FirstName = txtFirstName.Text;
                        person.LastName = txtLastName.Text;
                        person.IsEmailActive = true;
                        person.EmailPreference = EmailPreference.EmailAllowed;
                        person.RecordTypeValueId = CacheDefinedValue.Get( Rock.SystemGuid.DefinedValue.PERSON_RECORD_TYPE_PERSON.AsGuid() ).Id;
                        if ( dvcConnectionStatus != null )
                        {
                            person.ConnectionStatusValueId = dvcConnectionStatus.Id;
                        }

                        if ( dvcRecordStatus != null )
                        {
                            person.RecordStatusValueId = dvcRecordStatus.Id;
                        }

                        // Create Person/Family
                        familyGroup = PersonService.SaveNewPerson( person, rockContext, null, false );
                    }

                    ViewState["PersonId"] = person != null ? person.Id : 0;
                }
            }

            if ( create && person != null ) // person should never be null at this point
            {
                person.Email = txtEmail.Text;

                if ( DisplayPhone )
                {
                    var numberTypeId = CacheDefinedValue.Get( new Guid( Rock.SystemGuid.DefinedValue.PERSON_PHONE_TYPE_HOME ) ).Id;
                    var phone = person.PhoneNumbers.FirstOrDefault( p => p.NumberTypeValueId == numberTypeId );
                    if ( phone == null )
                    {
                        phone = new PhoneNumber();
                        person.PhoneNumbers.Add( phone );
                        phone.NumberTypeValueId = numberTypeId;
                    }
                    phone.CountryCode = PhoneNumber.CleanNumber( pnbPhone.CountryCode );
                    phone.Number = PhoneNumber.CleanNumber( pnbPhone.Number );
                }

                if ( familyGroup == null )
                {
                    var groupLocationService = new GroupLocationService( rockContext );
                    if ( GroupLocationId.HasValue )
                    {
                        familyGroup = groupLocationService.Queryable()
                            .Where( gl => gl.Id == GroupLocationId.Value )
                            .Select( gl => gl.Group )
                            .FirstOrDefault();
                    }
                    else
                    {
                        familyGroup = person.GetFamily( rockContext );
                    }
                }

                rockContext.SaveChanges();

                if ( familyGroup != null )
                {
                    GroupService.AddNewGroupAddress(
                        rockContext,
                        familyGroup,
                        GetAttributeValue( "AddressType" ),
                        acAddress.Street1, acAddress.Street2, acAddress.City, acAddress.State, acAddress.PostalCode, acAddress.Country,
                        true );
                }
            }

            return person;
        }

        /// <summary>
        /// Creates the business contact.
        /// </summary>
        /// <returns></returns>
        private Person GetBusinessContact()
        {
            Person person = null;
            var rockContext = new RockContext();
            var personService = new PersonService( rockContext );

            // Check to see if there's only one person with same email, first name, and last name
            if ( !string.IsNullOrWhiteSpace( txtBusinessContactEmail.Text ) &&
                !string.IsNullOrWhiteSpace( txtBusinessContactFirstName.Text ) &&
                !string.IsNullOrWhiteSpace( txtBusinessContactLastName.Text ) )
            {
                // Find matching person. Intentionally not updating their primary email address as in this rare case it is likely to be their 
                // business email which is more likely that they don't want updated
                person = personService.FindPerson( txtBusinessContactFirstName.Text, txtBusinessContactLastName.Text, txtBusinessContactEmail.Text, false ); 
            }

            if ( person == null )
            {
                CacheDefinedValue dvcConnectionStatus = CacheDefinedValue.Get( GetAttributeValue( "ConnectionStatus" ).AsGuid() );
                CacheDefinedValue dvcRecordStatus = CacheDefinedValue.Get( GetAttributeValue( "RecordStatus" ).AsGuid() );

                // Create Person
                person = new Person();
                person.FirstName = txtBusinessContactFirstName.Text;
                person.LastName = txtBusinessContactLastName.Text;
                person.IsEmailActive = true;
                person.EmailPreference = EmailPreference.EmailAllowed;
                person.RecordTypeValueId = CacheDefinedValue.Get( Rock.SystemGuid.DefinedValue.PERSON_RECORD_TYPE_PERSON.AsGuid() ).Id;
                if ( dvcConnectionStatus != null )
                {
                    person.ConnectionStatusValueId = dvcConnectionStatus.Id;
                }

                if ( dvcRecordStatus != null )
                {
                    person.RecordStatusValueId = dvcRecordStatus.Id;
                }

                // Create Person/Family
                PersonService.SaveNewPerson( person, rockContext, null, false );
            }

            if ( person != null ) // person should never be null at this point
            {
                person.Email = txtBusinessContactEmail.Text;

                if ( DisplayPhone )
                {
                    var numberTypeId = CacheDefinedValue.Get( new Guid( Rock.SystemGuid.DefinedValue.PERSON_PHONE_TYPE_WORK ) ).Id;
                    var phone = person.PhoneNumbers.FirstOrDefault( p => p.NumberTypeValueId == numberTypeId );
                    if ( phone == null )
                    {
                        phone = new PhoneNumber();
                        person.PhoneNumbers.Add( phone );
                        phone.NumberTypeValueId = numberTypeId;
                    }
                    phone.CountryCode = PhoneNumber.CleanNumber( pnbBusinessContactPhone.CountryCode );
                    phone.Number = PhoneNumber.CleanNumber( pnbBusinessContactPhone.Number );
                }

                rockContext.SaveChanges();
            }

            return person;
        }

        private Person GetPersonOrBusiness( Person person )
        {
            bool givingAsBusiness = GetAttributeValue( "EnableBusinessGiving" ).AsBoolean() && !tglGiveAsOption.Checked;
            if ( person != null && givingAsBusiness )
            {
                var rockContext = new RockContext();
                var personService = new PersonService( rockContext );
                var groupService = new GroupService( rockContext );
                var groupMemberService = new GroupMemberService( rockContext );

                Group familyGroup = null;

                Person business = null;
                int? businessId = cblBusiness.SelectedValueAsInt();
                if ( businessId.HasValue )
                {
                    business = personService.Get( businessId.Value );
                }

                if ( business == null )
                {
                    // Try to find existing business for person that has the same name
                    var personBusinesses = person.GetBusinesses()
                        .Where( b => b.LastName == txtBusinessName.Text )
                        .ToList();
                    if ( personBusinesses.Count() == 1 )
                    {
                        business = personBusinesses.First();
                    }
                }

                if ( business == null )
                {
                    CacheDefinedValue dvcConnectionStatus = CacheDefinedValue.Get( GetAttributeValue( "ConnectionStatus" ).AsGuid() );
                    CacheDefinedValue dvcRecordStatus = CacheDefinedValue.Get( GetAttributeValue( "RecordStatus" ).AsGuid() );

                    // Create Person
                    business = new Person();
                    business.LastName = txtBusinessName.Text;
                    business.IsEmailActive = true;
                    business.EmailPreference = EmailPreference.EmailAllowed;
                    business.RecordTypeValueId = CacheDefinedValue.Get( Rock.SystemGuid.DefinedValue.PERSON_RECORD_TYPE_BUSINESS.AsGuid() ).Id;
                    if ( dvcConnectionStatus != null )
                    {
                        business.ConnectionStatusValueId = dvcConnectionStatus.Id;
                    }

                    if ( dvcRecordStatus != null )
                    {
                        business.RecordStatusValueId = dvcRecordStatus.Id;
                    }

                    // Create Person/Family
                    familyGroup = PersonService.SaveNewPerson( business, rockContext, null, false );

                    // Get the relationship roles to use
                    var knownRelationshipGroupType = CacheGroupType.Get( Rock.SystemGuid.GroupType.GROUPTYPE_KNOWN_RELATIONSHIPS.AsGuid() );
                    int businessContactRoleId = knownRelationshipGroupType.Roles
                        .Where( r =>
                            r.Guid.Equals( Rock.SystemGuid.GroupRole.GROUPROLE_KNOWN_RELATIONSHIPS_BUSINESS_CONTACT.AsGuid() ) )
                        .Select( r => r.Id )
                        .FirstOrDefault();
                    int businessRoleId = knownRelationshipGroupType.Roles
                        .Where( r =>
                            r.Guid.Equals( Rock.SystemGuid.GroupRole.GROUPROLE_KNOWN_RELATIONSHIPS_BUSINESS.AsGuid() ) )
                        .Select( r => r.Id )
                        .FirstOrDefault();
                    int ownerRoleId = knownRelationshipGroupType.Roles
                        .Where( r =>
                            r.Guid.Equals( Rock.SystemGuid.GroupRole.GROUPROLE_KNOWN_RELATIONSHIPS_OWNER.AsGuid() ) )
                        .Select( r => r.Id )
                        .FirstOrDefault();

                    if ( ownerRoleId > 0 && businessContactRoleId > 0 && businessRoleId > 0 )
                    {
                        // get the known relationship group of the business contact
                        // add the business as a group member of that group using the group role of GROUPROLE_KNOWN_RELATIONSHIPS_BUSINESS
                        var contactKnownRelationshipGroup = groupMemberService.Queryable()
                            .Where( g =>
                                g.GroupRoleId == ownerRoleId &&
                                g.PersonId == person.Id )
                            .Select( g => g.Group )
                            .FirstOrDefault();
                        if ( contactKnownRelationshipGroup == null )
                        {
                            // In some cases person may not yet have a know relationship group type
                            contactKnownRelationshipGroup = new Group();
                            groupService.Add( contactKnownRelationshipGroup );
                            contactKnownRelationshipGroup.Name = "Known Relationship";
                            contactKnownRelationshipGroup.GroupTypeId = knownRelationshipGroupType.Id;

                            var ownerMember = new GroupMember();
                            ownerMember.PersonId = person.Id;
                            ownerMember.GroupRoleId = ownerRoleId;
                            contactKnownRelationshipGroup.Members.Add( ownerMember );
                        }
                        var groupMember = new GroupMember();
                        groupMember.PersonId = business.Id;
                        groupMember.GroupRoleId = businessRoleId;
                        contactKnownRelationshipGroup.Members.Add( groupMember );

                        // get the known relationship group of the business
                        // add the business contact as a group member of that group using the group role of GROUPROLE_KNOWN_RELATIONSHIPS_BUSINESS_CONTACT
                        var businessKnownRelationshipGroup = groupMemberService.Queryable()
                            .Where( g =>
                                g.GroupRole.Guid.Equals( new Guid( Rock.SystemGuid.GroupRole.GROUPROLE_KNOWN_RELATIONSHIPS_OWNER ) ) &&
                                g.PersonId == business.Id )
                            .Select( g => g.Group )
                            .FirstOrDefault();
                        if ( businessKnownRelationshipGroup == null )
                        {
                            // In some cases business may not yet have a know relationship group type
                            businessKnownRelationshipGroup = new Group();
                            groupService.Add( businessKnownRelationshipGroup );
                            businessKnownRelationshipGroup.Name = "Known Relationship";
                            businessKnownRelationshipGroup.GroupTypeId = knownRelationshipGroupType.Id;

                            var ownerMember = new GroupMember();
                            ownerMember.PersonId = business.Id;
                            ownerMember.GroupRoleId = ownerRoleId;
                            businessKnownRelationshipGroup.Members.Add( ownerMember );
                        }
                        var businessGroupMember = new GroupMember();
                        businessGroupMember.PersonId = person.Id;
                        businessGroupMember.GroupRoleId = businessContactRoleId;
                        businessKnownRelationshipGroup.Members.Add( businessGroupMember );

                        rockContext.SaveChanges();
                    }
                }

                business.LastName = txtBusinessName.Text;
                business.Email = txtEmail.Text;

                if ( DisplayPhone )
                {
                    var numberTypeId = CacheDefinedValue.Get( new Guid( Rock.SystemGuid.DefinedValue.PERSON_PHONE_TYPE_WORK ) ).Id;
                    var phone = business.PhoneNumbers.FirstOrDefault( p => p.NumberTypeValueId == numberTypeId );
                    if ( phone == null )
                    {
                        phone = new PhoneNumber();
                        business.PhoneNumbers.Add( phone );
                        phone.NumberTypeValueId = numberTypeId;
                    }
                    phone.CountryCode = PhoneNumber.CleanNumber( pnbPhone.CountryCode );
                    phone.Number = PhoneNumber.CleanNumber( pnbPhone.Number );
                }

                if ( familyGroup == null )
                {
                    var groupLocationService = new GroupLocationService( rockContext );
                    if ( GroupLocationId.HasValue )
                    {
                        familyGroup = groupLocationService.Queryable()
                            .Where( gl => gl.Id == GroupLocationId.Value )
                            .Select( gl => gl.Group )
                            .FirstOrDefault();
                    }
                    else
                    {
                        familyGroup = business.GetFamily( rockContext );
                    }
                }

                rockContext.SaveChanges();

                if ( familyGroup != null )
                {
                    GroupService.AddNewGroupAddress(
                        rockContext,
                        familyGroup,
                        Rock.SystemGuid.DefinedValue.GROUP_LOCATION_TYPE_WORK,
                        acAddress.Street1, acAddress.Street2, acAddress.City, acAddress.State, acAddress.PostalCode, acAddress.Country,
                        false );
                }

                return business;
            }

            return person;
        }

        /// <summary>
        /// Fetches the old (to be transferred) scheduled transaction and verifies
        /// that the target person is the same on the scheduled transaction.  Then
        /// it puts it into the _scheduledTransactionToBeTransferred private field
        /// for use throughout the entry process so that its values can be used on
        /// the form for the new transaction.
        /// </summary>
        /// <param name="scheduledTransactionId">The scheduled transaction identifier.</param>
        private void InitializeTransfer( int? scheduledTransactionId )
        {
            if ( scheduledTransactionId == null )
            {
                return;
            }

            RockContext rockContext = new RockContext();
            var scheduledTransaction = new FinancialScheduledTransactionService( rockContext ).Get( scheduledTransactionId.Value );
            var personService = new PersonService( rockContext );

            // get business giving id
            var givingIds = personService.GetBusinesses( _targetPerson.Id ).Select( g => g.GivingId ).ToList();

            // add the person's regular giving id
            givingIds.Add( _targetPerson.GivingId );

            // Make sure the current person is the authorized person, otherwise return
            if ( scheduledTransaction == null || !givingIds.Contains( scheduledTransaction.AuthorizedPersonAlias.Person.GivingId ) )
            {
                return;
            }

            _scheduledTransactionToBeTransferred = scheduledTransaction;

            // Set the frequency to be the same on the initial page build
            if ( !IsPostBack )
            {
                btnFrequency.SelectedValue = scheduledTransaction.TransactionFrequencyValueId.ToString();
                dtpStartDate.SelectedDate = ( scheduledTransaction.NextPaymentDate.HasValue ) ? scheduledTransaction.NextPaymentDate : RockDateTime.Today.AddDays( 1 );
            }
        }

        /// <summary>
        /// Processes the payment information.
        /// </summary>
        /// <param name="errorMessage">The error message.</param>
        /// <returns></returns>
        private bool ProcessPaymentInfo( out string errorMessage )
        {
            errorMessage = string.Empty;

            var errorMessages = new List<string>();

            bool givingAsBusiness = GetAttributeValue( "EnableBusinessGiving" ).AsBoolean() && !tglGiveAsOption.Checked;

            // Validate that an amount was entered
            if ( SelectedAccounts.Sum( a => a.Amount ) <= 0 )
            {
                errorMessages.Add( "Make sure you've entered an amount for at least one account" );
            }

            var amountLimit = this.PageParameter( "AmountLimit" ).AsDecimalOrNull();
            if ( amountLimit.HasValue && SelectedAccounts.Sum( a => a.Amount ) > amountLimit.Value )
            {
                errorMessages.Add( string.Format( "The maximum amount it limited to {0}", amountLimit.FormatAsCurrency() ) );
            }

            // Validate that no negative amounts were entered
            if ( SelectedAccounts.Any( a => a.Amount < 0 ) )
            {
                errorMessages.Add( "Make sure the amount you've entered for each account is a positive amount" );
            }

            // Get the payment schedule
            PaymentSchedule schedule = GetSchedule();

            if ( schedule != null )
            {
                // Make sure a repeating payment starts in the future
                if ( schedule.StartDate <= RockDateTime.Today )
                {
                    errorMessages.Add( "When scheduling a repeating payment, make sure the First Gift date is in the future (after today)" );
                }
            }
            else
            {
                if ( dtpStartDate.SelectedDate < RockDateTime.Today )
                {
                    errorMessages.Add( "Make sure the date is not in the past" );
                }
            }

            if ( txtFirstName.Visible == true )
            {
                if ( string.IsNullOrWhiteSpace( txtFirstName.Text ) || string.IsNullOrWhiteSpace( txtLastName.Text ) )
                {
                    errorMessages.Add( "Make sure to enter both a first and last name" );
                }
            }

            if ( givingAsBusiness && string.IsNullOrWhiteSpace( txtBusinessName.Text ) )
            {
                errorMessages.Add( "Make sure to enter a Business Name" );
            }

            var location = new Location();
            acAddress.GetValues( location );
            if ( string.IsNullOrWhiteSpace( location.Street1 ) )
            {
                errorMessages.Add( "Make sure to enter a valid address.  An address is required for us to process this transaction" );
            }
            
            if ( DisplayPhone && string.IsNullOrWhiteSpace( pnbPhone.Number ) )
            {
                errorMessages.Add( "Make sure to enter a valid phone number.  A phone number is required for us to process this transaction" );
            }

            bool displayEmail = GetAttributeValue( "DisplayEmail" ).AsBoolean();
            if ( displayEmail && string.IsNullOrWhiteSpace( txtEmail.Text ) )
            {
                errorMessages.Add( "Make sure to enter a valid email address.  An email address is required for us to send you a payment confirmation" );
            }

            if ( givingAsBusiness && phBusinessContact.Visible )
            {
                if ( string.IsNullOrWhiteSpace( txtBusinessContactFirstName.Text ) || string.IsNullOrWhiteSpace( txtBusinessContactLastName.Text ) )
                {
                    errorMessages.Add( "Make sure to enter both a first and last name for Business Contact" );
                }
                if ( DisplayPhone && string.IsNullOrWhiteSpace( pnbBusinessContactPhone.Number ) )
                {
                    errorMessages.Add( "Make sure to enter a valid Business Contact phone number." );
                }

                if ( displayEmail && string.IsNullOrWhiteSpace( txtBusinessContactEmail.Text ) )
                {
                    errorMessages.Add( "Make sure to enter a valid Business Contact email address." );
                }
            }

            if ( !_using3StepGateway )
            {
                if ( rblSavedAccount.Items.Count <= 0 || ( rblSavedAccount.SelectedValueAsInt() ?? 0 ) <= 0 )
                {
                    bool isACHTxn = hfPaymentTab.Value == "ACH";
                    if ( isACHTxn )
                    {
                        // validate ach options
                        if ( string.IsNullOrWhiteSpace( txtRoutingNumber.Text ) )
                        {
                            errorMessages.Add( "Make sure to enter a valid routing number" );
                        }

                        if ( string.IsNullOrWhiteSpace( txtAccountNumber.Text ) )
                        {
                            errorMessages.Add( "Make sure to enter a valid account number" );
                        }
                    }
                    else
                    {
                        // validate cc options
                        if ( _ccGatewayComponent.PromptForNameOnCard( _ccGateway ) )
                        {
                            if ( _ccGatewayComponent != null && _ccGatewayComponent.SplitNameOnCard )
                            {
                                if ( string.IsNullOrWhiteSpace( txtCardFirstName.Text ) || string.IsNullOrWhiteSpace( txtCardLastName.Text ) )
                                {
                                    errorMessages.Add( "Make sure to enter a valid first and last name as it appears on your credit card" );
                                }
                            }
                            else
                            {
                                if ( string.IsNullOrWhiteSpace( txtCardName.Text ) )
                                {
                                    errorMessages.Add( "Make sure to enter a valid name as it appears on your credit card" );
                                }
                            }
                        }

                        var rgx = new System.Text.RegularExpressions.Regex( @"[^\d]" );
                        string ccNum = rgx.Replace( txtCreditCard.Text, "" );
                        if ( string.IsNullOrWhiteSpace( ccNum ) )
                        {
                            errorMessages.Add( "Make sure to enter a valid credit card number" );
                        }

                        var currentMonth = RockDateTime.Today;
                        currentMonth = new DateTime( currentMonth.Year, currentMonth.Month, 1 );
                        if ( !mypExpiration.SelectedDate.HasValue || mypExpiration.SelectedDate.Value.CompareTo( currentMonth ) < 0 )
                        {
                            errorMessages.Add( "Make sure to enter a valid credit card expiration date" );
                        }

                        if ( string.IsNullOrWhiteSpace( txtCVV.Text ) )
                        {
                            errorMessages.Add( "Make sure to enter a valid credit card security code" );
                        }
                    }
                }
            }

            if ( errorMessages.Any() )
            {
                errorMessage = errorMessages.AsDelimited( "<br/>" );
                return false;
            }

            PaymentInfo paymentInfo = GetPaymentInfo();

            // Set the payment type. This needs to be done since if a saved card was selected, the payment tab was not set in the UI and is still evaluated
            // to determine the correct gateway to use on other places.
            hfPaymentTab.Value = paymentInfo.CurrencyTypeValue.Guid == Rock.SystemGuid.DefinedValue.CURRENCY_TYPE_CREDIT_CARD.AsGuid() ? "CreditCard" : "ACH";

            if ( !givingAsBusiness )
            {
                if ( txtCurrentName.Visible )
                {
                    Person person = GetPerson( false );
                    if ( person != null )
                    {
                        paymentInfo.FirstName = person.FirstName;
                        paymentInfo.LastName = person.LastName;
                    }
                }
                else
                {
                    paymentInfo.FirstName = txtFirstName.Text;
                    paymentInfo.LastName = txtLastName.Text;
                }
            }
            else
            {
                paymentInfo.LastName = txtBusinessName.Text;
            }

            tdNameConfirm.Description = paymentInfo.FullName.Trim();
            tdPhoneConfirm.Description = paymentInfo.Phone;
            tdEmailConfirm.Description = paymentInfo.Email;
            tdAddressConfirm.Description = string.Format( "{0} {1}, {2} {3}", paymentInfo.Street1, paymentInfo.City, paymentInfo.State, paymentInfo.PostalCode );

            rptAccountListConfirmation.DataSource = SelectedAccounts.Where( a => a.Amount != 0 );
            rptAccountListConfirmation.DataBind();

            tdTotalConfirm.Description = paymentInfo.Amount.ToString( "C" );

            if ( !_using3StepGateway )
            {
                tdPaymentMethodConfirm.Description = paymentInfo.CurrencyTypeValue.Description;

                tdAccountNumberConfirm.Description = paymentInfo.MaskedNumber;
                tdAccountNumberConfirm.Visible = !string.IsNullOrWhiteSpace( paymentInfo.MaskedNumber );
            }

            tdWhenConfirm.Description = schedule != null ? schedule.ToString() : "Today";

            btnConfirmationPrev.Visible = !_using3StepGateway;

            return true;
        }

        /// <summary>
        /// Processes the step1.
        /// </summary>
        /// <param name="errorMessage">The error message.</param>
        /// <returns></returns>
        private bool ProcessStep1( out string errorMessage )
        {
            var rockContext = new RockContext();

            bool isACHTxn = hfPaymentTab.Value == "ACH";
            var financialGateway = isACHTxn ? _achGateway : _ccGateway;
            var gateway = ( isACHTxn ? _achGatewayComponent : _ccGatewayComponent ) as ThreeStepGatewayComponent;

            if ( gateway == null )
            {
                errorMessage = "There was a problem creating the payment gateway information";
                return false;
            }

            PaymentInfo paymentInfo = GetPaymentInfo();
            if ( txtCurrentName.Visible )
            {
                Person person = GetPerson( false );
                if ( person != null )
                {
                    paymentInfo.FirstName = person.FirstName;
                    paymentInfo.LastName = person.LastName;
                    paymentInfo.Email = person.Email;
                }
            }
            else
            {
                paymentInfo.FirstName = txtFirstName.Text;
                paymentInfo.LastName = txtLastName.Text;
                paymentInfo.Email = txtEmail.Text;
            }

            paymentInfo.IPAddress = GetClientIpAddress();
            paymentInfo.AdditionalParameters = gateway.GetStep1Parameters( ResolveRockUrlIncludeRoot( "~/GatewayStep2Return.aspx" ) );

            string result = string.Empty;

            PaymentSchedule schedule = GetSchedule();
            if ( schedule != null )
            {
                result = gateway.AddScheduledPaymentStep1( financialGateway, schedule, paymentInfo, out errorMessage );
            }
            else
            {
                result = gateway.ChargeStep1( financialGateway, paymentInfo, out errorMessage );
            }

            if ( string.IsNullOrWhiteSpace( errorMessage ) && !string.IsNullOrWhiteSpace( result ) )
            {
                hfStep2Url.Value = result;
            }

            return string.IsNullOrWhiteSpace( errorMessage );
        }

        /// <summary>
        /// Gets the payment information.
        /// </summary>
        /// <returns></returns>
        private PaymentInfo GetPaymentInfo()
        {
            PaymentInfo paymentInfo = null;
            if ( rblSavedAccount.Items.Count > 0 && ( rblSavedAccount.SelectedValueAsId() ?? 0 ) > 0 )
            {
                paymentInfo = GetReferenceInfo( rblSavedAccount.SelectedValueAsId().Value );
            }
            else
            {
                if ( hfPaymentTab.Value == "ACH" )
                {
                    paymentInfo = GetACHInfo();
                }
                else
                {
                    paymentInfo = GetCCInfo();
                }
            }

            paymentInfo.Amount = SelectedAccounts.Sum( a => a.Amount );
            paymentInfo.Email = txtEmail.Text;
            paymentInfo.Phone = PhoneNumber.FormattedNumber( pnbPhone.CountryCode, pnbPhone.Number, true );
            paymentInfo.Street1 = acAddress.Street1;
            paymentInfo.Street2 = acAddress.Street2;
            paymentInfo.City = acAddress.City;
            paymentInfo.State = acAddress.State;
            paymentInfo.PostalCode = acAddress.PostalCode;
            paymentInfo.Country = acAddress.Country;

            return paymentInfo;
        }

        /// <summary>
        /// Gets the credit card information.
        /// </summary>
        /// <returns></returns>
        private CreditCardPaymentInfo GetCCInfo()
        {
            var cc = new CreditCardPaymentInfo( txtCreditCard.Text, txtCVV.Text, mypExpiration.SelectedDate ?? DateTime.MinValue );
            cc.NameOnCard = _ccGatewayComponent != null && _ccGatewayComponent.SplitNameOnCard ? txtCardFirstName.Text : txtCardName.Text;
            cc.LastNameOnCard = txtCardLastName.Text;

            if ( cbBillingAddress.Checked )
            {
                cc.BillingStreet1 = acBillingAddress.Street1;
                cc.BillingStreet2 = acBillingAddress.Street2;
                cc.BillingCity = acBillingAddress.City;
                cc.BillingState = acBillingAddress.State;
                cc.BillingPostalCode = acBillingAddress.PostalCode;
                cc.BillingCountry = acBillingAddress.Country;
            }
            else
            {
                cc.BillingStreet1 = acAddress.Street1;
                cc.BillingStreet2 = acAddress.Street2;
                cc.BillingCity = acAddress.City;
                cc.BillingState = acAddress.State;
                cc.BillingPostalCode = acAddress.PostalCode;
                cc.BillingCountry = acAddress.Country;
            }

            return cc;
        }

        /// <summary>
        /// Gets the ACH information.
        /// </summary>
        /// <returns></returns>
        private ACHPaymentInfo GetACHInfo()
        {
            return new ACHPaymentInfo( txtAccountNumber.Text, txtRoutingNumber.Text, rblAccountType.SelectedValue == "Savings" ? BankAccountType.Savings : BankAccountType.Checking );
        }

        /// <summary>
        /// Gets the reference information.
        /// </summary>
        /// <param name="savedAccountId">The saved account unique identifier.</param>
        /// <returns></returns>
        private ReferencePaymentInfo GetReferenceInfo( int savedAccountId )
        {
            var savedAccount = new FinancialPersonSavedAccountService( new RockContext() ).Get( savedAccountId );
            if ( savedAccount != null )
            {
                return savedAccount.GetReferencePayment();
            }

            return null;
        }

        /// <summary>
        /// Gets the payment schedule.
        /// </summary>
        /// <returns></returns>
        private PaymentSchedule GetSchedule()
        {
            // Figure out if this is a one-time transaction or a future scheduled transaction
            if ( GetAttributeValue( "AllowScheduled" ).AsBoolean() )
            {
                // If a one-time gift was selected for today's date, then treat as a onetime immediate transaction (not scheduled)
                int oneTimeFrequencyId = CacheDefinedValue.Get( Rock.SystemGuid.DefinedValue.TRANSACTION_FREQUENCY_ONE_TIME ).Id;
                if ( btnFrequency.SelectedValue == oneTimeFrequencyId.ToString() && dtpStartDate.SelectedDate <= RockDateTime.Today )
                {
                    // one-time immediate payment
                    return null;
                }

                var schedule = new PaymentSchedule();
                schedule.TransactionFrequencyValue = CacheDefinedValue.Get( btnFrequency.SelectedValueAsId().Value );
                if ( dtpStartDate.SelectedDate.HasValue && dtpStartDate.SelectedDate > RockDateTime.Today )
                {
                    schedule.StartDate = dtpStartDate.SelectedDate.Value;
                }
                else
                {
                    schedule.StartDate = DateTime.MinValue;
                }

                return schedule;
            }

            return null;
        }

        #endregion

        #region Methods for the confirmation Page (panel)

        /// <summary>
        /// Processes the confirmation.
        /// </summary>
        /// <param name="errorMessage">The error message.</param>
        /// <returns></returns>
        private bool ProcessConfirmation( out string errorMessage )
        {
            var rockContext = new RockContext();
            if ( string.IsNullOrWhiteSpace( TransactionCode ) )
            {
                var transactionGuid = hfTransactionGuid.Value.AsGuid();

                bool isACHTxn = hfPaymentTab.Value == "ACH";
                var financialGateway = isACHTxn ? _achGateway : _ccGateway;
                var gateway = isACHTxn ? _achGatewayComponent : _ccGatewayComponent;

                if ( gateway == null )
                {
                    errorMessage = "There was a problem creating the payment gateway information";
                    return false;
                }

                bool givingAsBusiness = GetAttributeValue( "EnableBusinessGiving" ).AsBoolean() && !tglGiveAsOption.Checked;

                // only create/update the person if they are giving as a person. If they are giving as a Business, the person shouldn't be created this way
                Person person = GetPerson( !givingAsBusiness );

                // Add contact person if giving as a business and current person is unknow
                if ( person == null && givingAsBusiness )
                {
                    person = GetBusinessContact();
                }

                if ( person == null )
                {
                    errorMessage = "There was a problem creating the person information";
                    return false;
                }

                if ( !person.PrimaryAliasId.HasValue )
                {
                    errorMessage = "There was a problem creating the person's primary alias";
                    return false;
                }

                Person BusinessOrPerson = GetPersonOrBusiness( person );

                PaymentInfo paymentInfo = GetTxnPaymentInfo( BusinessOrPerson, out errorMessage );
                if ( paymentInfo == null )
                {
                    return false;
                }

                PaymentSchedule schedule = GetSchedule();
                FinancialPaymentDetail paymentDetail = null;
                if ( schedule != null )
                {
                    schedule.PersonId = person.Id;

                    var scheduledTransactionAlreadyExists = new FinancialScheduledTransactionService( rockContext ).Queryable().FirstOrDefault( a => a.Guid == transactionGuid );
                    if ( scheduledTransactionAlreadyExists != null )
                    {
                        // hopefully shouldn't happen, but just in case the scheduledtransaction already went thru, show the success screen
                        ShowSuccess( gateway, person, paymentInfo, schedule, scheduledTransactionAlreadyExists.FinancialPaymentDetail, rockContext );
                        return true;
                    }

                    var scheduledTransaction = gateway.AddScheduledPayment( financialGateway, schedule, paymentInfo, out errorMessage );
                    if ( scheduledTransaction == null )
                    {
                        return false;
                    }

                    // manually assign the Guid that we generated at the beginning of the transaction UI entry to help make duplicate scheduled transactions impossible
                    scheduledTransaction.Guid = transactionGuid;

                    SaveScheduledTransaction( financialGateway, gateway, BusinessOrPerson, paymentInfo, schedule, scheduledTransaction, rockContext );
                    paymentDetail = scheduledTransaction.FinancialPaymentDetail.Clone( false );
                }
                else
                {
                    var transactionAlreadyExists = new FinancialTransactionService( rockContext ).Queryable().FirstOrDefault( a => a.Guid == transactionGuid );
                    if ( transactionAlreadyExists != null )
                    {
                        // hopefully shouldn't happen, but just in case the transaction already went thru, show the success screen
                        ShowSuccess( gateway, person, paymentInfo, null, transactionAlreadyExists.FinancialPaymentDetail, rockContext );
                        return true;
                    }

                    var transaction = gateway.Charge( financialGateway, paymentInfo, out errorMessage );
                    if ( transaction == null )
                    {
                        return false;
                    }

                    // manually assign the Guid that we generated at the beginning of the transaction UI entry to help make duplicate transactions impossible
                    transaction.Guid = transactionGuid;

                    SaveTransaction( financialGateway, gateway, BusinessOrPerson, paymentInfo, transaction, rockContext );
                    paymentDetail = transaction.FinancialPaymentDetail.Clone( false );
                }

                ShowSuccess( gateway, person, paymentInfo, schedule, paymentDetail, rockContext );

                return true;
            }
            else
            {
                pnlDupWarning.Visible = true;
                errorMessage = string.Empty;
                return false;
            }
        }

        private bool ProcessStep3( string resultQueryString, out string errorMessage )
        {
            var rockContext = new RockContext();

            var transactionGuid = hfTransactionGuid.Value.AsGuid();

            bool isACHTxn = hfPaymentTab.Value == "ACH";
            var financialGateway = isACHTxn ? _achGateway : _ccGateway;
            var gateway = ( isACHTxn ? _achGatewayComponent : _ccGatewayComponent ) as ThreeStepGatewayComponent;

            if ( gateway == null )
            {
                errorMessage = "There was a problem creating the payment gateway information";
                return false;
            }

            // only create/update the person if they are giving as a person. If they are giving as a Business, the person record already exists
            bool givingAsBusiness = GetAttributeValue( "EnableBusinessGiving" ).AsBoolean() && !tglGiveAsOption.Checked;
            Person person = GetPerson( !givingAsBusiness );

            if ( person == null )
            {
                errorMessage = "There was a problem creating the person information";
                return false;
            }

            if ( !person.PrimaryAliasId.HasValue )
            {
                errorMessage = "There was a problem creating the person's primary alias";
                return false;
            }

            Person BusinessOrPerson = GetPersonOrBusiness( person );

            PaymentInfo paymentInfo = GetPaymentInfo();
            if ( paymentInfo == null )
            {
                errorMessage = "There was a problem creating the payment information";
                return false;
            }
            else
            {
                paymentInfo.FirstName = person.FirstName;
                paymentInfo.LastName = person.LastName;
            }

            if ( paymentInfo.CreditCardTypeValue != null )
            {
                CreditCardTypeValueId = paymentInfo.CreditCardTypeValue.Id;
            }

            if ( GetAttributeValue( "EnableCommentEntry" ).AsBoolean() )
            {
                paymentInfo.Comment1 = !string.IsNullOrWhiteSpace( GetAttributeValue( "PaymentComment" ) ) ? string.Format( "{0}: {1}", GetAttributeValue( "PaymentComment" ), txtCommentEntry.Text ) : txtCommentEntry.Text;
            }
            else
            {
                paymentInfo.Comment1 = GetAttributeValue( "PaymentComment" );
            }

            paymentInfo.AdditionalParameters = gateway.GetStep3Parameters( paymentInfo );

            var transactionAlreadyExists = new FinancialTransactionService( rockContext ).Queryable().FirstOrDefault( a => a.Guid == transactionGuid );
            if ( transactionAlreadyExists != null )
            {
                // hopefully shouldn't happen, but just in case the transaction already went thru, show the success screen
                ShowSuccess( gateway, person, paymentInfo, null, transactionAlreadyExists.FinancialPaymentDetail, rockContext );
                errorMessage = string.Empty;
                return true;
            }

            PaymentSchedule schedule = GetSchedule();
            FinancialPaymentDetail paymentDetail = null;
            if ( schedule != null )
            {
                var scheduledTransaction = gateway.AddScheduledPaymentStep3( financialGateway, schedule, paymentInfo, resultQueryString, out errorMessage );
                if ( scheduledTransaction == null )
                {
                    return false;
                }

                paymentDetail = scheduledTransaction.FinancialPaymentDetail.Clone( false );
                SaveScheduledTransaction( financialGateway, gateway, BusinessOrPerson, paymentInfo, schedule, scheduledTransaction, rockContext );
            }
            else
            {
                var transaction = gateway.ChargeStep3( financialGateway, paymentInfo, resultQueryString, out errorMessage );
                if ( transaction == null || !string.IsNullOrWhiteSpace( errorMessage ) )
                {
                    return false;
                }

                // manually assign the Guid that we generated at the beginning of the transaction UI entry to help make duplicate transactions impossible
                transaction.Guid = transactionGuid;

                paymentDetail = transaction.FinancialPaymentDetail.Clone( false );
                SaveTransaction( financialGateway, gateway, BusinessOrPerson, paymentInfo, transaction, rockContext );
            }

            ShowSuccess( gateway, person, paymentInfo, schedule, paymentDetail, rockContext );

            errorMessage = string.Empty;
            return true;
        }

        private PaymentInfo GetTxnPaymentInfo( Person person, out string errorMessage )
        {
            PaymentInfo paymentInfo = GetPaymentInfo();
            if ( paymentInfo == null )
            {
                errorMessage = "There was a problem creating the payment information";
                return null;
            }
            else
            {
                paymentInfo.FirstName = person.FirstName;
                paymentInfo.LastName = person.LastName;
            }

            if ( paymentInfo.CreditCardTypeValue != null )
            {
                CreditCardTypeValueId = paymentInfo.CreditCardTypeValue.Id;
            }

            // get the payment comment
            var mergeFields = Rock.Lava.LavaHelper.GetCommonMergeFields( this.RockPage, this.CurrentPerson );
            mergeFields.Add( "TransactionDateTime", RockDateTime.Now );

            if ( paymentInfo != null )
            {
                mergeFields.Add( "CurrencyType", paymentInfo.CurrencyTypeValue );
            }
            if ( SelectedAccounts != null )
            {
                mergeFields.Add( "TransactionAccountDetails", SelectedAccounts.Where( a => a.Amount != 0 ).ToList() );
            }

            string paymentComment = GetAttributeValue( "PaymentComment" ).ResolveMergeFields( mergeFields );

            if ( GetAttributeValue( "EnableCommentEntry" ).AsBoolean() )
            {
                paymentInfo.Comment1 = !string.IsNullOrWhiteSpace( paymentComment ) ? string.Format( "{0}: {1}", paymentComment, txtCommentEntry.Text ) : txtCommentEntry.Text;
            }
            else
            {
                paymentInfo.Comment1 = paymentComment;
            }

            errorMessage = string.Empty;
            return paymentInfo;
        }

        private void SaveScheduledTransaction( FinancialGateway financialGateway, GatewayComponent gateway, Person person, PaymentInfo paymentInfo, PaymentSchedule schedule, FinancialScheduledTransaction scheduledTransaction, RockContext rockContext )
        {
            scheduledTransaction.TransactionFrequencyValueId = schedule.TransactionFrequencyValue.Id;
            scheduledTransaction.StartDate = schedule.StartDate;
            scheduledTransaction.AuthorizedPersonAliasId = person.PrimaryAliasId.Value;
            scheduledTransaction.FinancialGatewayId = financialGateway.Id;

            if ( scheduledTransaction.FinancialPaymentDetail == null )
            {
                scheduledTransaction.FinancialPaymentDetail = new FinancialPaymentDetail();
            }
            scheduledTransaction.FinancialPaymentDetail.SetFromPaymentInfo( paymentInfo, gateway, rockContext );

            Guid sourceGuid = Guid.Empty;
            if ( Guid.TryParse( GetAttributeValue( "Source" ), out sourceGuid ) )
            {
                var source = CacheDefinedValue.Get( sourceGuid );
                if ( source != null )
                {
                    scheduledTransaction.SourceTypeValueId = source.Id;
                }
            }

            var changeSummary = new StringBuilder();
            changeSummary.AppendFormat( "{0} starting {1}", schedule.TransactionFrequencyValue.Value, schedule.StartDate.ToShortDateString() );
            changeSummary.AppendLine();
            changeSummary.Append( paymentInfo.CurrencyTypeValue.Value );
            if ( paymentInfo.CreditCardTypeValue != null )
            {
                changeSummary.AppendFormat( " - {0}", paymentInfo.CreditCardTypeValue.Value );
            }
            changeSummary.AppendFormat( " {0}", paymentInfo.MaskedNumber );
            changeSummary.AppendLine();

            foreach ( var account in SelectedAccounts.Where( a => a.Amount > 0 ) )
            {
                var transactionDetail = new FinancialScheduledTransactionDetail();
                transactionDetail.Amount = account.Amount;
                transactionDetail.AccountId = account.Id;
                scheduledTransaction.ScheduledTransactionDetails.Add( transactionDetail );
                changeSummary.AppendFormat( "{0}: {1}", account.Name, account.Amount.FormatAsCurrency() );
                changeSummary.AppendLine();
            }

            if ( !string.IsNullOrWhiteSpace( paymentInfo.Comment1 ) )
            {
                changeSummary.Append( paymentInfo.Comment1 );
                changeSummary.AppendLine();
            }

            var transactionService = new FinancialScheduledTransactionService( rockContext );
            transactionService.Add( scheduledTransaction );
            rockContext.SaveChanges();

            // If this is a transfer, now we can delete the old transaction
            if ( _scheduledTransactionToBeTransferred != null )
            {
                DeleteOldTransaction( _scheduledTransactionToBeTransferred.Id );
            }

            // Add a note about the change
            var noteType = CacheNoteType.Get( Rock.SystemGuid.NoteType.SCHEDULED_TRANSACTION_NOTE.AsGuid() );
            if ( noteType != null )
            {
                var noteService = new NoteService( rockContext );
                var note = new Note();
                note.NoteTypeId = noteType.Id;
                note.EntityId = scheduledTransaction.Id;
                note.Caption = "Created Transaction";
                note.Text = changeSummary.ToString();
                noteService.Add( note );
            }
            rockContext.SaveChanges();

            ScheduleId = scheduledTransaction.Id;
            TransactionCode = scheduledTransaction.TransactionCode;
        }

        private void DeleteOldTransaction( int scheduledTransactionId )
        {
            using ( var rockContext = new Rock.Data.RockContext() )
            {
                FinancialScheduledTransactionService fstService = new FinancialScheduledTransactionService( rockContext );
                var currentTransaction = fstService.Get( scheduledTransactionId );
                if ( currentTransaction != null && currentTransaction.FinancialGateway != null )
                {
                    currentTransaction.FinancialGateway.LoadAttributes( rockContext );
                }
                string errorMessage = string.Empty;
                if ( fstService.Cancel( currentTransaction, out errorMessage ) )
                {
                    try
                    {
                        fstService.GetStatus( currentTransaction, out errorMessage );
                    }
                    catch { }
                    rockContext.SaveChanges();
                    //content.Text = String.Format( "<div class='alert alert-success'>Your recurring {0} has been deleted.</div>", GetAttributeValue( "TransactionLabel" ).ToLower() );
                }
                else
                {
                    //content.Text = String.Format( "<div class='alert alert-danger'>An error occured while deleting your scheduled transation. Message: {0}</div>", errorMessage );
                }
            }
        }

        private void SaveTransaction( FinancialGateway financialGateway, GatewayComponent gateway, Person person, PaymentInfo paymentInfo, FinancialTransaction transaction, RockContext rockContext )
        {
            transaction.AuthorizedPersonAliasId = person.PrimaryAliasId;
            transaction.ShowAsAnonymous = cbGiveAnonymously.Checked;
            transaction.TransactionDateTime = RockDateTime.Now;
            transaction.FinancialGatewayId = financialGateway.Id;

            var txnType = CacheDefinedValue.Get( this.GetAttributeValue( "TransactionType" ).AsGuidOrNull() ?? Rock.SystemGuid.DefinedValue.TRANSACTION_TYPE_CONTRIBUTION.AsGuid() );
            transaction.TransactionTypeValueId = txnType.Id;

            transaction.Summary = paymentInfo.Comment1;

            if ( transaction.FinancialPaymentDetail == null )
            {
                transaction.FinancialPaymentDetail = new FinancialPaymentDetail();
            }
            transaction.FinancialPaymentDetail.SetFromPaymentInfo( paymentInfo, gateway, rockContext );

            Guid sourceGuid = Guid.Empty;
            if ( Guid.TryParse( GetAttributeValue( "Source" ), out sourceGuid ) )
            {
                var source = CacheDefinedValue.Get( sourceGuid );
                if ( source != null )
                {
                    transaction.SourceTypeValueId = source.Id;
                }
            }

            var transactionEntity = this.GetTransactionEntity();

            foreach ( var account in SelectedAccounts.Where( a => a.Amount > 0 ) )
            {
                var transactionDetail = new FinancialTransactionDetail();
                transactionDetail.Amount = account.Amount;
                transactionDetail.AccountId = account.Id;
                if ( transactionEntity != null )
                {
                    transactionDetail.EntityTypeId = transactionEntity.TypeId;
                    transactionDetail.EntityId = transactionEntity.Id;
                }

                transaction.TransactionDetails.Add( transactionDetail );
            }

            var batchService = new FinancialBatchService( rockContext );

            // Get the batch
            var batch = batchService.Get(
                GetAttributeValue( "BatchNamePrefix" ),
                paymentInfo.CurrencyTypeValue,
                paymentInfo.CreditCardTypeValue,
                transaction.TransactionDateTime.Value,
                financialGateway.GetBatchTimeOffset() );

            var batchChanges = new History.HistoryChangeList();

            if ( batch.Id == 0 )
            {
                batchChanges.AddChange( History.HistoryVerb.Add, History.HistoryChangeType.Record, "Batch" );
                History.EvaluateChange( batchChanges, "Batch Name", string.Empty, batch.Name );
                History.EvaluateChange( batchChanges, "Status", null, batch.Status );
                History.EvaluateChange( batchChanges, "Start Date/Time", null, batch.BatchStartDateTime );
                History.EvaluateChange( batchChanges, "End Date/Time", null, batch.BatchEndDateTime );
            }

            decimal newControlAmount = batch.ControlAmount + transaction.TotalAmount;
            History.EvaluateChange( batchChanges, "Control Amount", batch.ControlAmount.FormatAsCurrency(), newControlAmount.FormatAsCurrency() );
            batch.ControlAmount = newControlAmount;

            transaction.BatchId = batch.Id;
            transaction.LoadAttributes( rockContext );

            var allowedTransactionAttributes = GetAttributeValue( "AllowedTransactionAttributesFromURL" ).Split( ',' ).AsGuidList().Select( x => CacheAttribute.Get( x ).Key );

            foreach ( KeyValuePair<string, CacheAttributeValue> attr in transaction.AttributeValues )
            {
                if ( PageParameters().ContainsKey( "Attribute_" + attr.Key ) && allowedTransactionAttributes.Contains( attr.Key ) )
                {
                    attr.Value.Value = Server.UrlDecode( PageParameter( "Attribute_" + attr.Key ) );
                }
            }

            batch.Transactions.Add( transaction );

            rockContext.SaveChanges();
            transaction.SaveAttributeValues();

            HistoryService.SaveChanges(
                rockContext,
                typeof( FinancialBatch ),
                Rock.SystemGuid.Category.HISTORY_FINANCIAL_BATCH.AsGuid(),
                batch.Id,
                batchChanges
            );

            SendReceipt( transaction.Id );

            TransactionCode = transaction.TransactionCode;
        }

        private void ShowSuccess( GatewayComponent gatewayComponent, Person person, PaymentInfo paymentInfo, PaymentSchedule schedule, FinancialPaymentDetail paymentDetail, RockContext rockContext )
        {
            tdTransactionCodeReceipt.Description = TransactionCode;
            tdTransactionCodeReceipt.Visible = !string.IsNullOrWhiteSpace( TransactionCode );

            if ( ScheduleId.HasValue )
            {
                var scheduledTxn = new FinancialScheduledTransactionService( rockContext ).Get( ScheduleId.Value );
                if ( scheduledTxn != null && !string.IsNullOrWhiteSpace( scheduledTxn.GatewayScheduleId ) )
                {
                    tdScheduleId.Description = scheduledTxn.GatewayScheduleId;
                    tdScheduleId.Visible = true;
                }
                else
                {
                    tdScheduleId.Visible = false;
                }
            }
            else
            {
                tdScheduleId.Visible = false;
            }

            tdNameReceipt.Description = paymentInfo.FullName;
            tdPhoneReceipt.Description = paymentInfo.Phone;
            tdEmailReceipt.Description = paymentInfo.Email;
            tdAddressReceipt.Description = string.Format( "{0} {1}, {2} {3}", paymentInfo.Street1, paymentInfo.City, paymentInfo.State, paymentInfo.PostalCode );

            rptAccountListReceipt.DataSource = SelectedAccounts.Where( a => a.Amount != 0 );
            rptAccountListReceipt.DataBind();

            tdTotalReceipt.Description = paymentInfo.Amount.ToString( "C" );

            tdPaymentMethodReceipt.Description = paymentInfo.CurrencyTypeValue.Description;

            string acctNumber = paymentInfo.MaskedNumber;
            if ( string.IsNullOrWhiteSpace( acctNumber ) && paymentDetail != null && !string.IsNullOrWhiteSpace( paymentDetail.AccountNumberMasked ) )
            {
                acctNumber = paymentDetail.AccountNumberMasked;
            }
            tdAccountNumberReceipt.Description = acctNumber;
            tdAccountNumberReceipt.Visible = !string.IsNullOrWhiteSpace( acctNumber );

            tdWhenReceipt.Description = schedule != null ? schedule.ToString() : "Today";

            // If there was a transaction code returned and this was not already created from a previous saved account,
            // show the option to save the account.
            if ( !( paymentInfo is ReferencePaymentInfo ) && gatewayComponent.SupportsSavedAccount( paymentInfo.CurrencyTypeValue ) && ( TransactionCode.IsNotNullOrWhitespace() || ScheduleId.HasValue ) )
            {
                cbSaveAccount.Visible = true;
                pnlSaveAccount.Visible = true;
                txtSaveAccount.Visible = true;

                // If current person does not have a login, have them create a username and password
                phCreateLogin.Visible = !new UserLoginService( rockContext ).GetByPersonId( person.Id ).Any();
            }
            else
            {
                pnlSaveAccount.Visible = false;
            }

            // the merge fields for the header/footer includes the financialTransaction, so update them now that we have saved the transaction to the database
            ResolveHeaderFooterTemplates();
        }

        private void SendReceipt( int transactionId )
        {
            Guid? receiptEmail = GetAttributeValue( "ReceiptEmail" ).AsGuidOrNull();
            if ( receiptEmail.HasValue )
            {
                // Queue a transaction to send receipts
                var newTransactionIds = new List<int> { transactionId };
                var sendPaymentReceiptsTxn = new Rock.Transactions.SendPaymentReceipts( receiptEmail.Value, newTransactionIds );
                Rock.Transactions.RockQueue.TransactionQueue.Enqueue( sendPaymentReceiptsTxn );
            }
        }

        #endregion

        #region Methods used globally

        /// <summary>
        /// Sets the page.
        /// </summary>
        /// <param name="page">The page.</param>
        private void SetPage( int page )
        {
            // Page 0 = Only message box is displayed
            // Page 1 = Selection
            // Page 2 = Step 2 (of three-step charge)
            // Page 3 = Confirmation
            // Page 4 = Success

            pnlSelection.Visible = page == 1 || page == 2;
            pnlContributionInfo.Visible = page == 1;

            pnlPayment.Visible = true;
            rblSavedAccount.Visible = page == 1 && rblSavedAccount.Items.Count > 0;
            bool usingSavedAccount = rblSavedAccount.Items.Count > 0 && ( rblSavedAccount.SelectedValueAsId() ?? 0 ) > 0;
            divNewPayment.Visible = ( page == 1 && !_using3StepGateway ) || ( page == 2 && !usingSavedAccount );
            pnlPayment.Visible = rblSavedAccount.Visible || divNewPayment.Visible;

            // only show the History back button if the previous URL was able to be determined and they have the EnableInitialBackbutton enabled;
            lHistoryBackButton.Visible = GetAttributeValue( "EnableInitialBackbutton" ).AsBoolean() && lHistoryBackButton.HRef != "#" && page == 1;
            btnPaymentInfoNext.Visible = page == 1;
            btnStep2PaymentPrev.Visible = page == 2 && !usingSavedAccount;
            aStep2Submit.Visible = page == 2 && !usingSavedAccount;

            pnlConfirmation.Visible = page == 3;
            pnlSuccess.Visible = page == 4;

            hfCurrentPage.Value = page.ToString();
        }

        /// <summary>
        /// Shows the message.
        /// </summary>
        /// <param name="type">The type.</param>
        /// <param name="title">The title.</param>
        /// <param name="text">The text.</param>
        private void ShowMessage( NotificationBoxType type, string title, string text )
        {
            if ( !string.IsNullOrWhiteSpace( text ) )
            {
                NotificationBox nb = nbMessage;
                switch ( hfCurrentPage.Value.AsInteger() )
                {
                    case 1: nb = nbSelectionMessage; break;
                    case 2: nb = nbSelectionMessage; break;
                    case 3: nb = nbConfirmationMessage; break;
                    case 4: nb = nbSuccessMessage; break;
                }

                nb.Text = text;
                nb.Title = string.IsNullOrWhiteSpace( title ) ? "" : string.Format( "<p>{0}</p>", title );
                nb.NotificationBoxType = type;
                nb.Visible = true;
            }
        }

        /// <summary>
        /// Registers the startup script.
        /// </summary>
        private void RegisterScript()
        {
            RockPage.AddScriptLink( ResolveUrl( "~/Scripts/jquery.creditCardTypeDetector.js" ) );

            int oneTimeFrequencyId = CacheDefinedValue.Get( Rock.SystemGuid.DefinedValue.TRANSACTION_FREQUENCY_ONE_TIME ).Id;

            string scriptFormat = @"
    Sys.Application.add_load(function () {{
        // As amounts are entered, validate that they are numeric and recalc total
        $('.account-amount').on('change', function() {{
            var totalAmt = Number(0);

            $('.account-amount .form-control').each(function (index) {{
                var itemValue = $(this).val();
                if (itemValue != null && itemValue != '') {{
                    if (isNaN(itemValue)) {{
                        $(this).parents('div.input-group').addClass('has-error');
                    }}
                    else {{
                        $(this).parents('div.input-group').removeClass('has-error');
                        var num = Number(itemValue);
                        $(this).val(num.toFixed(2));
                        totalAmt = totalAmt + num;
                    }}
                }}
                else {{
                    $(this).parents('div.input-group').removeClass('has-error');
                }}
            }});
            $('.total-amount').html('{3}' + totalAmt.toFixed(2));
            return false;
        }});

        // Save the state of the selected payment type pill to a hidden field so that state can
        // be preserved through postback
        $('a[data-toggle=""pill""]').on('shown.bs.tab', function (e) {{
            var tabHref = $(e.target).attr(""href"");
            if (tabHref == '#{0}') {{
                $('#{1}').val('CreditCard');
            }} else {{
                $('#{1}').val('ACH');
            }}
        }});

        // Detect credit card type
        $('.credit-card').creditCardTypeDetector({{ 'credit_card_logos': '.card-logos' }});

        if ( typeof {21} != 'undefined' ) {{
            //// Toggle credit card display if saved card option is available
            $({21}).unbind('click').on('click', function () {{

                var radioDisplay = $({22}).css('display');
                var selectedVal = $({21}).val();

                if ( selectedVal == 0 && radioDisplay == 'none') {{
                    $({22}).slideToggle();
                }}
                else if (selectedVal != 0 && radioDisplay != 'none') {{
                    $({22}).slideToggle();
                }}
            }});
        }}

        // Hide or show a div based on selection of checkbox
        $('input:checkbox.toggle-input').unbind('click').on('click', function () {{
            $(this).parents('.checkbox').next('.toggle-content').slideToggle();
        }});

        // Disable the submit button as soon as it's clicked to prevent double-clicking
        $('a[id$=""btnNext""]').click(function() {{
            $(this).unbind('click');
            if (typeof (Page_ClientValidate) == 'function') {{
                if (Page_IsValid) {{
                    Page_ClientValidate();
                }}
            }}
            if (Page_IsValid) {{
			    $(this).addClass('disabled');
			    $(this).click(function () {{
				    return false;
			    }});
            }}
        }});
    }});

    // Scroll position. The script on the ascx page will try to keep the window scroll position after a postback.
    // If that script is removed the page will jump to the bottom, that's good unless there is a lot of content in
    // the footer. Delete the scrollTo function and uncomment the line below to force the scroll position to the top of the page.
    //setTimeout('window.scrollTo(0,0)',0);

    // Posts the iframe (step 2)
    $('#aStep2Submit').on('click', function(e) {{
        e.preventDefault();
        if (typeof (Page_ClientValidate) == 'function') {{
            if (Page_IsValid && Page_ClientValidate('{7}') ) {{
                $(this).prop('disabled', true);
                $('#updateProgress').show();
                var src = $('#{4}').val();
                var $form = $('#iframeStep2').contents().find('#Step2Form');

                if ( $('#{16}').is(':visible') && $('#{16}').prop('checked') ) {{
                    $form.find('.js-billing-address1').val( $('#{17}_tbStreet1').val() );
                    $form.find('.js-billing-city').val( $('#{17}_tbCity').val() );
                    if ( $('#{17}_ddlState').length ) {{
                        $form.find('.js-billing-state').val( $('#{17}_ddlState').val() );
                    }} else {{
                        $form.find('.js-billing-state').val( $('#{17}_tbState').val() );
                    }}
                    $form.find('.js-billing-postal').val( $('#{17}_tbPostalCode').val() );
                    $form.find('.js-billing-country').val( $('#{17}_ddlCountry').val() );
                }}

                if ( $('#{1}').val() == 'CreditCard' ) {{
                    $form.find('.js-cc-first-name').val( $('#{18}').val() );
                    $form.find('.js-cc-last-name').val( $('#{19}').val() );
                    $form.find('.js-cc-full-name').val( $('#{20}').val() );
                    $form.find('.js-cc-number').val( $('#{8}').val() );
                    var mm = $('#{9}_monthDropDownList').val();
                    var yy = $('#{9}_yearDropDownList_').val();
                    mm = mm.length == 1 ? '0' + mm : mm;
                    yy = yy.length == 4 ? yy.substring(2,4) : yy;
                    $form.find('.js-cc-expiration').val( mm + yy );
                    $form.find('.js-cc-cvv').val( $('#{10}').val() );
                }} else {{
                    $form.find('.js-account-name').val( $('#{11}').val() );
                    $form.find('.js-account-number').val( $('#{12}').val() );
                    $form.find('.js-routing-number').val( $('#{13}').val() );
                    $form.find('.js-account-type').val( $('#{14}').find('input:checked').val() );
                    $form.find('.js-entity-type').val( 'personal' );
                }}

                $form.attr('action', src );
                $form.submit();
            }}
        }}
    }});

    // Evaluates the current url whenever the iframe is loaded and if it includes a qrystring parameter
    // The qry parameter value is saved to a hidden field and a post back is performed
    $('#iframeStep2').on('load', function(e) {{
        var location = this.contentWindow.location;
        var qryString = this.contentWindow.location.search;
        if ( qryString && qryString != '' && qryString.startsWith('?token-id') ) {{
            $('#{5}').val(qryString);
            window.location = ""javascript:{6}"";
        }} else {{
            if ( $('#{15}').val() == 'true' ) {{
                $('#updateProgress').show();
                var src = $('#{4}').val();
                var $form = $('#iframeStep2').contents().find('#Step2Form');
                $form.attr('action', src );
                $form.submit();
                $('#updateProgress').hide();
            }}
        }}
    }});

";
            string script = string.Format(
                scriptFormat,
                divCCPaymentInfo.ClientID,      // {0}
                hfPaymentTab.ClientID,          // {1}
                oneTimeFrequencyId,             // {2}
                CacheGlobalAttributes.Value( "CurrencySymbol" ), // {3)
                hfStep2Url.ClientID,            // {4}
                hfStep2ReturnQueryString.ClientID,   // {5}
                this.Page.ClientScript.GetPostBackEventReference( lbStep2Return, "" ), // {6}
                this.BlockValidationGroup,      // {7}
                txtCreditCard.ClientID,         // {8}
                mypExpiration.ClientID,         // {9}
                txtCVV.ClientID,                // {10}
                txtAccountName.ClientID,        // {11}
                txtAccountNumber.ClientID,      // {12}
                txtRoutingNumber.ClientID,      // {13}
                rblAccountType.ClientID,        // {14}
                hfStep2AutoSubmit.ClientID,     // {15}
                cbBillingAddress.ClientID,      // {16}
                acBillingAddress.ClientID,      // {17}
                txtCardFirstName.ClientID,      // {18}
                txtCardLastName.ClientID,       // {19}
                txtCardName.ClientID,           // {20}
                rblSavedAccount.ClientID,       // {21}
                divNewPayment.ClientID         // {22}
            );

            ScriptManager.RegisterStartupScript( upPayment, this.GetType(), "giving-profile", script, true );

            if ( _using3StepGateway )
            {
                string submitScript = string.Format( @"
    $('#{0}').val('');
    $('#{1}_monthDropDownList').val('');
    $('#{1}_yearDropDownList_').val('');
    $('#{2}').val('');
",
                txtCreditCard.ClientID,  // {0}
                mypExpiration.ClientID,  // {1}
                txtCVV.ClientID          // {2}
                );

                ScriptManager.RegisterOnSubmitStatement( Page, Page.GetType(), "clearCCFields", submitScript );
            }
        }

        /// <summary>
        /// Handles the ItemDataBound event of the rptAccountList control.
        /// </summary>
        /// <param name="sender">The source of the event.</param>
        /// <param name="e">The <see cref="RepeaterItemEventArgs"/> instance containing the event data.</param>
        protected void rptAccountList_ItemDataBound( object sender, RepeaterItemEventArgs e )
        {
            var accountItem = e.Item.DataItem as AccountItem;
            CurrencyBox txtAccountAmount = e.Item.FindControl( "txtAccountAmount" ) as CurrencyBox;
            RockLiteral txtAccountAmountLiteral = e.Item.FindControl( "txtAccountAmountLiteral" ) as RockLiteral;

            if ( accountItem != null && txtAccountAmount != null )
            {
                string accountHeaderTemplate = this.GetAttributeValue( "AccountHeaderTemplate" );
                var mergeFields = LavaHelper.GetCommonMergeFields( this.RockPage, this.CurrentPerson, new CommonMergeFieldsOptions { GetLegacyGlobalMergeFields = false } );
                var account = new FinancialAccountService( new RockContext() ).Get( accountItem.Id );
                mergeFields.Add( "Account", account );
                txtAccountAmount.Label = accountHeaderTemplate.ResolveMergeFields( mergeFields );

                if ( accountItem.Amount != 0 )
                {
                    txtAccountAmount.Text = accountItem.Amount.ToString( "N2" );
                }

                if ( !accountItem.Enabled )
                {
                    txtAccountAmountLiteral.Visible = true;
                    txtAccountAmountLiteral.Label = txtAccountAmount.Label;
                    txtAccountAmountLiteral.Text = string.Format( "${0}", txtAccountAmount.Text );

                    // Javascript  needs the textbox, so disable it and hide it with CSS.
                    txtAccountAmount.Label = string.Empty;
                    txtAccountAmount.Enabled = false;
                    txtAccountAmount.AddCssClass( "hidden" );
                }
            }
        }

        #endregion

        #region Helper Classes

        /// <summary>
        /// Lightweight object for each contribution item
        /// </summary>
        [Serializable]
        [DotLiquid.LiquidType( "Id", "Order", "Name", "CampusId", "Amount", "PublicName", "AmountFormatted" )]
        protected class AccountItem
        {
            public int Id { get; set; }

            public int Order { get; set; }

            public string Name { get; set; }

            public int? CampusId { get; set; }

            public decimal Amount { get; set; }

            public bool Enabled { get; set; }

            public string PublicName { get; set; }

            public string AmountFormatted
            {
                get
                {
                    return Amount > 0 ? Amount.FormatAsCurrency() : string.Empty;
                }
            }

            public AccountItem( int id, int order, string name, int? campusId, string publicName )
            {
                Id = id;
                Order = order;
                Name = name;
                CampusId = campusId;
                PublicName = publicName;
                Enabled = true;
            }

            public AccountItem( int id, int order, string name, int? campusId, string publicName, decimal amount, bool enabled )
                : this( id, order, name, campusId, publicName )
            {
                Amount = amount;
                Enabled = enabled;
            }
        }

        /// <summary>
        /// Helper object for data passed via the request string.
        /// </summary>
        protected class ParameterAccount
        {
            public FinancialAccount Account { get; set; }

            public decimal Amount { get; set; }

            public bool Enabled { get; set; }
        }

        #endregion
    }
}<|MERGE_RESOLUTION|>--- conflicted
+++ resolved
@@ -532,11 +532,7 @@
             }
 
             // Update the total amount
-<<<<<<< HEAD
-            lblTotalAmount.Text = GlobalAttributesCache.Value( "CurrencySymbol" ) + SelectedAccounts.Sum( f => f.Amount ).ToString( "F2" );
-=======
             lblTotalAmount.Text = CacheGlobalAttributes.Value("CurrencySymbol") + SelectedAccounts.Sum( f => f.Amount ).ToString( "F2" );
->>>>>>> ca32ad1e
 
             // Set the frequency date label based on if 'One Time' is selected or not
             if ( btnFrequency.Items.Count > 0 )
@@ -1271,14 +1267,10 @@
                         .Where( a => a.TransactionDetails.Any( d => d.EntityTypeId.HasValue && d.EntityTypeId == transactionEntityTypeId && d.EntityId == transactionEntity.Id ) )
                         .ToList();
 
-<<<<<<< HEAD
-                    var transactionEntityTransactionsTotal = transactionEntityTransactions.SelectMany( d => d.TransactionDetails ).Sum( d => (decimal?)d.Amount );
-=======
                     var transactionEntityTransactionsTotal = transactionEntityTransactions.SelectMany( d => d.TransactionDetails )
                         .Where( d => d.EntityTypeId.HasValue && d.EntityTypeId == transactionEntityTypeId && d.EntityId == transactionEntity.Id )
                         .Sum( d => ( decimal? ) d.Amount );
 
->>>>>>> ca32ad1e
                     mergeFields.Add( "TransactionEntityTransactions", transactionEntityTransactions );
                     mergeFields.Add( "TransactionEntityTransactionsTotal", transactionEntityTransactionsTotal );
                 }
