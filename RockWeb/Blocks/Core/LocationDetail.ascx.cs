--- conflicted
+++ resolved
@@ -670,12 +670,7 @@
                 CampusCache.Flush( campus.Id );
             }
         }
-<<<<<<< HEAD
-            #endregion
-        }
-=======
             
         #endregion
     }
->>>>>>> 933e3227
 }