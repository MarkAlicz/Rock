﻿(function ($) {
    'use strict';
    window.Rock = window.Rock || {};
    Rock.controls = Rock.controls || {};

    Rock.controls.itemPicker = (function () {
        var ItemPicker = function (options) {
            this.options = options;

            // set a flag so that the picker only auto-scrolls to a selected item once. This prevents it from scrolling at unwanted times
            this.alreadyScrolledToSelected = false;
            this.iScroll = null;
        },
            exports;

        ItemPicker.prototype = {
            constructor: ItemPicker,
            initialize: function () {
                var $control = $('#' + this.options.controlId),
                    $tree = $control.find('.treeview'),
                    treeOptions = {
                        multiselect: this.options.allowMultiSelect,
                        restUrl: this.options.restUrl,
                        restParams: this.options.restParams,
                        expandedIds: this.options.expandedIds,
                        showSelectChildren: this.options.showSelectChildren,
                        id: this.options.startingId
                    },
                    $hfItemIds = $control.find('.js-item-id-value'),
                    $hfExpandedIds = $control.find('.js-initial-item-parent-ids-value');

                if (typeof this.options.mapItems === 'function') {
                    treeOptions.mapping = {
                        mapData: this.options.mapItems
                    };
                }

                // clean up the tree (in case it was initialized already, but we are rebuilding it)
                var rockTree = $tree.data('rockTree');
                if (rockTree) {
                    rockTree.nodes = [];
                }
                $tree.empty();

                var $scrollContainer = $control.find('.scroll-container .viewport');
                var $scrollIndicator = $control.find('.track');
                this.iScroll = new IScroll($scrollContainer[0], {
                    mouseWheel: true,
                    indicators: {
                        el: $scrollIndicator[0],
                        interactive: true,
                        resize: false,
                        listenY: true,
                        listenX: false,
                    },
                    click: false,
                    preventDefaultException: { tagName: /.*/ }
                });

<<<<<<< HEAD
                // Since some hanslers are "live" events, they need to be bound before tree is initialized
=======
                // Since some handlers are "live" events, they need to be bound before tree is initialized
>>>>>>> 1c4bcb39
                this.initializeEventHandlers();

                if ($hfItemIds.val() && $hfItemIds !== '0') {
                    treeOptions.selectedIds = $hfItemIds.val().split(',');
                }

                if ($hfExpandedIds.val()) {
                    treeOptions.expandedIds = $hfExpandedIds.val().split(',');
                }

                $tree.rockTree(treeOptions);
                this.updateScrollbar();
            },
            initializeEventHandlers: function () {
                var self = this,
                    $control = $('#' + this.options.controlId),
                    $spanNames = $control.find('.selected-names'),
                    $hfItemIds = $control.find('.js-item-id-value'),
                    $hfItemNames = $control.find('.js-item-name-value');

                // Bind tree events
                $control.find('.treeview')
                    .on('rockTree:selected', function () {
                        // intentionally blank
                    })
                    .on('rockTree:itemClicked', function (e) {
                        // make sure it doesn't autoscroll after something has been manually clicked
                        self.alreadyScrolledToSelected = true;
                        if (!self.options.allowMultiSelect) {
                            $control.find('.picker-btn').trigger('click');
                        }
                    })
                    .on('rockTree:expand rockTree:collapse rockTree:dataBound', function (evt) {
                        self.updateScrollbar();
                    })
                    .on('rockTree:rendered', function (evt) {
                        self.scrollToSelectedItem();
                    });

                $control.find('a.picker-label').click(function (e) {
                    e.preventDefault();
                    $(this).toggleClass("active");
                    $control.find('.picker-menu').first().toggle(0, function () {
                        self.scrollToSelectedItem();
                    });
                });

                $control.find('.picker-cancel').click(function () {
                    $(this).toggleClass("active");
                    $(this).closest('.picker-menu').toggle(0, function () {
                        self.updateScrollbar();
                    });
                    $(this).closest('a.picker-label').toggleClass("active");
                });

                // have the X appear on hover if something is selected
                if ($hfItemIds.val() && $hfItemIds.val() !== '0') {
                    $control.find('.picker-select-none').addClass('rollover-item');
                    $control.find('.picker-select-none').show();
                }

                $control.find('.picker-btn').click(function (el) {

                    var rockTree = $control.find('.treeview').data('rockTree'),
                            selectedNodes = rockTree.selectedNodes,
                            selectedIds = [],
                            selectedNames = [];

                    $.each(selectedNodes, function (index, node) {
                        selectedIds.push(node.id);
                        selectedNames.push(node.name);
                    });

                    $hfItemIds.val(selectedIds.join(','));
                    $hfItemNames.val(selectedNames.join(','));

                    // have the X appear on hover. something is selected
                    $control.find('.picker-select-none').addClass('rollover-item');
                    $control.find('.picker-select-none').show();

                    $spanNames.text(selectedNames.join(', '));
                    $spanNames.attr('title', $spanNames.text());
                    
                    $(this).closest('a.picker-label').toggleClass("active");
                    $(this).closest('.picker-menu').toggle(0, function () {
                        self.updateScrollbar();
                    });
                    
                    if (!(el && el.originalEvent && el.originalEvent.srcElement == this)) {
                        // if this event was called by something other than the button itself, make sure the execute the href (which is probably javascript)
                        var jsPostback = $(this).attr('href');
                        if (jsPostback) {
                            window.location = jsPostback;
                        }
                    }
                });

                $control.find('.picker-select-none').click(function (e) {
                    e.stopImmediatePropagation();
                    var rockTree = $control.find('.treeview').data('rockTree');
                    rockTree.clear();
                    $hfItemIds.val('0');
                    $hfItemNames.val('');

                    // don't have the X appear on hover. nothing is selected
                    $control.find('.picker-select-none').removeClass('rollover-item');
                    $control.find('.picker-select-none').hide();

                    $control.siblings('.js-hide-on-select-none').hide();

                    $spanNames.text(self.options.defaultText);
                    $spanNames.attr('title', $spanNames.text());
                });

                // clicking on the 'select all' btn
                $control.on('click', '.js-select-all', function (e)
                {
                  var rockTree = $control.find('.treeview').data('rockTree');

                  e.preventDefault();
                  e.stopPropagation();

                  var $itemNameNodes = rockTree.$el.find('.rocktree-name');

                  var allItemNodesAlreadySelected = true;
                  $itemNameNodes.each(function (a)
                  {
                    if (!$(this).hasClass('selected')) {
                      allItemNodesAlreadySelected = false;
                    }
                  });

                  if (!allItemNodesAlreadySelected) {
                    // mark them all as unselected (just in case some are selected already), then click them to select them 
                    $itemNameNodes.removeClass('selected');
                    $itemNameNodes.click();
                  } else {
                    // if all were already selected, toggle them to unselected
                    rockTree.setSelected([]);
                    $itemNameNodes.removeClass('selected');
                  }
                });
            },
            updateScrollbar: function (sPosition) {
                var self = this;
                // first, update this control's scrollbar, then the modal's
                var $container = $('#' + this.options.controlId).find('.scroll-container');

                if ($container.is(':visible')) {
                    if (!sPosition) {
                        sPosition = 'relative'
                    }
                    if (self.iScroll) {
                        self.iScroll.refresh();
                    }
                }

                // update the outer modal  
                Rock.dialogs.updateModalScrollBar(this.options.controlId);
            },
            scrollToSelectedItem: function () {
                var $selectedItem = $('#' + this.options.controlId).find('.picker-menu').find('.selected').first()
                if ($selectedItem.length && (!this.alreadyScrolledToSelected)) {
                    var $scrollContainer = $selectedItem.closest('.scroll-container');
                    var itemTop = $selectedItem.offset().top
                    var itemBottom = $selectedItem.offset().top + $selectedItem.height();
                    var viewportTop = $scrollContainer.offset().top;
                    var viewportBottom = $scrollContainer.offset().top + $scrollContainer.height();

                    // scroll so the item is at top if it isn't already showing within the viewport
                    if (itemTop < viewportTop || itemBottom > viewportBottom) {
                        var treeview = $selectedItem.closest('.treeview');
                        var pPosition = $selectedItem.offset().top - treeview.offset().top;
                        // initialize/update the scrollbar and set to a specific position
                        this.updateScrollbar(pPosition);
                        this.alreadyScrolledToSelected = true;
                    }
                    else {
                        // initialize/update the scrollbar 
                        this.updateScrollbar();
                    }
                } else {
                    // initialize/update the scrollbar 
                    this.updateScrollbar();
                }
            }
        };

        exports = {
            defaults: {
                id: 0,
                controlId: null,
                restUrl: null,
                restParams: null,
                allowMultiSelect: false,
                defaultText: '',
                selectedIds: null,
                expandedIds: null,
                showSelectChildren: false
            },
            controls: {},
            initialize: function (options) {
                var settings,
                    itemPicker;

                if (!options.controlId) throw 'controlId must be set';
                if (!options.restUrl) throw 'restUrl must be set';

                settings = $.extend({}, exports.defaults, options);

                if (!settings.defaultText) {
                    settings.defaultText = exports.defaults.defaultText;
                }

                itemPicker = new ItemPicker(settings);
                exports.controls[settings.controlId] = itemPicker;
                itemPicker.initialize();
            }
        };

        return exports;
    }());
}(jQuery));<|MERGE_RESOLUTION|>--- conflicted
+++ resolved
@@ -57,11 +57,7 @@
                     preventDefaultException: { tagName: /.*/ }
                 });
 
-<<<<<<< HEAD
-                // Since some hanslers are "live" events, they need to be bound before tree is initialized
-=======
                 // Since some handlers are "live" events, they need to be bound before tree is initialized
->>>>>>> 1c4bcb39
                 this.initializeEventHandlers();
 
                 if ($hfItemIds.val() && $hfItemIds !== '0') {
