{%- comment -%}
##Important Notes when customizing##
any CSS Classes that are prefixed with 'js-' are hooks that are required for editing notes (see noteEditor.js and NoteContainer.cs)
{%- endcomment -%}
{%- assign viewableChildNotesCount = note.ViewableDescendentsCount -%}
{%- if note.IsAlert -%}
    {%- assign wrapperClass = 'is-alert' -%}
{%- elsif note.IsPrivateNote -%}
    {%- assign wrapperClass = 'is-personal' -%}
{%- else -%}
    {%- assign wrapperClass = '' -%}
{%- endif -%}
{%- assign noteTypeName = note.NoteType.Name | ToCssClass | Prepend:' note-type-' -%}
{%- assign wrapperClass =  wrapperClass | Append:noteTypeName -%}
{%- assign wrapperStyle = '' -%}
{%- if noteReplyDepth == '0' -%}
{%- capture fontStyle -%}{%- if note.NoteType.FontColor and note.NoteType.FontColor != '' -%}color: {{ note.NoteType.FontColor }};{%- endif -%}{%- endcapture -%}
{%- capture borderStyle -%}{%- if note.NoteType.BorderColor and note.NoteType.BorderColor != '' -%}box-shadow: inset 5px 0 0 0 {{ note.NoteType.BorderColor }};{%- endif -%}{%- endcapture -%}
{%- capture backgroundStyle -%}{%- if note.NoteType.BackgroundColor and note.NoteType.BackgroundColor != '' -%}background-color: {{ note.NoteType.BackgroundColor }};{%- endif -%}{%- endcapture -%}
{%- capture wrapperStyle -%}{{ borderStyle }}{{ fontStyle }}{{ backgroundStyle }}{%- endcapture -%}
{%- if wrapperStyle != '' -%}{%- capture wrapperStyle -%}style="{{ wrapperStyle }}"{%- endcapture -%}{%- endif -%}
{%- endif -%}

{%- assign noteDateTime = note.CreatedDateTime -%}
{%- assign noteDateTimeText = note.CreatedDateTime | HumanizeDateTime -%}
{%- if note.EditedDateTime > note.CreatedDateTime -%}
    {%- assign noteDateTime = note.EditedDateTime -%}
    {%- capture editedLabel -%}edited {{ note.EditedDateTime | HumanizeDateTime }}{%- endcapture -%}
    {%- if note.EditedByPersonName != note.CreatedByPersonName -%}
        {%- assign editedLabel = editedLabel | Append:' by ' | Append:note.EditedByPersonName -%}
    {%- endif -%}
    {%- assign noteDateTimeText =  noteDateTimeText | Append:' (' | Append:editedLabel | Append:')'%}
{%- endif -%}

{%- assign allowsWatching = note.NoteType.AllowsWatching -%}

{%- assign canReply = note.NoteType.AllowsReplies -%}
{%- if canReply and note.NoteType.MaxReplyDepth -%}
  {%- if noteReplyDepth >= note.NoteType.MaxReplyDepth -%}
    {%- assign canReply = false -%}
  {%- endif -%}
{%- endif -%}

{%- assign noteText = note.Text | Escape | Linkify | FromMarkdown | NewlineToBr -%}
{%- comment -%}If this note requires approval and is not yet approved, we might see it if the current person created the note or is an approver, so render its approval status and approval actions{%- endcomment -%}
{%- assign approvalStatusHtml = '' -%}
{%- assign approvalActionsHtml = '' -%}
{%- if note.NoteType.RequiresApprovals and.ApprovalStatus != 'Approved' -%}
    {%- assign canApprove = note | HasRightsTo:'Approve' -%}

    {%- capture approvalStatusHtml -%}
        {%- if note.ApprovalStatus == 'Denied' -%}
            {%- assign approver = note.ApprovedByPersonAliasId | PersonByAliasId -%}
            Approval denied By <a href="/person/{{ approver.Id }}">{{ approver.FullName }}</a> on {{ note.ApprovedDateTime }}
        {%- elsif note.ApprovalStatus == 'PendingApproval' -%}
            Pending Approval
        {%- endif -%}
    {%- endcapture -%}

    {%- capture approvalActionsHtml -%}
        {%- if canApprove -%}
        <div class="pull-right">
            <a class="approve-note btn btn-xs btn-success" href="#" style="{{ fontStyle }}" onclick="{{ note.Id | Postback:'ApproveNote' }}">
                Approve
            </a>
            <a class="approve-note btn btn-xs btn-danger" href="#" style="{{ fontStyle }}" onclick="{{ note.Id | Postback:'DenyApproveNote' }}">
                Deny
            </a>
        </div>
        {%- endif -%}
    {%- endcapture -%}
{%- endif -%}

{%- if noteReplyDepth == 0 -%}
     {%- assign avatarSize = "lg" -%}
    {%- assign noteClass = "" -%}
{%- else -%}
    {%- assign avatarSize = "md" -%}
    {%- assign noteClass = "note-nested" -%}
{%- endif -%}

<li class="note js-note {{ noteClass }}">
    <article class="note-view-item js-noteviewitem {{ wrapperClass }}" {{ wrapperStyle }} data-note-id="{{ note.Id }}" data-notetype-id="{{ note.NoteTypeId }}" id="{{ note.NoteAnchorId }}">
        {% if note.IsAlert %}
        <hgroup class="flag">
            Alert: {{ note.NoteType.Name }}
        </hgroup>
        {% endif %}
        {%- if approvalStatusHtml != '' -%}
            <hgroup class="flag clearfix {% if note.ApprovalStatus == 'PendingApproval' %}warning{% endif %}{{- -}}">
                {{ approvalStatusHtml }}
                {{ approvalActionsHtml }}
            </hgroup>
        {%- endif -%}

        <header class="meta">
            <div class="meta-figure">
                {%- if NoteOptions.DisplayType == "Light" or NoteOptions.UsePersonIcon and note.CreatedByPersonId -%}
                    <a href="/person/{{ note.CreatedByPersonId }}" class="avatar avatar-{{ avatarSize }}"><img src="{{ note.CreatedByPersonPhotoUrl }}" alt="{{ note.CreatedByPersonName }}"></a>
                {%- else -%}
                    <div class="icon icon-{{ avatarSize }}" {%- if note.IsAlert or note.NoteType.FontColor != '' -%}style="{%- if note.IsAlert -%}color: var(--state-danger-text,#fcf2f1);{% else %}{{ fontStyle }}{% endif %}"{% endif %}><i class="{{ note.NoteType.IconCssClass | Default:'fa fa-comment' }}"></i></div>
                {%- endif -%}
            </div>
            <div class="meta-body">
                <div class="flex">
                    <p>
                        {%- if NoteOptions.DisplayNoteTypeHeading -%}
                        {{ note.NoteType.Name }}
                        {%- endif -%}
                        {%- comment -%}Private notes always have a caption, so go by the person instead.{%- endcomment -%}
                        {%- if note.Caption == '' or note.IsPrivateNote -%}
                            {%- if note.CreatedByPersonId -%}
                                <a href="/person/{{ note.CreatedByPersonId }}">{{ note.CreatedByPersonName }}</a>
                            {%- else -%}
                                {{ note.NoteType.Name }}
                            {%- endif -%}
                        {% else %}
                        {{ note.Caption }}
                        {%- endif -%}
                    </p>

                    {%- assign canEdit = note | HasRightsTo:'Edit' -%}
                    {%- if canEdit or canReply or allowsWatching -%}
                    <div class="dropdown">
                        <button id="{{ note.Id }}-options" class="btn btn-link btn-overflow" type="button" data-toggle="dropdown" aria-haspopup="true" aria-expanded="false"><i class="fas fa-ellipsis-h"></i></button>
                        <ul class="dropdown-menu" id="{{ note.Id }}-optionsmenu" aria-labelledby="{{ note.Id }}-options">
                            {%- if canReply and note.ApprovalStatus != "Denied" -%}
                                <li><button type="button" class="dropdown-item btn-link js-replynote">Reply</button></li>
                            {%- endif -%}
                            {%- if canEdit -%}
                            <li><button type="button" class="dropdown-item btn-link js-editnote">Edit</button></li>
                            {% endif %}
                            {%- if allowsWatching and note.ApprovalStatus != "Denied" -%}
                                <li>
                                    {%- if note.IsCurrentPersonWatching -%}
                                    <a class="button unwatch-note" href="#" onclick="{{ note.Id | Postback:'UnwatchNote' }}">Unwatch</a>
                                    {%- else -%}
                                    <a class="button watch-note" href="#" onclick="{{ note.Id | Postback:'WatchNote' }}">Watch</a>
                                    {%- endif -%}
                                </li>
                            {%- endif -%}
                            {%- if canEdit -%}
                            <li><a class="dropdown-item-danger remove-note js-removenote" href='#'>Delete</a></li>
                            {%- endif -%}
                        </ul>
                    </div>
                    {%- endif -%}
                </div>

                <div class="note-details">
                {%- if note.NoteType.RequiresApprovals and note.ApprovalStatus == 'Approved' -%}
                    {%- assign approver = note.ApprovedByPersonAliasId | PersonByAliasId -%}
                <a href="#{{ note.NoteAnchorId }}" class="timestamp"{% if note.ApprovedByPersonAliasId %} data-toggle="tooltip" data-placement="top" title="Approved By {{ approver.FullName }} on {{ note.ApprovedDateTime }}"{% endif %}>
                    <time datetime="{{ note.EditedDateTime | Date:'yyyy-MM-ddTHH:mm:sszzz' }}" title="{{ note.EditedDateTime | Date:'MMMM d, yyyy, h:mm tt' }}">{{ noteDateTimeText }}</time>
                </a>
                {%- else -%}
<<<<<<< HEAD
                    <a href="#{{ note.NoteAnchorId }}" class="timestamp" data-toggle="tooltip" title="{{ noteDateTime | Date:'MMMM d, yyyy - h:mm tt' }}">
                        <relative-time datetime="{{ noteDateTime | Date:'yyyy-MM-ddTHH:mm:sszzz' }}">{{ noteDateTimeText }}</relative-time>
=======
                    <a href="#{{ note.NoteAnchorId }}" class="timestamp">
                        <time datetime="{{ noteDateTime | Date:'yyyy-MM-ddTHH:mm:sszzz' }}" title="{{ noteDateTime | Date:'MMMM d, yyyy - h:mm tt' }}">{{ noteDateTimeText }}</time>
>>>>>>> 490e9245
                    </a>
                {%- endif -%}

                {%- unless NoteOptions.DisplayType == 'Light' -%}
                    {%- if note.NoteType.Name != 'Personal Note' and note.NoteType.Name != 'Prayer Comment' -%}<span class="tag-flair">{%- if note.NoteType.BorderColor != '' -%}<span class="tag-color" style="background-color:{{ note.NoteType.BorderColor }}"></span>{%- endif -%}<span class="tag-label">{{ note.NoteType.Name }}</span></span>{%- endif -%}
                {%- endunless -%}
                </div>
            </div>

        </header>
        <div class="note-content">
            {{ noteText }}
        </div>
        <footer class="note-footer">
            {% comment %} <ul class="note-footer-actions-list list-horizontal">

            </ul> {% endcomment %}
            <ul class="note-footer-meta-list list-horizontal">
                {%- if viewableChildNotesCount > 0 -%}
                    <li><button type="button" class="btn btn-link js-expandreply">{{ 'Reply' | ToQuantity:viewableChildNotesCount }}</button></li>
                {%- endif -%}
            </ul>
        </footer>
    </article>

    {%- comment -%}
    Maintain the noteReplyDepth by incrementing here (for every note), and then decrementing after each child to indicate we are at the same level
    {%- endcomment -%}
    {%- assign noteReplyDepth = noteReplyDepth | Plus:1 -%}
    {%- assign childNotesStyle = '' -%}
    {%- if viewableChildNotesCount > 0 -%}
        {%- assign expandNote = ExpandedNoteIds | Contains:note.Id -%}
        {%- if noteReplyDepth == 1 -%}
            {%- unless NoteOptions.ExpandReplies or expandNote -%}
                {%- assign childNotesStyle = 'display: none;' -%}
            {%- endunless -%}
            {{- -}}<div class="note-comments">
        {%- endif -%}

        <ul class="list-unstyled note-list note-list-nested js-childnotes" style="{{ childNotesStyle }}">
        {%- for note in note.ViewableChildNotes -%}
            {%- include '~~/Assets/Lava/NoteViewItem.lava' -%}
            {%- assign noteReplyDepth = noteReplyDepth | Minus:1 -%}
        {%- endfor -%}
        </ul>
        {%- if noteReplyDepth == 1 -%}
            {{- -}}</div>
        {%- endif -%}
    {%- endif -%}
</li><|MERGE_RESOLUTION|>--- conflicted
+++ resolved
@@ -154,13 +154,8 @@
                     <time datetime="{{ note.EditedDateTime | Date:'yyyy-MM-ddTHH:mm:sszzz' }}" title="{{ note.EditedDateTime | Date:'MMMM d, yyyy, h:mm tt' }}">{{ noteDateTimeText }}</time>
                 </a>
                 {%- else -%}
-<<<<<<< HEAD
                     <a href="#{{ note.NoteAnchorId }}" class="timestamp" data-toggle="tooltip" title="{{ noteDateTime | Date:'MMMM d, yyyy - h:mm tt' }}">
-                        <relative-time datetime="{{ noteDateTime | Date:'yyyy-MM-ddTHH:mm:sszzz' }}">{{ noteDateTimeText }}</relative-time>
-=======
-                    <a href="#{{ note.NoteAnchorId }}" class="timestamp">
-                        <time datetime="{{ noteDateTime | Date:'yyyy-MM-ddTHH:mm:sszzz' }}" title="{{ noteDateTime | Date:'MMMM d, yyyy - h:mm tt' }}">{{ noteDateTimeText }}</time>
->>>>>>> 490e9245
+                        <time datetime="{{ noteDateTime | Date:'yyyy-MM-ddTHH:mm:sszzz' }}">{{ noteDateTimeText }}</time>
                     </a>
                 {%- endif -%}
 
