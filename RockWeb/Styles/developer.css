﻿/* 
    Please add developer CSS changes here.  These will be merged into the appropriate CSS file
    and optimized for our styling strategy.

    !!!!    PLEASE ADD YOUR INITIALS NEXT TO YOUR CHANGES SO I CAN GET CLARIFICATION IF NEEDED 
            ALSO PLEASE NOTE WHERE IT'S USED AND THE DATE IT WAS ADDED
    !!!!

    */



/* NA: Used to style a checkboxlist grouping -- based somewhat off the textarea of the rock-boot.less */
.checkboxlist-group {
    width: 196px;
    padding: 6px 11px 0px 11px;
    -webkit-border-radius: 4px;
    -moz-border-radius: 4px;
    border-radius: 4px;
    background-color: white;
    border: 1px solid #cccccc;
    -webkit-box-shadow: inset 0 1px 1px rgba(0, 0, 0, 0.075);
    -moz-box-shadow: inset 0 1px 1px rgba(0, 0, 0, 0.075);
    box-shadow: inset 0 1px 1px rgba(0, 0, 0, 0.075);
    -webkit-transition: border linear .2s, box-shadow linear .2s;
    -moz-transition: border linear .2s, box-shadow linear .2s;
    -o-transition: border linear .2s, box-shadow linear .2s;
    transition: border linear .2s, box-shadow linear .2s;
}

/* Ad Display */
.ad-content {
	padding: 10px;
	border-top: 1px solid #515151;
	border-bottom: 1px solid #515151;
}


/* DRT - Added to make asp.net panels look disabled when enabled is false */
div.aspNetDisabled {
    opacity: 0.5;
}





/* MP - Workflow Inactive Activity section */
.workflow-activity-inactive
{
}


/* DT - Try to fix smartsearch dropdown ui */
.smart-search .ui-autocomplete 
{
    position: absolute; 
    left: 0px; 
    top: 4px; 
    width: 250px;
    z-index: 90;
    
    list-style: none;
    padding: 12px;
    background-color: #7c7c7c;
    color: #fff;
    border: 1px solid #515151;
    border-radius: 4px;
    opacity: .9;
    z-index: 9999 !important;

}

.ui-autocomplete li 
{
    margin-bottom: 4px;   
}

.ui-autocomplete li:last-child 
{
    margin-bottom: 0;   
}

.ui-autocomplete a
{
    color: #fff;
    text-decoration: none;
    cursor: pointer;
    padding: 4px;
}

.ui-autocomplete a:hover
{
    background: #bbb;
    border-radius: 4px;
}
 


/* General and standard Note/comment styling for the icon that sits to the left of the comment */
.note-container article i
{
    font-size: 28px;
    float: left;
    width: 28px;
    margin: 0 12px 0 4px;
}

/* MP - Workflow Activities Readonly List Toggler */

.workflow-activities-readonly-header
{
	color: #515151;
	left: auto;
	top: auto;
	padding-top: 8px;
    padding-right: 8px;
    padding-bottom: 8px;
}

.workflow-activities-readonly-header:hover
{
	color: inherit;
	text-decoration: none;
}

.workflow-activities-readonly-header .caret {
    border-top: 4px solid #515151;
    margin-top: 8px;
}

/* 
    JO - Border radius correction for Rock Bootstrap theme. This is needed
        because the `.add-on` span or `.btn` may not be the last child as specified
        by Bootstrap's default CSS rule (the parent div might also contain tooltips, 
        validation elements, etc).
*/

.input-append > input[type="text"] + .add-on,
.input-append > input[type="text"] + .btn {
  -webkit-border-radius: 0 4px 4px 0;
  -moz-border-radius: 0 4px 4px 0;
  border-radius: 0 4px 4px 0;
}

/* DS - CSS for credit card stripe */
.card-visa, .card-mastercard, .card-amex, .card-discover, .card-diners, .card-jcb 
{
	display: inline-block;
	width: 50px;
	height: 30px;
	overflow: hidden;
	text-align: left;
	text-indent: -999px;
	background: url(../../Assets/Images/sprite-cards.png) 0 0 no-repeat;
}

.card-mastercard 
{
	background-position: -55px 0;
}

.card-amex 
{
	background-position: -110px 0;
}

.card-discover 
{
	background-position: -165px 0;
}

.card-diners 
{
	background-position: -220px 0;
}

.card-jcb 
{
	background-position: -660px 0;
}

.is-visa li, .is-mastercard li, .is-amex li, .is-discover li, .is-diners li, .is-jcb li, .is-nothing li 
{
	opacity: .2;
}

.is-visa li.card-visa, .is-mastercard li.card-mastercard, .is-amex li.card-amex, .is-discover li.card-discover, .is-diners li.card-diners, .is-jcb li.card-jcb 
{
	opacity: 1;
}

/* DS - CSS for finance styling */
.address-line
{
    min-width: 75%;    
}

.checkbox-align .controls .checkbox 
{
    padding-left: 0px;
}

@media screen and (min-width: 498px) {
    .align-middle 
    {
        margin-left: 180px;
    }

    .input-inherit 
    {
        width: 95%;
        max-width: inherit;
    }
}

.remove-margin
{
    margin: 0;
}

.check-image 
{
	margin-top: 10px;
    width: 95%;	
    max-width: inherit;
}

.form-horizontal .controls .label-padding 
{
    margin-top: 0px;
}

.label-padding
{
    margin-top: 20px;
}

.text-padding
{
    margin-top: 5px;
}


/*CSF - right align the "Clear Exceptions" link on the Exceptions List Page*/
.clearExceptionsLink
{
    text-align: right;
    margin-bottom: 10px;
}

/*CSF - add margin to the "Return to List" button on the Exceptions List page*/
.exceptionReturnToListButton
{
    margin-bottom: 10px;
}

/*CSF - Exception Detail word wrap exception tables*/
table.cookies
{

    word-wrap:break-word;
    word-break:break-all;
}

table.cookies td
{
    min-width:200px;
    vertical-align:text-top;
}

table.server-variables
{
    word-break:break-all;
    word-wrap:break-word;
}

    table.server-variables td
    {
        min-width:200px;
        vertical-align:text-top;
    }

/* CSF - Exception Detail Grid*/
.exceptionDetail-stackTrace-hide
{
    display: none;
}

.exceptionDetail-stackTrace-show
{
    display:table-row;
}

/*  DT - Person Detail */

/* generic */
small
{
    font-family: 'OpenSansLight', 'Helvetica Neue',Helvetica,Arial,sans-serif;
    font-size: 13px;
    margin-top: 2px;
}

        



.personlist
{
    list-style: none;
    margin-left: 0;
}

.personlist li
{
    margin-left: 16px;
}

.personlist i[class=icon-circle]
{
    font-size: 9px;
    color: #d0cfcf;
    margin-left: -16px;
    margin-right: 3px;
    vertical-align: middle;
}

@media (max-width: 767px) {
	/* center the person image */
    .persondetails-header .photo
    {
        margin: 0 auto;
    }

    /* make widgets extend to the edges */
    .persondetails .widget
    {
        margin-right: -20px;
        margin-left: -20px;
        border-radius: 0;
    }

    /* make person notes full width */
    .persontimeline .widget-content
    {
        padding-left: 0;
        padding-right: 0;
    }

    /* remove border radius on widget header */
    .persondetails .widget header
    {
        border-radius: 0;
    }

    /* remove border radius on person notes */
    .persontimeline article
    {
        border-radius: 0;
    }

}

/* Schedule Builder classes - MP */

/* Family Edit - DT */
#person-search-results.scroll-container {
    width: 420px;
    height: 200px; 
}
#person-search-results .viewport {
    width: 400px;
    height: auto;
    min-height: 200px;
}

/* color-field for grid - MP*/
.table .color-field {
    padding: 0;
    width: 4px;
}

    .table .color-field + th {
        border-left-width: 0px;
    }

<<<<<<< HEAD

/* text between input elements in dataview filters - DT */
span.data-view-filter-label {
    display: inline-block; 
    height:34px; 
    margin: 8px 12px 0 0;
=======
/* RockTree css */
ul.rock-tree,
ul.rock-tree ul {
	list-style-type: none;
	margin: 10px 0px;
	padding: 0px;
}

ul.rock-tree ul {
	margin: 0px 0px 0px 25px;
}

.rock-tree li {
	margin: 0px;
}

.rock-tree span,
.rock-tree a {
	margin: 1px;
	display: inline-block;
}

.rock-tree .rock-tree-name:hover,
.rock-tree span:hover,
.rock-tree span:hover a {
	background: #59849C;
    color: #fff;
}

.rock-tree .selected,
.rock-tree .selected a {
	background: #779cb1;
    color: #fff
}

.rock-tree .rock-tree-name {
	padding: 2px 6px;
	border-radius: 3px;
	cursor: pointer;
}

.rock-tree .rock-tree-loading {
  margin-left: 10px;
  color: #777 !important;
  font-size: 12px;
}

.rock-tree .rock-tree-loading i {
  margin-right: 5px;
}

.rock-tree-leaf {
    padding-left: 12px;
>>>>>>> 7f01e978
}<|MERGE_RESOLUTION|>--- conflicted
+++ resolved
@@ -385,15 +385,14 @@
         border-left-width: 0px;
     }
 
-<<<<<<< HEAD
-
 /* text between input elements in dataview filters - DT */
 span.data-view-filter-label {
     display: inline-block; 
     height:34px; 
     margin: 8px 12px 0 0;
-=======
-/* RockTree css */
+}
+
+/* RockTree css - JO */
 ul.rock-tree,
 ul.rock-tree ul {
 	list-style-type: none;
@@ -446,5 +445,4 @@
 
 .rock-tree-leaf {
     padding-left: 12px;
->>>>>>> 7f01e978
 }