--- conflicted
+++ resolved
@@ -145,17 +145,11 @@
       padding-top: 0;
     }
 
-<<<<<<< HEAD
       .radio-inline + .radio-inline,
       .checkbox-inline + .checkbox-inline {
         .max(@line-height-computed, (@custom-control-indicator-offset + @custom-control-indicator-size));
         margin-top: (@input-height-base - @max) / 2;
       }
-=======
-    .radio-inline + .radio-inline, .checkbox-inline + .checkbox-inline {
-      .max(@line-height-computed, (@custom-control-indicator-offset + @custom-control-indicator-size));
-      margin-top: (@input-height-base - @max) / 2;
->>>>>>> 09a4a4c8
     }
   }
 
