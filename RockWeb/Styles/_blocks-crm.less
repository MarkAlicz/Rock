﻿/*
    Used to manage styles related to the person details page
    
    1. Page Styles
    2. Header
    3. Badge Bar
    4. Family Bar
    5. Page Tabs
    6. Styles to Tab Pages
    7. Edit Family Page
    8. Add Family Page
    9. Fluidbox
    10. Responsive Overrides
    11. Person Merge
    12. Person Page Views
    13. Deceased / Inactive Styles
    14. Bulk Update
    15. Photo Upload
    16. Duplicate Pages
    17. DISC
    19. Edit Person
*/

// 1. Page Styles
// -------------------------

.personprofile {
  // offset pageheader margin

  small {
    // lighten up small elements a bit
    opacity: .7;
  }
}

.personprofilebar-bio,
.personprofilebar-badge,
.personprofilebar-family,
.pagetabs,
.person-content {
  padding: 15px;
}

// 2. Header
// -------------------------

.personprofilebar-bio {
  position: relative;
  padding-top: 50px;
  color: @persondetails-bio-color;
  background-color: @persondetails-bio-bg;
  border-bottom: 1px solid darken(@persondetails-bio-bg, @const-border-darken-amt);

  .action-wrapper {
    position: absolute;
    top: 0;
    right: 0;
    z-index: 401; // get this above the fluid-box photo
    height: 39px;

    .action {
      float: left;
      width: 45px;
      height: 100%;
      color: lighten(@persondetails-bio-color, 15%);
      text-align: center;
      cursor: pointer;
      border-color: darken(@persondetails-bio-bg, @const-border-darken-amt);
      border-style: solid;
      border-width: 0 0 1px 1px;

      & > i {
        position: relative;
        top: 50%;
        height: 20px;
        transform: translateY(-50%);
      }
    }

    .action-extended {
      width: auto;
      padding-top: 6px;
    }
  }

  .name {
    margin-top: 0;
    margin-bottom: 4px;
    text-align: center;

    .full-name, .previous-names {
      display: none;
      font-size: 18px;
    }
  }

  .labels {
    margin-bottom: @spacing-sm-px;
    text-align: center;
  }

  .nav li .persondetails-actions {
    padding: 2px 15px 0 15px;
    color: lighten(@persondetails-bio-color, 15%);

    &:hover,
    &:focus {
      background-color: transparent;
    }
  }

  .photo {
    position: relative;
    display: table;
    max-width: 200px;
    padding: 5px 5px 5px 5px;
    margin: 0 auto;
    background-color: @persondetails-bio-photo-border;

    .following-status {
      position: absolute;
      top: 0;
      left: 0;
      z-index: 500;
      width: 40px;
      height: 40px;
      cursor: pointer;
      border-top: 70px solid @persondetails-bio-photo-following;
      border-right: 70px solid transparent;
      opacity: .4;
      transition: 1s;

      i {
        position: absolute;
        top: -60px;
        left: 10px;
        font-size: 24px;
        color: #fff;
        opacity: 0;
        transition: 1s;
      }

      &.following {
        opacity: 1;

        i {
          opacity: 1;
        }
      }
    }

    a.fluidbox-opened + .following-status {
      // hide the following fold if the photo is zoomed
      opacity: 0 !important;
    }

    img {
      width: 100%;
      height: auto;
    }

    .fluidbox-ghost {
      cursor: -webkit-zoom-in;
      cursor:    -moz-zoom-in;
    }

    .fluidbox-opened .fluidbox-ghost {
      cursor: -webkit-zoom-out;
      cursor:    -moz-zoom-out;
    }
  }

  .social-icons {
    text-align: center;

    .icon {
      display: inline-block;
      margin: 0 2px;
      font-size: 16px;
      background-color: @gray;
      border-radius: @border-radius-base;

      a {
        color: #fff;

        &:hover {
          opacity: .6;
        }
      }

      i {
        margin: 4px;
      }

      &.icon-facebook {
        color: #fff;
        background-color: #44619d;
      }

      &.icon-twitter {
        color: #fff;
        background-color: #55acee;
      }

      &.icon-instagram {
        color: #fff;
        background-color: #39688f;
      }

      &:first-child {
        margin-left: 0;
      }
    }
  }

  .taglist {
    margin-top: @spacing-md-px;
  }

  .demographics {
    margin-top: @spacing-md-px;
    text-align: center;

    @media @md {
      float: left;
      width: 50%;
    }
  }

  .personcontact {
    padding-bottom: 30px;
    margin-top: @spacing-md-px;
    text-align: center;

    @media @md {
      float: left;
      width: 50%;
    }

    .email {
      .email-status {
        i {
          color: @persondetails-bio-color;
        }

        &.do-not-email i {
          color: @brand-danger;
        }

        &.not-active i {
          color: @brand-warning;
        }
      }
    }
  }
}


// 3. Badge Bar
// -------------------------

.personprofilebar-badge {
  min-height: 64px;
  padding-top: 0;
  padding-bottom: 0;
  color: @persondetails-badge-color;
  background-color: @persondetails-badge-bg;
  border-bottom: 1px solid darken(@persondetails-badge-bg, @const-border-darken-amt);

  .badge-group {
    margin: @spacing-sm-px 0;
    text-align: center;

    .badge {
      display: inline-block; // fixes issue in default browser on Andriod
      padding: 3px 7px 0;
      background-color: inherit;
    }

    .badge-debug {
      position: absolute;
      right: 12px;
      z-index: 9999;
      width: 900px;
      text-align: left;
    }
  }
}

.badge-baptism {
  color: #23a5c5;
}

.badge-era {
  position: relative;

  &:before {
    font-family: FontAwesome;
    font-size: 45px;
    color: @brand-success;
    content: "\f111";
  }

  &.era-loss:before {
    color: #ee7624;
  }

  span {
    position: absolute;
    top: 17px;
    left: 11px;
    font-size: 16px;
  }
}

.badge-icon {
  font-size: 45px;

  &.badge-disabled {
    color: #939393;
    opacity: .2;
  }
}

.badge-attendance {
  ul.badge-attendance-chart {
    //http://codepen.io/Victa/pen/xDqbf
    display: table;
    width: 220px;
    height: 40px;
    margin: 0 auto;
    table-layout: fixed;

    li {
      position: relative;
      display: table-cell;
      width: 10px;
      height: 40px;
      vertical-align: bottom;

      span {
        display: block;
        width: 8px;
        min-height: 1px;
        background: @persondetails-badge-color;

        @media screen and (-webkit-min-device-pixel-ratio:0) {
          // needed for chrome but kills ie
          position: absolute;
          bottom: 0;
        }
      }
    }
  }

  &.animate {
    ul.badge-attendance-chart li span {
      -webkit-animation: bar-grow 1s ease-in-out;
         -moz-animation: bar-grow 1s ease-in-out;
           -o-animation: bar-grow 1s ease-in-out;
              animation: bar-grow 1s ease-in-out;
    }
  }
}

.badge-disc {
  position: relative;

  ul.badge-disc-chart {
    //http://codepen.io/Victa/pen/xDqbf
    display: table;
    width: 45px;
    height: 40px;
    margin: 0 auto;
    table-layout: fixed;

    li {
      position: relative;
      display: table-cell;
      width: 3px;
      height: 40px;
      vertical-align: bottom;

      span {
        display: block;
        width: 10px;
        min-height: 2px;
        background: lighten(#4f89bd, 20%);

        @media screen and (-webkit-min-device-pixel-ratio:0) {
          // needed for chrome but kills ie
          position: absolute;
          bottom: 0;
        }
      }

      &.badge-disc-primary {
        span {
          background: #4f89bd;
        }
      }

      &.badge-disc-disabled {
        span {
          background-color: #939393;
          opacity: .2;
        }
      }
    }
  }

  .requested {
    position: absolute;
    top: 14px;
    left: 12px;
    padding: 1px 5px;
    font-size: 24px;
    background-color: #e3ded7;
    border-radius: 99px;
    opacity: .8;
  }

  &.animate {
    ul.badge-disc-chart li span {
      -webkit-animation: bar-grow 1s ease-in-out;
         -moz-animation: bar-grow 1s ease-in-out;
           -o-animation: bar-grow 1s ease-in-out;
              animation: bar-grow 1s ease-in-out;
    }
  }
}

.badge-attendingduration {
  position: relative;
  color: #686576;

  .duration-metric {
    &:before {
      font-family: FontAwesome;
      font-size: 45px;
      color: #e5d24d;
      content: @fa-var-circle;
    }

    &.duration-months:before {
      color: #69ad5e;
    }

    &.duration-years:before {
      color: #56789e;
    }

    &.duration-new:before {
      color: #d25555;
    }

    .metric-value {
      position: absolute;
      top: 14px;
      left: 11px;
      width: 30px;
      font-size: 20px;
      font-weight: @font-weight-bold;
      line-height: 12px;
      color: #fff;
      text-align: center;
    }

    .metric-unit {
      display: block;
      font-size: 11px;
      font-weight: normal;
    }

    &.duration-new .metric-value {
      top: 18px;
      font-size: 14px;
      font-weight: @font-weight-semibold;
    }
  }
}

.badge-weeksattendanceduration {
  .weeks-metric {
    position: relative;
    color: #686576;

    &:before {
      font-family: FontAwesome;
      font-size: 45px;
      color: @brand-warning;
      content: @fa-var-square;
    }

    .weeks-attended {
      position: absolute;
      top: 7px;
      left: 3px;
      display: block;
      width: 18px;
      font-size: 20px;
      font-weight: @font-weight-bold;
      text-align: center;
      letter-spacing: -2px;
    }

    .week-duration {
      position: absolute;
      right: 4px;
      bottom: 10px;
      font-size: 11px;
      font-weight: @font-weight-semibold;
    }
  }
}

.badge-lastvisitonsite {
  .badge-content {
    position: relative;
    color: #4f89bd;

    &.today {
      .duration {
        top: 6px;
        font-size: 11px;
      }
    }

    &.recent {
      opacity: .8;
    }

    &.moderate {
      opacity: .6;
    }

    &.not-recent {
      opacity: .4;
    }

    &.old {
      opacity: .2;
    }

    i {
      font-size: 40px;
    }

    span.duration {
      position: absolute;
      top: 5px;
      right: 50%;
      width: 36px;
      margin-right: -17px;
      font-size: 16px;
      font-weight: @font-weight-bold;
      text-align: center;
    }
  }
}

@-webkit-keyframes bar-grow {
  0% {
    height: 0;
    opacity: 0;
  }
}

@-moz-keyframes bar-grow {
  0% {
    height: 0;
    opacity: 0;
  }
}

@-o-keyframes bar-grow {
  0% {
    height: 0;
    opacity: 0;
  }
}

@keyframes bar-grow {
  0% {
    height: 0;
    opacity: 0;
  }
}


// 4. Family Bar
// -------------------------

.personprofilebar-family {
  min-height: 60px;
  color: @persondetails-familybar-color;
  background: @persondetails-familybar-bg;
  border-bottom: 1px solid darken(@persondetails-familybar-bg, @const-border-darken-amt);

  a {
    color: @persondetails-familybar-color;
  }
}

.persondetails-group {
  header {
    position: relative;
    padding: 10px 15px;
    margin: 0 -15px;
    background-color: @persondetails-bio-bg;
    border-bottom: 1px solid darken(@persondetails-bio-bg, @const-border-darken-amt);

    .clearfix();

    h1 {
      float: left;
      margin: 0;
      font-size: 18px;
      font-weight: 600;
      letter-spacing: -.5px;
    }

    .action-wrapper {
      float: right;
      height: 39px;
      margin: -10px -15px -10px 0;

      .action {
        display: block;
        float: right;
        width: 45px;
        height: 100%;
        text-align: center;
        cursor: pointer;
        border-left: 1px solid darken(@persondetails-bio-bg, @const-border-darken-amt);

        i {
          position: relative;
          top: 50%;
          height: 20px;
          transform: translateY(-50%);
        }
      }
    }
  }

  .group-details {
    margin-bottom: 12px;
  }

  .groupmembers {
    .member {
      a {
        display: block;
        padding: 8px;
        border-radius: @border-radius-base;

        .clearfix();
      }

      .person-image {
        border-color: @persondetails-familybar-photo-bg;
        border-radius: 50%;
      }

      &:hover {
        background-color: darken(@persondetails-familybar-bg, 8%);
        border-radius: @border-radius-base;

        .person-image {
                  filter: grayscale(0%);
                  filter: url("data:image/svg+xml;utf8,<svg xmlns=\'http://www.w3.org/2000/svg\'><filter id=\'grayscale\'><feColorMatrix type=\'matrix\' values=\'1 0 0 0 0, 0 1 0 0 0, 0 0 1 0 0, 0 0 0 1 0\'/></filter></svg>#grayscale");

          -webkit-filter: grayscale(0%);
        }
      }
    }
  }

  .addresses ul {
    margin: 0;
    list-style: none;

    li {
      display: block;
      margin-bottom: @spacing-md-px;
      clear: both;

      &:last-child {
        margin-bottom: 0;
      }
    }

    h4 {
      margin: 0;
      font-size: 14px;
      font-weight: @font-weight-semibold;
    }

    .address {
      .actions {
        a {
          padding: 1px;
        }
      }
    }

    & a.map,
    & div.actions,
    & div.address {
      float: left;
      margin-right: 12px;
    }
  }
}

.persondetails-group:first-child {
  header {
    margin: -15px -15px 0 -15px;
  }
}

// 5. Page Tabs
// -------------------------



// 6. Edit Group Page
// -------------------------
.editgroup-list {
  li.member {
    min-width: 200px;

    .radio {
      margin: 0;
    }
  }

  .groupmembers h4 {
    margin-bottom: 4px;
  }
}

// 7. Styles for Page Tabs
// -------------------------

.person-content {
  padding-top: 0;
}

// history page
span.field-name {
  padding: 2px 4px;
  font-family: Monaco,Menlo,Consolas,"Courier New",monospace;
  font-size: 90%;
  color: @pagetitle-text-color;
  white-space: nowrap;
  background-color: @pagetitle-bg;
  border-radius: 4px;
}

span.field-value {
  padding: 2px 4px;
  font-family: Monaco,Menlo,Consolas,"Courier New",monospace;
  font-size: 90%;
  color: @pagetitle-text-color;
  white-space: nowrap;
  background-color: @pagetitle-bg;
  border-radius: 4px;
}

// 8. Add Groups
// -------------------------

.table-groupmembers .radio:first-child {
  margin-top: 0;
}

.row-duplicate {
    border-top: 1px solid @panel-border;
    padding-top: 12px;
}

.row-duplicate:first-child {
    border-top: 0;
    padding-top: 0;
}

// 9. Fluidbox
// -------------------------

#fluidbox-overlay {
  background: @modal-backdrop-bg;
}


// 10. Responsive Overrides
// -------------------------

/* Small devices (tablets, 768px and up) */
@media (min-width: @screen-sm-min), print {
  // bio bar
  .personprofilebar-bio {
    padding: @spacing-md-px;

    .name {
      text-align: left;

      .full-name, .previous-names {
        display: inline;
      }
    }

    .labels {
      text-align: right;
    }

    .photo {
      margin: 0;
    }

    .demographics {
      text-align: left;
    }

    .personcontact {
      padding-bottom: 0;
      text-align: left;
    }

    .social-icons {
      text-align: left;

      .icon {
        float: left;
      }
    }
  }

  .personprofilebar-badge {
    .badge-group {
      text-align: left;

      &:last-child {
        text-align: right;
      }
    }
  }
}

/* Large devices (large desktops, 1200px and up) */
@media (min-width: @screen-lg-min) {
}

// 11. Person Merge
// -------------------------

.merge-photo {
  border: 3px solid @photo-border;
}

// 12. Person Page Views
// -------------------------
.panel-widget.pageviewsession {
  .pageviewsession-client {
    line-height: 1;
    text-align: right;
  }
}

// 13. Deceased / Inactive Styles
// -------------------------

.person-bio {
  div.deceased h1.title.name:after {
    margin-left: 12px;
    font-size: 14px;
    color: @brand-danger;
    content: 'Deceased';
  }
}

.groupmembers {
  .member.deceased {
    &:hover {
      background-color: darken(@gray-light, 10%);
    }

    .person-info:after {
      font-size: 10px;
      color: @brand-danger;
      content: 'Deceased';
    }
  }
}

//tr.deceased {
//    td {
//    }
//}

tr.inactive {
  td {
    color: lighten(@text-color, 30%);
  }
}

// 14. Bulk Update
// -------------------------

.bulk-update {
  .no-select {
    .form-group {
      opacity: 1;
    }
  }

  .fade-inactive {
    .form-group {
      opacity: .5;

      .control-label {
        cursor: pointer;
      }
    }
  }

  .form-group.bulk-item-selected {
    padding: 12px;
    background-color: @gray-lighter;
    border-radius: @border-radius-base;
    opacity: 1;
  }
}

// 15. Photo Requests
// -------------------------
.photoupload-photo {
  .image-editor {
    float: left;
    margin-right: 48px;

    label {
      width: 150px;
      overflow: hidden;
      text-overflow: ellipsis;
      white-space: nowrap;
    }
  }
}

// 16. Duplicate Pages
// -------------------------

.grid-table tbody tr.duplicate-source {
  td,
  &:hover > td {
    color: @gray-dark;
    background-color: @gray-light;
  }
}

// 17. DISC
// -------------------------
.disc-assessment {
  th {
    padding: 6px;

    &:last-child {
      border-radius: 0 @border-radius-base 0 0;
    }
  }

  th.disc-question {
    padding: 6px;
    font-weight: 700;
    border-radius: @border-radius-base 0 0 0;
  }

  .disc-question {
    width: 100%;
  }

  .disc-answer {
    width: 100px;
  }
}

.disc-heading {
  text-align: center;
}

.discchart {
  position: relative;
  width: 80%;
  max-width: 650px;
  height: 425px;
  padding: 0;
  margin: 0 auto;
  clear: both;

  li {
    position: relative;
    display: inline-block;
    width: 20%;
    height: 425px;
    padding: 0;
    margin: 0 2% 0 0;
    color: @btn-primary-color;
    text-align: center;
    vertical-align: bottom;
    background-color: lighten(@brand-primary, 10%);
    border-radius: @border-radius-large @border-radius-large 0 0;

    &.discchart-midpoint {
      position: absolute;
      bottom: 0;
      width: 100%;
      height: 70%;
      background-color: transparent;
      border-top: 2px solid red;
      border-radius: 0;
    }
  }

  .discbar-label {
    position: absolute;
    bottom: 20px;
    width: 100%;
    overflow: hidden;
    font-size: 28px;
    font-weight: 500;
    text-transform: uppercase;
  }

  .discbar {
    border: 1px solid #ddd;

    &:before {
      position: absolute;
      top: 5%;
      right: 0;
      left: 0;
      display: block;
      padding: 5px 1em 0;
      font-size: 20px;
      line-height: 1em;
      text-align: center;
      letter-spacing: -3px;
      word-wrap: break-word;
      content: attr(title);
    }

    &.discbar-primary {
      background: @brand-primary;
    }
  }
}


// 18. Edit Person
// -------------------------
.phonegroup-label {
<<<<<<< HEAD
    margin-bottom: 5px;
    @media @sm {
        padding-top: 4px;
    }
}
=======
  margin-bottom: 5px;
  @media @sm {
    padding-top: 4px;
  }
}
>>>>>>> fc132629
<|MERGE_RESOLUTION|>--- conflicted
+++ resolved
@@ -1061,16 +1061,8 @@
 // 18. Edit Person
 // -------------------------
 .phonegroup-label {
-<<<<<<< HEAD
-    margin-bottom: 5px;
-    @media @sm {
-        padding-top: 4px;
-    }
-}
-=======
   margin-bottom: 5px;
   @media @sm {
     padding-top: 4px;
   }
 }
->>>>>>> fc132629
